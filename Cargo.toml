--- conflicted
+++ resolved
@@ -1,14 +1,5 @@
 [workspace]
 members = [
-<<<<<<< HEAD
-        "sui_core",
-        "sui",
-        "sui_programmability/adapter",
-        "sui_programmability/framework",
-	"sui_types",
-        "sui_storage",
-        "test_utils"
-=======
     "crates/sui-network",
     "crates/x",
     "faucet",
@@ -21,9 +12,9 @@
     "sui_programmability/framework",
     "sui_programmability/transactional-test-runner",
     "sui_programmability/verifier",
+    "sui_storage",
     "sui_types",
     "test_utils",
->>>>>>> 73414742
 ]
 
 [profile.release]
