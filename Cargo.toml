--- conflicted
+++ resolved
@@ -14,13 +14,7 @@
     "sui/open_rpc/macros",
     "sui_core",
     "sui_programmability/framework",
-<<<<<<< HEAD
-    "sui_programmability/transactional-test-runner",
-    "sui_programmability/verifier",
     "sui_storage",
-    "sui_types",
-=======
->>>>>>> a74e7c3d
     "test_utils",
 ]
 
