--- conflicted
+++ resolved
@@ -167,13 +167,9 @@
 
 # Dependencies that should be kept in sync through the whole workspace
 [workspace.dependencies]
-<<<<<<< HEAD
 bcs = "0.1.4"
-tokio = "1.24.1"
-=======
-
 tokio = "1.27.0"
->>>>>>> e22fa941
+
 axum = { version = "0.6.6", default-features = false, features = ["headers", "tokio", "http1", "http2", "json", "matched-path", "original-uri", "form", "query"] }
 
 # Move dependencies
