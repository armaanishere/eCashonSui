--- conflicted
+++ resolved
@@ -1,11 +1,7 @@
 div.home {
-<<<<<<< HEAD
     @apply bg-white min-h-screen;
 }
 
 div.container {
-    @apply mx-auto grid md:grid-cols-2 grid-cols-1 max-w-[1440px] pl-5 pr-5 pt-10 gap-10;
-=======
-    @apply min-h-screen;
->>>>>>> 568b672a
+    @apply min-h-screen mx-auto grid md:grid-cols-2 grid-cols-1 max-w-[1440px] pl-5 pr-5 pt-10 gap-10;
 }