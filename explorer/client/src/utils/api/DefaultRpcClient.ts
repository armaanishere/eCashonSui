// Copyright (c) 2022, Mysten Labs, Inc.
// SPDX-License-Identifier: Apache-2.0

import { JsonRpcProvider } from '@mysten/sui.js';

import { getEndpoint, Network } from './rpcSetting';

export { Network, getEndpoint };

<<<<<<< HEAD
const defaultRpcMap: Map<Network | string, JsonRpcProvider> = new Map();
export const DefaultRpcClient = (network: Network | string) => {
    const existingClient = defaultRpcMap.get(network);
    if (existingClient) return existingClient;

    const provider = new JsonRpcProvider(getEndpoint(network));
    defaultRpcMap.set(network, provider);
    return provider;
};

export const getDataOnTxDigests = (
    network: Network | string,
    transactions: GetTxnDigestsResponse
) =>
    DefaultRpcClient(network)
        .getTransactionWithEffectsBatch(deduplicate(transactions))
        .then((txEffs) => {
            return (
                txEffs
                    .map((txEff) => {
                        const [seq, digest] = transactions.filter(
                            (transactionId) =>
                                transactionId[1] ===
                                getTransactionDigest(txEff.certificate)
                        )[0];
                        const res: CertifiedTransaction = txEff.certificate;
                        // TODO: handle multiple transactions
                        const txns = getTransactions(res);
                        if (txns.length > 1) {
                            console.error(
                                'Handling multiple transactions is not yet supported',
                                txEff
                            );
                            return null;
                        }
                        const txn = txns[0];
                        const txKind = getTransactionKindName(txn);
                        const recipient =
                            getTransferObjectTransaction(txn)?.recipient ||
                            getTransferSuiTransaction(txn)?.recipient;

                        return {
                            seq,
                            txId: digest,
                            status: getExecutionStatusType(txEff),
                            txGas: getTotalGasUsed(txEff),
                            suiAmount: getTransferSuiAmount(txn),
                            kind: txKind,
                            From: res.data.sender,
                            timestamp_ms: txEff.timestamp_ms,
                            ...(recipient
                                ? {
                                      To: recipient,
                                  }
                                : {}),
                        };
                    })
                    // Remove failed transactions and sort by sequence number
                    .filter((itm) => itm)
                    .sort((a, b) => b!.seq - a!.seq)
            );
        });
=======
export const DefaultRpcClient = (network: Network | string) =>
    new JsonRpcProvider(getEndpoint(network));
>>>>>>> 84511d67
<|MERGE_RESOLUTION|>--- conflicted
+++ resolved
@@ -7,7 +7,7 @@
 
 export { Network, getEndpoint };
 
-<<<<<<< HEAD
+
 const defaultRpcMap: Map<Network | string, JsonRpcProvider> = new Map();
 export const DefaultRpcClient = (network: Network | string) => {
     const existingClient = defaultRpcMap.get(network);
@@ -16,61 +16,4 @@
     const provider = new JsonRpcProvider(getEndpoint(network));
     defaultRpcMap.set(network, provider);
     return provider;
-};
-
-export const getDataOnTxDigests = (
-    network: Network | string,
-    transactions: GetTxnDigestsResponse
-) =>
-    DefaultRpcClient(network)
-        .getTransactionWithEffectsBatch(deduplicate(transactions))
-        .then((txEffs) => {
-            return (
-                txEffs
-                    .map((txEff) => {
-                        const [seq, digest] = transactions.filter(
-                            (transactionId) =>
-                                transactionId[1] ===
-                                getTransactionDigest(txEff.certificate)
-                        )[0];
-                        const res: CertifiedTransaction = txEff.certificate;
-                        // TODO: handle multiple transactions
-                        const txns = getTransactions(res);
-                        if (txns.length > 1) {
-                            console.error(
-                                'Handling multiple transactions is not yet supported',
-                                txEff
-                            );
-                            return null;
-                        }
-                        const txn = txns[0];
-                        const txKind = getTransactionKindName(txn);
-                        const recipient =
-                            getTransferObjectTransaction(txn)?.recipient ||
-                            getTransferSuiTransaction(txn)?.recipient;
-
-                        return {
-                            seq,
-                            txId: digest,
-                            status: getExecutionStatusType(txEff),
-                            txGas: getTotalGasUsed(txEff),
-                            suiAmount: getTransferSuiAmount(txn),
-                            kind: txKind,
-                            From: res.data.sender,
-                            timestamp_ms: txEff.timestamp_ms,
-                            ...(recipient
-                                ? {
-                                      To: recipient,
-                                  }
-                                : {}),
-                        };
-                    })
-                    // Remove failed transactions and sort by sequence number
-                    .filter((itm) => itm)
-                    .sort((a, b) => b!.seq - a!.seq)
-            );
-        });
-=======
-export const DefaultRpcClient = (network: Network | string) =>
-    new JsonRpcProvider(getEndpoint(network));
->>>>>>> 84511d67
+};