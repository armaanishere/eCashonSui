// Copyright (c) Facebook, Inc. and its affiliates.
// SPDX-License-Identifier: Apache-2.0
#![allow(clippy::same_item_push)] // get_key_pair returns random elements

use super::*;
use crate::authority::{AuthorityState, AuthorityStore};
use crate::client::client_store::ClientStore;
use crate::client::{Client, ClientState};
use fastx_types::{
    object::{Object, GAS_VALUE_FOR_TESTING, OBJECT_START_VERSION},
    FASTX_FRAMEWORK_ADDRESS,
};
use futures::lock::Mutex;
use move_core_types::ident_str;
use std::{
    collections::{BTreeMap, HashMap},
    convert::TryInto,
    sync::Arc,
};
use tokio::runtime::Runtime;
use typed_store::Map;

use fastx_types::error::FastPayError::ObjectNotFound;
use move_core_types::account_address::AccountAddress;
use std::env;
use std::fs;

// Only relevant in a ser/de context : the `CertifiedOrder` for a transaction is not unique
fn compare_certified_orders(o1: &CertifiedOrder, o2: &CertifiedOrder) {
    assert_eq!(o1.order.digest(), o2.order.digest());
    // in this ser/de context it's relevant to compare signatures
    assert_eq!(o1.signatures, o2.signatures);
}

pub fn system_maxfiles() -> usize {
    fdlimit::raise_fd_limit().unwrap_or(256u64) as usize
}

fn max_files_client_tests() -> i32 {
    (system_maxfiles() / 8).try_into().unwrap()
}

#[derive(Clone)]
struct LocalAuthorityClient(Arc<Mutex<AuthorityState>>);

#[async_trait]
impl AuthorityAPI for LocalAuthorityClient {
    async fn handle_order(&self, order: Order) -> Result<OrderInfoResponse, FastPayError> {
        let state = self.0.clone();
        let result = state.lock().await.handle_order(order).await;
        result
    }

    async fn handle_confirmation_order(
        &self,
        order: ConfirmationOrder,
    ) -> Result<OrderInfoResponse, FastPayError> {
        let state = self.0.clone();
        let result = state.lock().await.handle_confirmation_order(order).await;
        result
    }

    async fn handle_account_info_request(
        &self,
        request: AccountInfoRequest,
    ) -> Result<AccountInfoResponse, FastPayError> {
        let state = self.0.clone();

        let result = state
            .lock()
            .await
            .handle_account_info_request(request)
            .await;
        result
    }

    async fn handle_object_info_request(
        &self,
        request: ObjectInfoRequest,
    ) -> Result<ObjectInfoResponse, FastPayError> {
        let state = self.0.clone();
        let x = state.lock().await.handle_object_info_request(request).await;
        x
    }

    /// Handle Object information requests for this account.
    async fn handle_order_info_request(
        &self,
        request: OrderInfoRequest,
    ) -> Result<OrderInfoResponse, FastPayError> {
        let state = self.0.clone();

        let result = state.lock().await.handle_order_info_request(request).await;
        result
    }
}

impl LocalAuthorityClient {
    fn new(state: AuthorityState) -> Self {
        Self(Arc::new(Mutex::new(state)))
    }
}

#[cfg(test)]
async fn init_local_authorities(
    count: usize,
) -> (BTreeMap<AuthorityName, LocalAuthorityClient>, Committee) {
    let mut key_pairs = Vec::new();
    let mut voting_rights = BTreeMap::new();
    for _ in 0..count {
        let key_pair = get_key_pair();
        voting_rights.insert(key_pair.0, 1);
        key_pairs.push(key_pair);
    }
    let committee = Committee::new(voting_rights);

    let mut clients = BTreeMap::new();
    for (address, secret) in key_pairs {
        // Random directory for the DB
        let dir = env::temp_dir();
        let path = dir.join(format!("DB_{:?}", ObjectID::random()));
        fs::create_dir(&path).unwrap();

        let mut opts = rocksdb::Options::default();
        opts.set_max_open_files(max_files_client_tests());
        let store = Arc::new(AuthorityStore::open(path, Some(opts)));

        let state =
            AuthorityState::new_with_genesis_modules(committee.clone(), address, secret, store)
                .await;
        clients.insert(address, LocalAuthorityClient::new(state));
    }
    (clients, committee)
}

#[cfg(test)]
fn init_local_authorities_bad_1(
    count: usize,
) -> (BTreeMap<AuthorityName, LocalAuthorityClient>, Committee) {
    let mut key_pairs = Vec::new();
    let mut voting_rights = BTreeMap::new();
    for i in 0..count {
        let key_pair = get_key_pair();
        voting_rights.insert(key_pair.0, 1);
        if i + 1 < (count + 2) / 3 {
            // init 1 authority with a bad keypair
            key_pairs.push(get_key_pair());
        } else {
            key_pairs.push(key_pair);
        }
    }
    let committee = Committee::new(voting_rights);

    let mut clients = BTreeMap::new();
    for (address, secret) in key_pairs {
        // Random directory
        let dir = env::temp_dir();
        let path = dir.join(format!("DB_{:?}", ObjectID::random()));
        fs::create_dir(&path).unwrap();

        let mut opts = rocksdb::Options::default();
        opts.set_max_open_files(max_files_client_tests());
        let store = Arc::new(AuthorityStore::open(path, Some(opts)));
        let state = AuthorityState::new_without_genesis_for_testing(
            committee.clone(),
            address,
            secret,
            store,
        );
        clients.insert(address, LocalAuthorityClient::new(state));
    }
    (clients, committee)
}

#[cfg(test)]
fn make_client(
    authority_clients: BTreeMap<AuthorityName, LocalAuthorityClient>,
    committee: Committee,
) -> ClientState<LocalAuthorityClient> {
    let (address, secret) = get_key_pair();
    ClientState::new(
        env::temp_dir().join(format!("CLIENT_DB_{:?}", ObjectID::random())),
        address,
        secret,
        committee,
        authority_clients,
        BTreeMap::new(),
        BTreeMap::new(),
    )
    .unwrap()
}

#[cfg(test)]
async fn fund_account_with_same_objects(
    authorities: Vec<&LocalAuthorityClient>,
    client: &mut ClientState<LocalAuthorityClient>,
    object_ids: Vec<ObjectID>,
) -> HashMap<AccountAddress, Object> {
    let objs: Vec<_> = (0..authorities.len()).map(|_| object_ids.clone()).collect();
    fund_account(authorities, client, objs).await
}

#[cfg(test)]
async fn fund_account(
    authorities: Vec<&LocalAuthorityClient>,
    client: &mut ClientState<LocalAuthorityClient>,
    object_ids: Vec<Vec<ObjectID>>,
) -> HashMap<AccountAddress, Object> {
    let mut created_objects = HashMap::new();
    for (authority, object_ids) in authorities.into_iter().zip(object_ids.into_iter()) {
        for object_id in object_ids {
            let object = Object::with_id_owner_for_testing(object_id, client.address());
            let client_ref = authority.0.as_ref().try_lock().unwrap();
            created_objects.insert(object_id, object.clone());

            let object_ref: ObjectRef = (object_id, 0.into(), object.digest());

            client_ref.init_order_lock(object_ref).await;
            client_ref.insert_object(object).await;
            client
                .store()
                .object_sequence_numbers
                .insert(&object_id, &SequenceNumber::new())
                .unwrap();
            client
                .store()
                .object_refs
                .insert(&object_id, &object_ref)
                .unwrap();
        }
    }
    created_objects
}

#[cfg(test)]
async fn init_local_client_state(
    object_ids: Vec<Vec<ObjectID>>,
) -> ClientState<LocalAuthorityClient> {
    let (authority_clients, committee) = init_local_authorities(object_ids.len()).await;
    let mut client = make_client(authority_clients.clone(), committee);
    fund_account(
        authority_clients.values().collect(),
        &mut client,
        object_ids,
    )
    .await;
    client
}

#[cfg(test)]
async fn init_local_client_state_with_bad_authority(
    object_ids: Vec<Vec<ObjectID>>,
) -> ClientState<LocalAuthorityClient> {
    let (authority_clients, committee) = init_local_authorities_bad_1(object_ids.len());
    let mut client = make_client(authority_clients.clone(), committee);
    fund_account(
        authority_clients.values().collect(),
        &mut client,
        object_ids,
    )
    .await;
    client
}

#[test]
fn test_get_strong_majority_owner() {
    let rt = Runtime::new().unwrap();
    rt.block_on(async {
        let object_id_1 = ObjectID::random();
        let object_id_2 = ObjectID::random();
        let authority_objects = vec![
            vec![object_id_1],
            vec![object_id_1, object_id_2],
            vec![object_id_1, object_id_2],
            vec![object_id_1, object_id_2],
        ];
        let client = init_local_client_state(authority_objects).await;
        assert_eq!(
            client
                .authorities()
                .get_strong_majority_owner(object_id_1)
                .await,
            Some((
                Authenticator::Address(client.address()),
                SequenceNumber::from(0)
            ))
        );
        assert_eq!(
            client
                .authorities()
                .get_strong_majority_owner(object_id_2)
                .await,
            Some((
                Authenticator::Address(client.address()),
                SequenceNumber::from(0)
            ))
        );

        let object_id_1 = ObjectID::random();
        let object_id_2 = ObjectID::random();
        let object_id_3 = ObjectID::random();
        let authority_objects = vec![
            vec![object_id_1],
            vec![object_id_2, object_id_3],
            vec![object_id_3, object_id_2],
            vec![object_id_3],
        ];
        let client = init_local_client_state(authority_objects).await;
        assert_eq!(
            client
                .authorities()
                .get_strong_majority_owner(object_id_1)
                .await,
            None
        );
        assert_eq!(
            client
                .authorities()
                .get_strong_majority_owner(object_id_2)
                .await,
            None
        );
        assert_eq!(
            client
                .authorities()
                .get_strong_majority_owner(object_id_3)
                .await,
            Some((
                Authenticator::Address(client.address()),
                SequenceNumber::from(0)
            ))
        );
    });
}

#[test]
fn test_initiating_valid_transfer() {
    let rt = Runtime::new().unwrap();
    let (recipient, _) = get_key_pair();
    let object_id_1 = ObjectID::random();
    let object_id_2 = ObjectID::random();
    let gas_object = ObjectID::random();
    let authority_objects = vec![
        vec![object_id_1, gas_object],
        vec![object_id_1, object_id_2, gas_object],
        vec![object_id_1, object_id_2, gas_object],
        vec![object_id_1, object_id_2, gas_object],
    ];

    let mut sender = rt.block_on(init_local_client_state(authority_objects));
    assert_eq!(
        rt.block_on(sender.authorities().get_strong_majority_owner(object_id_1)),
        Some((
            Authenticator::Address(sender.address()),
            SequenceNumber::from(0)
        ))
    );
    assert_eq!(
        rt.block_on(sender.authorities().get_strong_majority_owner(object_id_2)),
        Some((
            Authenticator::Address(sender.address()),
            SequenceNumber::from(0)
        ))
    );
    let certificate = rt
        .block_on(sender.transfer_object(object_id_1, gas_object, recipient))
        .unwrap();
    assert_eq!(
        sender.next_sequence_number(&object_id_1),
        Err(FastPayError::ObjectNotFound {
            object_id: object_id_1
        })
    );
    assert!(sender.store().pending_orders.is_empty().unwrap());
    assert_eq!(
        rt.block_on(sender.authorities().get_strong_majority_owner(object_id_1)),
        Some((Authenticator::Address(recipient), SequenceNumber::from(1)))
    );
    assert_eq!(
        rt.block_on(sender.authorities().get_strong_majority_owner(object_id_2)),
        Some((
            Authenticator::Address(sender.address()),
            SequenceNumber::from(0)
        ))
    );
    // valid since our test authority should not update its certificate set
    compare_certified_orders(
        &rt.block_on(sender.authorities().request_certificate(
            sender.address(),
            object_id_1,
            SequenceNumber::from(0),
        ))
        .unwrap(),
        &certificate,
    );
}

#[test]
fn test_initiating_valid_transfer_despite_bad_authority() {
    let rt = Runtime::new().unwrap();
    let (recipient, _) = get_key_pair();
    let object_id = ObjectID::random();
    let gas_object = ObjectID::random();
    let authority_objects = vec![
        vec![object_id, gas_object],
        vec![object_id, gas_object],
        vec![object_id, gas_object],
        vec![object_id, gas_object],
    ];
    let mut sender = rt.block_on(init_local_client_state_with_bad_authority(
        authority_objects,
    ));
    let certificate = rt
        .block_on(sender.transfer_object(object_id, gas_object, recipient))
        .unwrap();
    assert_eq!(
        sender.next_sequence_number(&object_id),
        Err(ObjectNotFound { object_id })
    );
    assert!(sender.store().pending_orders.is_empty().unwrap());
    assert_eq!(
        rt.block_on(sender.authorities().get_strong_majority_owner(object_id)),
        Some((Authenticator::Address(recipient), SequenceNumber::from(1)))
    );
    // valid since our test authority shouldn't update its certificate set
    compare_certified_orders(
        &rt.block_on(sender.authorities().request_certificate(
            sender.address(),
            object_id,
            SequenceNumber::from(0),
        ))
        .unwrap(),
        &certificate,
    );
}

#[test]
fn test_initiating_transfer_low_funds() {
    let rt = Runtime::new().unwrap();
    let (recipient, _) = get_key_pair();
    let object_id_1 = ObjectID::random();
    let object_id_2 = ObjectID::random();
    let gas_object = ObjectID::random();
    let authority_objects = vec![
        vec![object_id_1, gas_object],
        vec![object_id_1, gas_object],
        vec![object_id_1, object_id_2, gas_object],
        vec![object_id_1, object_id_2, gas_object],
    ];
    let mut sender = rt.block_on(init_local_client_state(authority_objects));
    assert!(rt
        .block_on(sender.transfer_object(object_id_2, gas_object, recipient))
        .is_err());
    // Trying to overspend does not block an account.
    assert_eq!(
        sender.next_sequence_number(&object_id_2),
        Ok(SequenceNumber::from(0))
    );
    // assert_eq!(sender.pending_transfer, None);
    assert_eq!(
        rt.block_on(sender.authorities().get_strong_majority_owner(object_id_1)),
        Some((
            Authenticator::Address(sender.address()),
            SequenceNumber::from(0)
        )),
    );
    assert_eq!(
        rt.block_on(sender.authorities().get_strong_majority_owner(object_id_2)),
        None,
    );
}

#[tokio::test]
async fn test_bidirectional_transfer() {
    let (authority_clients, committee) = init_local_authorities(4).await;
    let mut client1 = make_client(authority_clients.clone(), committee.clone());
    let mut client2 = make_client(authority_clients.clone(), committee);

    let object_id = ObjectID::random();
    let gas_object1 = ObjectID::random();
    let gas_object2 = ObjectID::random();

    fund_account_with_same_objects(
        authority_clients.values().collect(),
        &mut client1,
        vec![object_id, gas_object1],
    )
    .await;
    fund_account_with_same_objects(
        authority_clients.values().collect(),
        &mut client2,
        vec![gas_object2],
    )
    .await;

    // Confirm client1 have ownership of the object.
    assert_eq!(
        client1
            .authorities()
            .get_strong_majority_owner(object_id)
            .await,
        Some((
            Authenticator::Address(client1.address()),
            SequenceNumber::from(0)
        ))
    );
    // Confirm client2 doesn't have ownership of the object.
    assert_eq!(
        client2
            .authorities()
            .get_strong_majority_owner(object_id)
            .await,
        Some((
            Authenticator::Address(client1.address()),
            SequenceNumber::from(0)
        ))
    );
    // Transfer object to client2.
    let certificate = client1
        .transfer_object(object_id, gas_object1, client2.address())
        .await
        .unwrap();

    assert!(client1.store().pending_orders.is_empty().unwrap());
    // Confirm client1 lose ownership of the object.
    assert_eq!(
        client1
            .authorities()
            .get_strong_majority_owner(object_id)
            .await,
        Some((
            Authenticator::Address(client2.address()),
            SequenceNumber::from(1)
        ))
    );
    // Confirm client2 acquired ownership of the object.
    assert_eq!(
        client2
            .authorities()
            .get_strong_majority_owner(object_id)
            .await,
        Some((
            Authenticator::Address(client2.address()),
            SequenceNumber::from(1)
        ))
    );

    // Confirm certificate is consistent between authorities and client.
    // valid since our test authority should not update its certificate set
    compare_certified_orders(
        &client1
            .authorities()
            .request_certificate(client1.address(), object_id, SequenceNumber::from(0))
            .await
            .unwrap(),
        &certificate,
    );

    // Update client2's local object data.
    client2.receive_object(&certificate).await.unwrap();

    // Confirm sequence number are consistent between clients.
    assert_eq!(
        client2
            .authorities()
            .get_strong_majority_owner(object_id)
            .await,
        Some((
            Authenticator::Address(client2.address()),
            SequenceNumber::from(1)
        ))
    );

    // Transfer the object back to Client1
    client2
        .transfer_object(object_id, gas_object2, client1.address())
        .await
        .unwrap();

    assert!((client2.store().pending_orders.is_empty().unwrap()));

    // Confirm client2 lose ownership of the object.
    assert_eq!(
        client2
            .authorities()
            .get_strong_majority_owner(object_id)
            .await,
        Some((
            Authenticator::Address(client1.address()),
            SequenceNumber::from(2)
        ))
    );
    assert_eq!(
        client2
            .authorities()
            .get_strong_majority_sequence_number(object_id)
            .await,
        SequenceNumber::from(2)
    );
    // Confirm client1 acquired ownership of the object.
    assert_eq!(
        client1
            .authorities()
            .get_strong_majority_owner(object_id)
            .await,
        Some((
            Authenticator::Address(client1.address()),
            SequenceNumber::from(2)
        ))
    );

    // Should fail if Client 2 double spend the object
    assert!(client2
        .transfer_object(object_id, gas_object2, client1.address(),)
        .await
        .is_err());
}

#[test]
fn test_receiving_unconfirmed_transfer() {
    let rt = Runtime::new().unwrap();
    let (authority_clients, committee) = rt.block_on(init_local_authorities(4));
    let mut client1 = make_client(authority_clients.clone(), committee.clone());
    let mut client2 = make_client(authority_clients.clone(), committee);

    let object_id = ObjectID::random();
    let gas_object_id = ObjectID::random();

    rt.block_on(fund_account_with_same_objects(
        authority_clients.values().collect(),
        &mut client1,
        vec![object_id, gas_object_id],
    ));
    // not updating client1.balance

    let certificate = rt
        .block_on(client1.transfer_to_fastx_unsafe_unconfirmed(
            client2.address(),
            object_id,
            gas_object_id,
        ))
        .unwrap();
    assert_eq!(
        client1.next_sequence_number(&object_id),
        Ok(SequenceNumber::from(1))
    );

    // Check that we indeed flagged this order as pending
    assert!(!(client1.store().pending_orders.is_empty().unwrap()));
    for obj in certificate.order.input_objects() {
        assert_eq!(
            client1
                .store()
                .pending_orders
                .get(&obj.object_id())
                .unwrap()
                .unwrap(),
            certificate.order
        );
    }

    // ..but not confirmed remotely, hence an unchanged balance and sequence number.
    assert_eq!(
        rt.block_on(client1.authorities().get_strong_majority_owner(object_id)),
        Some((
            Authenticator::Address(client1.address()),
            SequenceNumber::from(0)
        ))
    );
    assert_eq!(
        rt.block_on(
            client1
                .authorities()
                .get_strong_majority_sequence_number(object_id)
        ),
        SequenceNumber::from(0)
    );
    // Let the receiver confirm in last resort.
    rt.block_on(client2.receive_object(&certificate)).unwrap();
    assert_eq!(
        rt.block_on(client2.authorities().get_strong_majority_owner(object_id)),
        Some((
            Authenticator::Address(client2.address()),
            SequenceNumber::from(1)
        ))
    );
}

#[test]
fn test_client_state_sync() {
    let rt = Runtime::new().unwrap();

    let object_ids = (0..20)
        .map(|_| ObjectID::random())
        .collect::<Vec<ObjectID>>();
    let authority_objects = (0..10).map(|_| object_ids.clone()).collect();

    let mut sender = rt.block_on(init_local_client_state(authority_objects));

    let old_object_ids: BTreeMap<_, _> = sender.store().object_sequence_numbers.iter().collect();
    let old_certificates: BTreeMap<_, _> = sender.store().certificates.iter().collect();

    // Remove all client-side data
    sender.store().object_sequence_numbers.clear().unwrap();
    sender.store().certificates.clear().unwrap();
    sender.store().object_refs.clear().unwrap();
    assert!(rt.block_on(sender.get_owned_objects()).is_empty());

    // Sync client state
    rt.block_on(sender.sync_client_state()).unwrap();

    // Confirm data are the same after sync
    assert!(!rt.block_on(sender.get_owned_objects()).is_empty());
    assert_eq!(
        &old_object_ids,
        &sender.store().object_sequence_numbers.iter().collect()
    );
    for tx_digest in old_certificates.keys() {
        // valid since our test authority should not lead us to download new certs
        compare_certified_orders(
            old_certificates.get(tx_digest).unwrap(),
            &sender.store().certificates.get(tx_digest).unwrap().unwrap(),
        );
    }
}

#[tokio::test]
async fn test_client_state_sync_with_transferred_object() {
    let (authority_clients, committee) = init_local_authorities(1).await;
    let mut client1 = make_client(authority_clients.clone(), committee.clone());
    let mut client2 = make_client(authority_clients.clone(), committee);

    let object_id = ObjectID::random();
    let gas_object_id = ObjectID::random();

    let authority_objects = vec![vec![object_id, gas_object_id]];

    fund_account(
        authority_clients.values().collect(),
        &mut client1,
        authority_objects,
    )
    .await;

    // Transfer object to client2.
    client1
        .transfer_object(object_id, gas_object_id, client2.address())
        .await
        .unwrap();

    // Confirm client2 acquired ownership of the object.
    assert_eq!(
        client2
            .authorities()
            .get_strong_majority_owner(object_id)
            .await,
        Some((
            Authenticator::Address(client2.address()),
            SequenceNumber::from(1)
        ))
    );

    // Client 2's local object_id and cert should be empty before sync
    assert!(client2.get_owned_objects().await.is_empty());
    assert!(client2.store().object_sequence_numbers.is_empty().unwrap());
    assert!(&client2.store().certificates.is_empty().unwrap());

    // Sync client state
    client2.sync_client_state().await.unwrap();

    // Confirm client 2 received the new object id and cert
    assert_eq!(1, client2.get_owned_objects().await.len());
    assert_eq!(1, client2.store().object_sequence_numbers.iter().count());
    assert_eq!(1, client2.store().certificates.iter().count());
}

#[tokio::test]
async fn test_client_certificate_state() {
    let number_of_authorities = 1;
    let (authority_clients, committee) = init_local_authorities(number_of_authorities).await;
    let mut client1 = make_client(authority_clients.clone(), committee.clone());
    let mut client2 = make_client(authority_clients.clone(), committee);

    let object_id_1 = ObjectID::random();
    let object_id_2 = ObjectID::random();
    let gas_object_id_1 = ObjectID::random();
    let gas_object_id_2 = ObjectID::random();

    let client1_objects = vec![object_id_1, object_id_2, gas_object_id_1];
    let client2_objects = vec![gas_object_id_2];

    let client1_objects: Vec<Vec<ObjectID>> = (0..number_of_authorities)
        .map(|_| client1_objects.clone())
        .collect();

    let client2_objects: Vec<Vec<ObjectID>> = (0..number_of_authorities)
        .map(|_| client2_objects.clone())
        .collect();

    fund_account(
        authority_clients.values().collect(),
        &mut client1,
        client1_objects,
    )
    .await;

    fund_account(
        authority_clients.values().collect(),
        &mut client2,
        client2_objects,
    )
    .await;

    // Transfer object to client2.
    client1
        .transfer_object(object_id_1, gas_object_id_1, client2.address())
        .await
        .unwrap();
    client1
        .transfer_object(object_id_2, gas_object_id_1, client2.address())
        .await
        .unwrap();
    // Should have 2 certs after 2 transfer
    assert_eq!(2, client1.store().certificates.iter().count());
    // Only gas_object left in account, so object_certs link should only have 1 entry
    assert_eq!(1, client1.store().object_certs.iter().count());
    // it should have 2 certificates associated with the gas object
    assert!(client1
        .store()
        .object_certs
        .contains_key(&gas_object_id_1)
        .unwrap());
    assert_eq!(
        2,
        client1
            .store()
            .object_certs
            .get(&gas_object_id_1)
            .unwrap()
            .unwrap()
            .len()
    );
    // Sequence number should be 2 for gas object after 2 mutation.
    assert_eq!(
        Ok(SequenceNumber::from(2)),
        client1.next_sequence_number(&gas_object_id_1)
    );

    client2.sync_client_state().await.unwrap();

    // Client 2 should retrieve 2 certificates for the 2 transactions after sync
    assert_eq!(2, client2.store().certificates.iter().count());
    assert!(client2
        .store()
        .object_certs
        .contains_key(&object_id_1)
        .unwrap());
    assert!(client2
        .store()
        .object_certs
        .contains_key(&object_id_2)
        .unwrap());
    assert_eq!(
        1,
        client2
            .store()
            .object_certs
            .get(&object_id_1)
            .unwrap()
            .unwrap()
            .len()
    );
    assert_eq!(
        1,
        client2
            .store()
            .object_certs
            .get(&object_id_2)
            .unwrap()
            .unwrap()
            .len()
    );
    // Sequence number for object 1 and 2 should be 1 after 1 mutation.
    assert_eq!(
        Ok(SequenceNumber::from(1)),
        client2.next_sequence_number(&object_id_1)
    );
    assert_eq!(
        Ok(SequenceNumber::from(1)),
        client2.next_sequence_number(&object_id_2)
    );
    // Transfer object 2 back to client 1.
    client2
        .transfer_object(object_id_2, gas_object_id_2, client1.address())
        .await
        .unwrap();

    assert_eq!(3, client2.store().certificates.iter().count());
    assert!(client2
        .store()
        .object_certs
        .contains_key(&object_id_1)
        .unwrap());
    assert!(!client2
        .store()
        .object_certs
        .contains_key(&object_id_2)
        .unwrap());
    assert!(client2
        .store()
        .object_certs
        .contains_key(&gas_object_id_2)
        .unwrap());
    assert_eq!(
        1,
        client2
            .store()
            .object_certs
            .get(&object_id_1)
            .unwrap()
            .unwrap()
            .len()
    );
    assert_eq!(
        1,
        client2
            .store()
            .object_certs
            .get(&gas_object_id_2)
            .unwrap()
            .unwrap()
            .len()
    );

    client1.sync_client_state().await.unwrap();

    assert_eq!(3, client1.store().certificates.iter().count());
    assert!(client1
        .store()
        .object_certs
        .contains_key(&object_id_2)
        .unwrap());
    assert_eq!(
        2,
        client1
            .store()
            .object_certs
            .get(&object_id_2)
            .unwrap()
            .unwrap()
            .len()
    );
}

#[tokio::test]
async fn test_move_calls_object_create() {
    let (authority_clients, committee) = init_local_authorities(4).await;
    let mut client1 = make_client(authority_clients.clone(), committee);

    let object_value: u64 = 100;
    let gas_object_id = ObjectID::random();
    let framework_obj_ref = client1.get_framework_object_ref().await.unwrap();

    // Populate authorities with obj data
    let gas_object_ref = fund_account_with_same_objects(
        authority_clients.values().collect(),
        &mut client1,
        vec![gas_object_id],
    )
    .await
    .iter()
    .next()
    .unwrap()
    .1
    .to_object_reference();

    // When creating an ObjectBasics object, we provide the value (u64) and address which will own the object
    let pure_args = vec![
        object_value.to_le_bytes().to_vec(),
        bcs::to_bytes(&client1.address().to_vec()).unwrap(),
    ];
    let call_response = client1
        .move_call(
            framework_obj_ref,
            ident_str!("ObjectBasics").to_owned(),
            ident_str!("create").to_owned(),
            Vec::new(),
            gas_object_ref,
            Vec::new(),
            pure_args,
            GAS_VALUE_FOR_TESTING - 1, // Make sure budget is less than gas value
        )
        .await;

    // Check effects are good
    let (_, order_info_resp) = call_response.unwrap();
    let order_effects = order_info_resp.signed_effects.unwrap().effects;
    // Status flag should be success
    assert_eq!(order_effects.status, ExecutionStatus::Success);
    // Nothing should be deleted during a creation
    assert!(order_effects.deleted.is_empty());
    // A new object is created.
    assert_eq!(
        (order_effects.created.len(), order_effects.mutated.len()),
        (1, 0)
    );
    assert_eq!(order_effects.gas_object.0 .0, gas_object_id);
}

#[tokio::test]
async fn test_move_calls_object_transfer() {
    let (authority_clients, committee) = init_local_authorities(4).await;
    let mut client1 = make_client(authority_clients.clone(), committee.clone());
    let client2 = make_client(authority_clients.clone(), committee);

    let object_value: u64 = 100;
    let gas_object_id = ObjectID::random();
    let framework_obj_ref = client1.get_framework_object_ref().await.unwrap();

    // Populate authorities with obj data
    let mut gas_object_ref = fund_account_with_same_objects(
        authority_clients.values().collect(),
        &mut client1,
        vec![gas_object_id],
    )
    .await
    .iter()
    .next()
    .unwrap()
    .1
    .to_object_reference();

    // When creating an ObjectBasics object, we provide the value (u64) and address which will own the object
    let pure_args = vec![
        object_value.to_le_bytes().to_vec(),
        bcs::to_bytes(&client1.address().to_vec()).unwrap(),
    ];
    let call_response = client1
        .move_call(
            framework_obj_ref,
            ident_str!("ObjectBasics").to_owned(),
            ident_str!("create").to_owned(),
            Vec::new(),
            gas_object_ref,
            Vec::new(),
            pure_args,
            GAS_VALUE_FOR_TESTING - 1, // Make sure budget is less than gas value
        )
        .await;

    let (_, order_info_resp) = call_response.unwrap();
    let order_effects = order_info_resp.signed_effects.unwrap().effects;

    assert_eq!(order_effects.gas_object.0 .0, gas_object_id);

    // Get the object created from the call
    let (new_obj_ref, _) = order_effects.created[0];
    // Fetch the full object
    let new_obj = client1
        .get_object_info(ObjectInfoRequest {
            object_id: new_obj_ref.0,
            request_sequence_number: None,
        })
        .await
        .unwrap();

    gas_object_ref = client1
        .get_object_info(ObjectInfoRequest {
            object_id: gas_object_ref.0,
            request_sequence_number: None,
        })
        .await
        .unwrap()
        .object()
        .unwrap()
        .to_object_reference();

    let pure_args = vec![bcs::to_bytes(&client2.address().to_vec()).unwrap()];
    let call_response = client1
        .move_call(
            framework_obj_ref,
            ident_str!("ObjectBasics").to_owned(),
            ident_str!("transfer").to_owned(),
            Vec::new(),
            gas_object_ref,
            vec![new_obj.object().unwrap().to_object_reference()],
            pure_args,
            GAS_VALUE_FOR_TESTING / 2,
        )
        .await;

    // Check effects are good
    let (_, order_info_resp) = call_response.unwrap();
    let order_effects = order_info_resp.signed_effects.unwrap().effects;
    // Status flag should be success
    assert_eq!(order_effects.status, ExecutionStatus::Success);
    // Nothing should be deleted during a transfer
    assert!(order_effects.deleted.is_empty());
    // The object being transfered will be in mutated.
    assert_eq!(order_effects.mutated.len(), 1);
    // Confirm the items
    assert_eq!(order_effects.gas_object.0 .0, gas_object_id);

    let (transferred_obj_ref, _) = order_effects.mutated[0];
    assert_ne!(gas_object_ref, transferred_obj_ref);

    assert_eq!(transferred_obj_ref.0, new_obj_ref.0);

    let transferred_obj_info = client1
        .get_object_info(ObjectInfoRequest {
            object_id: new_obj_ref.0,
            request_sequence_number: None,
        })
        .await
        .unwrap();

    // Confirm new owner
    assert!(transferred_obj_info
        .object()
        .unwrap()
        .owner
        .is_address(&client2.address()));
}

#[tokio::test]
async fn test_move_calls_chain_many_authority_syncronization() {
    let (authority_clients, committee) = init_local_authorities(4).await;
    let mut client1 = make_client(authority_clients.clone(), committee.clone());

    let object_value: u64 = 100;
    let gas_object_id = ObjectID::random();
    let framework_obj_ref = client1.get_framework_object_ref().await.unwrap();

    // Populate authorities with obj data
    let mut gas_object_ref = fund_account_with_same_objects(
        authority_clients.clone().values().collect(),
        &mut client1,
        vec![gas_object_id],
    )
    .await
    .iter()
    .next()
    .unwrap()
    .1
    .to_object_reference();

    // When creating an ObjectBasics object, we provide the value (u64) and address which will own the object
    let pure_args = vec![
        object_value.to_le_bytes().to_vec(),
        bcs::to_bytes(&client1.address().to_vec()).unwrap(),
    ];
    let call_response = client1
        .move_call(
            framework_obj_ref,
            ident_str!("ObjectBasics").to_owned(),
            ident_str!("create").to_owned(),
            Vec::new(),
            gas_object_ref,
            Vec::new(),
            pure_args,
            GAS_VALUE_FOR_TESTING - 1, // Make sure budget is less than gas value
        )
        .await;

    let (mut last_certificate, order_info_resp) = call_response.unwrap();
    let order_effects = order_info_resp.signed_effects.unwrap().effects;

    assert_eq!(order_effects.gas_object.0 .0, gas_object_id);

    // Get the object created from the call
    let (new_obj_ref, _) = order_effects.created[0];

    for value in 0u64..10u64 {
        // Fetch the full object
        let new_obj = client1
            .get_object_info(ObjectInfoRequest {
                object_id: new_obj_ref.0,
                request_sequence_number: None,
            })
            .await
            .unwrap();

        gas_object_ref = client1
            .get_object_info(ObjectInfoRequest {
                object_id: gas_object_ref.0,
                request_sequence_number: None,
            })
            .await
            .unwrap()
            .object()
            .unwrap()
            .to_object_reference();

        let pure_args = vec![bcs::to_bytes(&value).unwrap()];
        let _call_response = client1
            .move_call(
                framework_obj_ref,
                ident_str!("ObjectBasics").to_owned(),
                ident_str!("set_value").to_owned(),
                Vec::new(),
                gas_object_ref,
                vec![new_obj.object().unwrap().to_object_reference()],
                pure_args,
                GAS_VALUE_FOR_TESTING / 2,
            )
            .await;

        last_certificate = _call_response.unwrap().0;
    }

    // For this test to work the client has updated the first 3 authorities but not the last one
    // Assert this to catch any changes to the client behaviour that reqire fixing this test to still
    // test sync.

    let authorities: Vec<_> = authority_clients.clone().into_iter().collect();

    let full_seq = authorities[2]
        .1
        .handle_object_info_request(ObjectInfoRequest {
            object_id: gas_object_ref.0,
            request_sequence_number: None,
        })
        .await
        .unwrap()
        .object()
        .unwrap()
        .to_object_reference();
    assert_eq!(full_seq.1, SequenceNumber::from(11));

    let zero_seq = authorities[3]
        .1
        .handle_object_info_request(ObjectInfoRequest {
            object_id: gas_object_ref.0,
            request_sequence_number: None,
        })
        .await
        .unwrap()
        .object()
        .unwrap()
        .to_object_reference();
    assert_eq!(zero_seq.1, SequenceNumber::from(0));

    // This is (finally) the function we want to test

    // If we try to sync from the authority that does not have the data to the one
    // that does not we fail.
    let result = client1
        .authorities()
        .sync_authority_source_to_destination(
            ConfirmationOrder::new(last_certificate.clone()),
            authorities[3].0,
            authorities[3].0,
        )
        .await;

    assert!(result.is_err());

    // Here we get the list of objects known by authorities.
    let (obj_map, _auths) = client1
        .authorities()
        .get_all_owned_objects(client1.address(), Duration::from_secs(10))
        .await
        .unwrap();
    // Check only 3 out of 4 authorities have the latest object
    assert_eq!(obj_map[&full_seq].len(), 3);

    // If we try to sync from the authority that does have the data to the one
    // that does not we succeed.
    let result = client1
        .authorities()
        .sync_authority_source_to_destination(
            ConfirmationOrder::new(last_certificate),
            authorities[2].0,
            authorities[3].0,
        )
        .await;

    // Here we get the list of objects known by authorities.
    let (obj_map, _auths) = client1
        .authorities()
        .get_all_owned_objects(client1.address(), Duration::from_secs(10))
        .await
        .unwrap();
    // Check all 4 out of 4 authorities have the latest object
    assert_eq!(obj_map[&full_seq].len(), 4);

    assert!(result.is_ok());
}

#[tokio::test]
async fn test_move_calls_chain_many_delete_authority_synchronization() {
    let (authority_clients, committee) = init_local_authorities(4).await;
    let mut client1 = make_client(authority_clients.clone(), committee.clone());

    let object_value: u64 = 100;
    let gas_object_id = ObjectID::random();
    let framework_obj_ref = client1.get_framework_object_ref().await.unwrap();

    // Populate authorities with obj data
    let mut gas_object_ref = fund_account_with_same_objects(
        authority_clients.clone().values().collect(),
        &mut client1,
        vec![gas_object_id],
    )
    .await
    .iter()
    .next()
    .unwrap()
    .1
    .to_object_reference();

    // When creating an ObjectBasics object, we provide the value (u64) and address which will own the object
    let pure_args = vec![
        object_value.to_le_bytes().to_vec(),
        bcs::to_bytes(&client1.address().to_vec()).unwrap(),
    ];
    let call_response = client1
        .move_call(
            framework_obj_ref,
            ident_str!("ObjectBasics").to_owned(),
            ident_str!("create").to_owned(),
            Vec::new(),
            gas_object_ref,
            Vec::new(),
            pure_args,
            GAS_VALUE_FOR_TESTING - 1, // Make sure budget is less than gas value
        )
        .await;

    let (_, order_info_resp) = call_response.unwrap();
    let order_effects = order_info_resp.signed_effects.unwrap().effects;

    assert_eq!(order_effects.gas_object.0 .0, gas_object_id);

    // Get the object created from the call
    let (new_obj_ref, _) = order_effects.created[0];

    for value in 0u64..20u64 {
        // Fetch the full object
        let new_obj = client1
            .get_object_info(ObjectInfoRequest {
                object_id: new_obj_ref.0,
                request_sequence_number: None,
            })
            .await
            .unwrap();

        gas_object_ref = client1
            .get_object_info(ObjectInfoRequest {
                object_id: gas_object_ref.0,
                request_sequence_number: None,
            })
            .await
            .unwrap()
            .object()
            .unwrap()
            .to_object_reference();

        let pure_args = vec![bcs::to_bytes(&value).unwrap()];
        let _call_response = client1
            .move_call(
                framework_obj_ref,
                ident_str!("ObjectBasics").to_owned(),
                ident_str!("set_value").to_owned(),
                Vec::new(),
                gas_object_ref,
                vec![new_obj.object().unwrap().to_object_reference()],
                pure_args,
                GAS_VALUE_FOR_TESTING / 2,
            )
            .await;
    }

    // Fetch the full object
    let new_obj_ref = client1
        .get_object_info(ObjectInfoRequest {
            object_id: new_obj_ref.0,
            request_sequence_number: None,
        })
        .await
        .unwrap()
        .object()
        .unwrap()
        .to_object_reference();

    gas_object_ref = client1
        .get_object_info(ObjectInfoRequest {
            object_id: gas_object_ref.0,
            request_sequence_number: None,
        })
        .await
        .unwrap()
        .object()
        .unwrap()
        .to_object_reference();

    let call_response = client1
        .move_call(
            framework_obj_ref,
            ident_str!("ObjectBasics").to_owned(),
            ident_str!("delete").to_owned(),
            Vec::new(),
            gas_object_ref,
            vec![new_obj_ref],
            Vec::new(),
            GAS_VALUE_FOR_TESTING / 2,
        )
        .await;

    let last_certificate = call_response.unwrap().0;

    // For this test to work the client has updated the first 3 authorities but not the last one
    // Assert this to catch any changes to the client behaviour that reqire fixing this test to still
    // test sync.

    let authorities: Vec<_> = authority_clients.clone().into_iter().collect();

    let full_seq = authorities[2]
        .1
        .handle_object_info_request(ObjectInfoRequest {
            object_id: gas_object_ref.0,
            request_sequence_number: None,
        })
        .await
        .unwrap()
        .object()
        .unwrap()
        .to_object_reference();
    assert_eq!(full_seq.1, SequenceNumber::from(22));

    let zero_seq = authorities[3]
        .1
        .handle_object_info_request(ObjectInfoRequest {
            object_id: gas_object_ref.0,
            request_sequence_number: None,
        })
        .await
        .unwrap()
        .object()
        .unwrap()
        .to_object_reference();
    assert_eq!(zero_seq.1, SequenceNumber::from(0));

    // This is (finally) the function we want to test

    // If we try to sync from the authority that does not have the data to the one
    // that does not have the data we fail.
    let result = client1
        .authorities()
        .sync_authority_source_to_destination(
            ConfirmationOrder::new(last_certificate.clone()),
            authorities[3].0,
            authorities[3].0,
        )
        .await;

    assert!(result.is_err());

    // If we try to sync from the authority that does have the data to the one
    // that does not we succeed.
    let result = client1
        .authorities()
        .sync_authority_source_to_destination(
            ConfirmationOrder::new(last_certificate),
            authorities[2].0,
            authorities[3].0,
        )
        .await;

    assert!(result.is_ok());
}

#[tokio::test]
async fn test_move_calls_chain_many_delete_authority_auto_synchronization() {
    let (authority_clients, committee) = init_local_authorities(4).await;
    let mut client1 = make_client(authority_clients.clone(), committee.clone());

    let object_value: u64 = 100;
    let gas_object_id = ObjectID::random();
    let framework_obj_ref = client1.get_framework_object_ref().await.unwrap();

    // Populate authorities with obj data
    let mut gas_object_ref = fund_account_with_same_objects(
        authority_clients.clone().values().collect(),
        &mut client1,
        vec![gas_object_id],
    )
    .await
    .iter()
    .next()
    .unwrap()
    .1
    .to_object_reference();

    // When creating an ObjectBasics object, we provide the value (u64) and address which will own the object
    let pure_args = vec![
        object_value.to_le_bytes().to_vec(),
        bcs::to_bytes(&client1.address().to_vec()).unwrap(),
    ];
    let call_response = client1
        .move_call(
            framework_obj_ref,
            ident_str!("ObjectBasics").to_owned(),
            ident_str!("create").to_owned(),
            Vec::new(),
            gas_object_ref,
            Vec::new(),
            pure_args,
            GAS_VALUE_FOR_TESTING - 1, // Make sure budget is less than gas value
        )
        .await;

    let (_, order_info_resp) = call_response.unwrap();
    let order_effects = order_info_resp.signed_effects.unwrap().effects;
    assert_eq!(order_effects.gas_object.0 .0, gas_object_id);

    // Get the object created from the call
    let (new_obj_ref, _) = order_effects.created[0];

    for value in 0u64..20u64 {
        // Fetch the full object
        let new_obj = client1
            .get_object_info(ObjectInfoRequest {
                object_id: new_obj_ref.0,
                request_sequence_number: None,
            })
            .await
            .unwrap();

        gas_object_ref = client1
            .get_object_info(ObjectInfoRequest {
                object_id: gas_object_ref.0,
                request_sequence_number: None,
            })
            .await
            .unwrap()
            .object()
            .unwrap()
            .to_object_reference();

        let pure_args = vec![bcs::to_bytes(&value).unwrap()];
        let _call_response = client1
            .move_call(
                framework_obj_ref,
                ident_str!("ObjectBasics").to_owned(),
                ident_str!("set_value").to_owned(),
                Vec::new(),
                gas_object_ref,
                vec![new_obj.object().unwrap().to_object_reference()],
                pure_args,
                GAS_VALUE_FOR_TESTING / 2,
            )
            .await;
    }

    // Fetch the full object
    let new_obj_ref = client1
        .get_object_info(ObjectInfoRequest {
            object_id: new_obj_ref.0,
            request_sequence_number: None,
        })
        .await
        .unwrap()
        .object()
        .unwrap()
        .to_object_reference();

    gas_object_ref = client1
        .get_object_info(ObjectInfoRequest {
            object_id: gas_object_ref.0,
            request_sequence_number: None,
        })
        .await
        .unwrap()
        .object()
        .unwrap()
        .to_object_reference();

    let call_response = client1
        .move_call(
            framework_obj_ref,
            ident_str!("ObjectBasics").to_owned(),
            ident_str!("delete").to_owned(),
            Vec::new(),
            gas_object_ref,
            vec![new_obj_ref],
            Vec::new(),
            GAS_VALUE_FOR_TESTING / 2,
        )
        .await;

    let last_certificate = call_response.unwrap().0;

    // For this test to work the client has updated the first 3 authorities but not the last one
    // Assert this to catch any changes to the client behaviour that reqire fixing this test to still
    // test sync.

    let authorities: Vec<_> = authority_clients.clone().into_iter().collect();

    let full_seq = authorities[2]
        .1
        .handle_object_info_request(ObjectInfoRequest {
            object_id: gas_object_ref.0,
            request_sequence_number: None,
        })
        .await
        .unwrap()
        .object()
        .unwrap()
        .to_object_reference();
    assert_eq!(full_seq.1, SequenceNumber::from(22));

    let zero_seq = authorities[3]
        .1
        .handle_object_info_request(ObjectInfoRequest {
            object_id: gas_object_ref.0,
            request_sequence_number: None,
        })
        .await
        .unwrap()
        .object()
        .unwrap()
        .to_object_reference();
    assert_eq!(zero_seq.1, SequenceNumber::from(0));

    // This is (finally) the function we want to test

    // If we try to sync we succeed.
    let result = client1
        .authorities()
        .sync_certificate_to_authority_with_timeout(
            ConfirmationOrder::new(last_certificate),
            authorities[3].0,
            Duration::from_millis(1000), // ms
            2,                           // retry
        )
        .await;

    assert!(result.is_ok());
}

#[tokio::test]
async fn test_move_calls_object_transfer_and_freeze() {
    let (authority_clients, committee) = init_local_authorities(4).await;
    let mut client1 = make_client(authority_clients.clone(), committee.clone());
    let client2 = make_client(authority_clients.clone(), committee);

    let object_value: u64 = 100;
    let gas_object_id = ObjectID::random();
    let framework_obj_ref = client1.get_framework_object_ref().await.unwrap();

    // Populate authorities with obj data
    let mut gas_object_ref = fund_account_with_same_objects(
        authority_clients.values().collect(),
        &mut client1,
        vec![gas_object_id],
    )
    .await
    .iter()
    .next()
    .unwrap()
    .1
    .to_object_reference();

    // When creating an ObjectBasics object, we provide the value (u64) and address which will own the object
    let pure_args = vec![
        object_value.to_le_bytes().to_vec(),
        bcs::to_bytes(&client1.address().to_vec()).unwrap(),
    ];
    let call_response = client1
        .move_call(
            framework_obj_ref,
            ident_str!("ObjectBasics").to_owned(),
            ident_str!("create").to_owned(),
            Vec::new(),
            gas_object_ref,
            Vec::new(),
            pure_args,
            GAS_VALUE_FOR_TESTING - 1, // Make sure budget is less than gas value
        )
        .await;

    let (_, order_info_resp) = call_response.unwrap();
    let order_effects = order_info_resp.signed_effects.unwrap().effects;
    // Get the object created from the call
    let (new_obj_ref, _) = order_effects.created[0];
    // Fetch the full object
    let new_obj = client1
        .get_object_info(ObjectInfoRequest {
            object_id: new_obj_ref.0,
            request_sequence_number: None,
        })
        .await
        .unwrap();

    gas_object_ref = client1
        .get_object_info(ObjectInfoRequest {
            object_id: gas_object_ref.0,
            request_sequence_number: None,
        })
        .await
        .unwrap()
        .object()
        .unwrap()
        .to_object_reference();

    let pure_args = vec![bcs::to_bytes(&client2.address().to_vec()).unwrap()];
    let call_response = client1
        .move_call(
            framework_obj_ref,
            ident_str!("ObjectBasics").to_owned(),
            ident_str!("transfer_and_freeze").to_owned(),
            Vec::new(),
            gas_object_ref,
            vec![new_obj.object().unwrap().to_object_reference()],
            pure_args,
            GAS_VALUE_FOR_TESTING / 2,
        )
        .await;

    // Check effects are good
    let (_, order_info_resp) = call_response.unwrap();
    let order_effects = order_info_resp.signed_effects.unwrap().effects;
    // Status flag should be success
    assert_eq!(order_effects.status, ExecutionStatus::Success);
    // Nothing should be deleted during a transfer
    assert!(order_effects.deleted.is_empty());
    // Item being transfered is mutated.
    assert_eq!(order_effects.mutated.len(), 1);

    let (transferred_obj_ref, _) = order_effects.mutated[0];
    assert_ne!(gas_object_ref, transferred_obj_ref);

    assert_eq!(transferred_obj_ref.0, new_obj_ref.0);

    let transferred_obj_info = client1
        .get_object_info(ObjectInfoRequest {
            object_id: new_obj_ref.0,
            request_sequence_number: None,
        })
        .await
        .unwrap();

    // Confirm new owner
    assert!(transferred_obj_info
        .object()
        .unwrap()
        .owner
        .is_address(&client2.address()));

    // Confirm read only
    assert!(transferred_obj_info.object().unwrap().is_read_only());
}

#[tokio::test]
async fn test_move_calls_object_delete() {
    let (authority_clients, committee) = init_local_authorities(4).await;
    let mut client1 = make_client(authority_clients.clone(), committee);

    let object_value: u64 = 100;
    let gas_object_id = ObjectID::random();
    let framework_obj_ref = client1.get_framework_object_ref().await.unwrap();

    // Populate authorities with obj data
    let mut gas_object_ref = fund_account_with_same_objects(
        authority_clients.values().collect(),
        &mut client1,
        vec![gas_object_id],
    )
    .await
    .iter()
    .next()
    .unwrap()
    .1
    .to_object_reference();

    // When creating an ObjectBasics object, we provide the value (u64) and address which will own the object
    let pure_args = vec![
        object_value.to_le_bytes().to_vec(),
        bcs::to_bytes(&client1.address().to_vec()).unwrap(),
    ];
    let call_response = client1
        .move_call(
            framework_obj_ref,
            ident_str!("ObjectBasics").to_owned(),
            ident_str!("create").to_owned(),
            Vec::new(),
            gas_object_ref,
            Vec::new(),
            pure_args,
            GAS_VALUE_FOR_TESTING - 1, // Make sure budget is less than gas value
        )
        .await;

    let (_, order_info_resp) = call_response.unwrap();
    // Get the object created from the call
    let order_effects = order_info_resp.signed_effects.unwrap().effects;
    let (new_obj_ref, _) = order_effects.created[0];
    // Fetch the full object
    let new_obj = client1
        .get_object_info(ObjectInfoRequest {
            object_id: new_obj_ref.0,
            request_sequence_number: None,
        })
        .await
        .unwrap();

    gas_object_ref = client1
        .get_object_info(ObjectInfoRequest {
            object_id: gas_object_ref.0,
            request_sequence_number: None,
        })
        .await
        .unwrap()
        .object()
        .unwrap()
        .to_object_reference();

    let call_response = client1
        .move_call(
            framework_obj_ref,
            ident_str!("ObjectBasics").to_owned(),
            ident_str!("delete").to_owned(),
            Vec::new(),
            gas_object_ref,
            vec![new_obj.object().unwrap().to_object_reference()],
            Vec::new(),
            GAS_VALUE_FOR_TESTING / 2,
        )
        .await;

    // Check effects are good
    let (_, order_info_resp) = call_response.unwrap();
    let order_effects = order_info_resp.signed_effects.unwrap().effects;

    // Status flag should be success
    assert_eq!(order_effects.status, ExecutionStatus::Success);
    // Object be deleted during a delete
    assert_eq!(order_effects.deleted.len(), 1);
    // No item is mutated.
    assert_eq!(order_effects.mutated.len(), 0);
    // Confirm the items
    assert_eq!(order_effects.gas_object.0 .0, gas_object_id);

    // Try to fetch the deleted object
    let deleted_object_resp = client1
        .get_object_info(ObjectInfoRequest {
            object_id: new_obj_ref.0,
            request_sequence_number: None,
        })
        .await
        .unwrap();

    assert!(deleted_object_resp.object_and_lock.is_none());
}

#[tokio::test]
async fn test_move_calls_certs() {
    let (authority_clients, committee) = init_local_authorities(1).await;
    let mut client1 = make_client(authority_clients.clone(), committee.clone());
    let mut client2 = make_client(authority_clients.clone(), committee);

    let gas_object_id = ObjectID::random();

    let framework_obj_ref = client1
        .get_object_info(ObjectInfoRequest {
            object_id: FASTX_FRAMEWORK_ADDRESS,
            request_sequence_number: None,
        })
        .await
        .unwrap()
        .object()
        .unwrap()
        .to_object_reference();

    // Populate authorities with obj data
    let authority_objects = vec![vec![gas_object_id]];

    let gas_object_ref = fund_account(
        authority_clients.values().collect(),
        &mut client1,
        authority_objects,
    )
    .await
    .get(&gas_object_id)
    .unwrap()
    .to_object_reference();

    // When creating an ObjectBasics object, we provide the value (u64) and address which will own the object
    let object_value: u64 = 100;
    let pure_args = vec![
        object_value.to_le_bytes().to_vec(),
        bcs::to_bytes(&client1.address().to_vec()).unwrap(),
    ];

    // Create new object with move
    let (cert, order_info_resp) = client1
        .move_call(
            framework_obj_ref,
            ident_str!("ObjectBasics").to_owned(),
            ident_str!("create").to_owned(),
            Vec::new(),
            gas_object_ref,
            Vec::new(),
            pure_args,
            GAS_VALUE_FOR_TESTING - 1, // Make sure budget is less than gas value
        )
        .await
        .unwrap();
    let effect = order_info_resp.signed_effects.unwrap().effects;
    let new_object_ref = &effect.created[0].0;

    let gas_object_ref = &effect.gas_object.0;

    let (new_object_id, _, _) = &new_object_ref;

    // Client 1 should have one certificate, one new object and one gas object, each with one associated certificate.
    assert!(client1
        .store()
        .certificates
        .contains_key(&cert.order.digest())
        .unwrap());
    assert_eq!(1, client1.store().certificates.iter().count());
    assert_eq!(2, client1.store().object_sequence_numbers.iter().count());
    assert_eq!(2, client1.store().object_certs.iter().count());
    assert!(client1
        .store()
        .object_certs
        .contains_key(&gas_object_id)
        .unwrap());
    assert!(client1
        .store()
        .object_certs
        .contains_key(new_object_id)
        .unwrap());
    assert_eq!(
        1,
        client1
            .store()
            .object_certs
            .get(&gas_object_id)
            .unwrap()
            .unwrap()
            .len()
    );
    assert_eq!(
        1,
        client1
            .store()
            .object_certs
            .get(new_object_id)
            .unwrap()
            .unwrap()
            .len()
    );
    assert_eq!(
        OBJECT_START_VERSION,
        client1
            .store()
            .object_sequence_numbers
            .get(&gas_object_id)
            .unwrap()
            .unwrap()
            .clone()
    );
    assert_eq!(
        OBJECT_START_VERSION,
        client1
            .store()
            .object_sequence_numbers
            .get(new_object_id)
            .unwrap()
            .unwrap()
            .clone()
    );

    // Transfer object with move
    let pure_args = vec![bcs::to_bytes(&client2.address().to_vec()).unwrap()];
    let (cert, _) = client1
        .move_call(
            framework_obj_ref,
            ident_str!("ObjectBasics").to_owned(),
            ident_str!("transfer").to_owned(),
            Vec::new(),
            *gas_object_ref,
            vec![*new_object_ref],
            pure_args,
            GAS_VALUE_FOR_TESTING / 2, // Make sure budget is less than gas value
        )
        .await
        .unwrap();

    // Client 1 should have two certificate, one gas object, with two associated certificate.
    assert!(client1
        .store()
        .certificates
        .contains_key(&cert.order.digest())
        .unwrap());
    assert_eq!(client1.store().certificates.iter().count(), 2);
    assert_eq!(client1.store().object_sequence_numbers.iter().count(), 1);
    assert_eq!(client1.store().object_certs.iter().count(), 1);
    assert!(client1
        .store()
        .object_certs
        .contains_key(&gas_object_id)
        .unwrap());
    assert_eq!(
        2,
        client1
            .store()
            .object_certs
            .get(&gas_object_id)
            .unwrap()
            .unwrap()
            .len()
    );
    assert_eq!(
        SequenceNumber::from(2),
        client1
            .store()
            .object_sequence_numbers
            .get(&gas_object_id)
            .unwrap()
            .unwrap()
            .clone()
    );

    // Sync client 2
    client2.sync_client_state().await.unwrap();

    // Client 2 should have 2 certificate, one new object, with two associated certificate.
    assert_eq!(2, client2.store().certificates.iter().count());
    assert_eq!(1, client2.store().object_sequence_numbers.iter().count());
    assert_eq!(1, client2.store().object_certs.iter().count());
    assert!(client2
        .store()
        .object_certs
        .contains_key(new_object_id)
        .unwrap());
    assert_eq!(
        2,
        client2
            .store()
            .object_certs
            .get(new_object_id)
            .unwrap()
            .unwrap()
            .len()
    );
    assert_eq!(
        SequenceNumber::from(2),
        client2
            .store()
            .object_sequence_numbers
            .get(new_object_id)
            .unwrap()
            .unwrap()
            .clone()
    );
}

#[tokio::test]
async fn test_module_publish_and_call_good() {
    // Init the states
    let (authority_clients, committee) = init_local_authorities(4).await;
    let mut client1 = make_client(authority_clients.clone(), committee);

    let gas_object_id = ObjectID::random();

    // Populate authorities with gas obj data
    let gas_object_ref = fund_account_with_same_objects(
        authority_clients.values().collect(),
        &mut client1,
        vec![gas_object_id],
    )
    .await
    .iter()
    .next()
    .unwrap()
    .1
    .to_object_reference();

    // Provide path to well formed package sources
    let mut hero_path = env!("CARGO_MANIFEST_DIR").to_owned();
    hero_path.push_str("/../fastx_programmability/examples/");

    let pub_res = client1.publish(hero_path, gas_object_ref).await;

    let (_, order_info_resp) = pub_res.unwrap();
    let published_effects = order_info_resp.signed_effects.unwrap().effects;

    // Only package obj should be created
    assert_eq!(published_effects.created.len(), 1);

    // Verif gas obj
    assert_eq!(published_effects.gas_object.0 .0, gas_object_ref.0);

    let (new_obj_ref, _) = published_effects.created.get(0).unwrap();
    assert_ne!(gas_object_ref, *new_obj_ref);

    // We now have the module obj ref
    // We can inspect it

    let new_obj = client1
        .get_object_info(ObjectInfoRequest {
            object_id: new_obj_ref.0,
            request_sequence_number: None,
        })
        .await
        .unwrap();

    // Version should be 1 for all modules
    assert_eq!(new_obj.object().unwrap().version(), OBJECT_START_VERSION);
    // Must be immutable
    assert!(new_obj.object().unwrap().is_read_only());

    // StructTag type is not defined for package
    assert!(new_obj.object().unwrap().type_().is_none());

    // Data should be castable as a package
    assert!(new_obj.object().unwrap().data.try_as_package().is_some());

    // Retrieve latest gas obj spec
    let gas_object = client1
        .get_object_info(ObjectInfoRequest {
            object_id: gas_object_id,
            request_sequence_number: None,
        })
        .await
        .unwrap()
        .object()
        .unwrap()
        .clone();

    let gas_object_ref = gas_object.to_object_reference();

    //Try to call a function in TrustedCoin module
    let call_resp = client1
        .move_call(
            new_obj.object().unwrap().to_object_reference(),
            ident_str!("TrustedCoin").to_owned(),
            ident_str!("init").to_owned(),
            vec![],
            gas_object_ref,
            vec![],
            vec![],
            1000,
        )
        .await
        .unwrap();

    let effects = call_resp.1.signed_effects.unwrap().effects;
    assert!(effects.status == ExecutionStatus::Success);

    // This gets the treasury cap for the coin and gives it to the sender
    let tres_cap_ref = effects
        .created
        .iter()
        .find(|r| r.0 .0 != gas_object_ref.0)
        .unwrap()
        .0;

    // Fetch the full obj info
    let tres_cap_obj_info = client1
        .get_object_info(ObjectInfoRequest {
            object_id: tres_cap_ref.0,
            request_sequence_number: None,
        })
        .await
        .unwrap();
    // Confirm we own this object
    assert_eq!(tres_cap_obj_info.object().unwrap().owner, gas_object.owner);
}

// Pass a file in a package dir instead of the root. The builder should be able to infer the root
#[tokio::test]
async fn test_module_publish_file_path() {
    // Init the states
    let (authority_clients, committee) = init_local_authorities(4).await;
    let mut client1 = make_client(authority_clients.clone(), committee);

    let gas_object_id = ObjectID::random();

    // Populate authorities with gas obj data
    let gas_object_ref = fund_account_with_same_objects(
        authority_clients.values().collect(),
        &mut client1,
        vec![gas_object_id],
    )
    .await
    .iter()
    .next()
    .unwrap()
    .1
    .to_object_reference();

    // Compile
    let mut hero_path = env!("CARGO_MANIFEST_DIR").to_owned();

    // Use a path pointing to a different file
    hero_path.push_str("/../fastx_programmability/examples/Hero.move");

    let pub_resp = client1.publish(hero_path, gas_object_ref).await;

    let (_, order_info_resp) = pub_resp.unwrap();
    let published_effects = order_info_resp.signed_effects.unwrap().effects;

    // Only package obj should be created
    assert_eq!(published_effects.created.len(), 1);

    // Verif gas
    assert_eq!(published_effects.gas_object.0 .0, gas_object_ref.0);

    let (new_obj_ref, _) = published_effects.created.get(0).unwrap();
    assert_ne!(gas_object_ref, *new_obj_ref);

    // We now have the module obj ref
    // We can inspect it
    let new_obj = client1
        .get_object_info(ObjectInfoRequest {
            object_id: new_obj_ref.0,
            request_sequence_number: None,
        })
        .await
        .unwrap();

    // Version should be 1 for all modules
    assert_eq!(new_obj.object().unwrap().version(), OBJECT_START_VERSION);
    // Must be immutable
    assert!(new_obj.object().unwrap().is_read_only());

    // StructTag type is not defined for package
    assert!(new_obj.object().unwrap().type_().is_none());

    // Data should be castable as a package
    assert!(new_obj.object().unwrap().data.try_as_package().is_some());

    // Retrieve latest gas obj spec
    let gas_object = client1
        .get_object_info(ObjectInfoRequest {
            object_id: gas_object_id,
            request_sequence_number: None,
        })
        .await
        .unwrap()
        .object()
        .unwrap()
        .clone();

    let gas_object_ref = gas_object.to_object_reference();

    // Even though we provided a path to Hero.move, the builder is able to find the package root
    // build all in the package, including TrustedCoin module
    //Try to call a function in TrustedCoin module
    let call_resp = client1
        .move_call(
            new_obj.object().unwrap().to_object_reference(),
            ident_str!("TrustedCoin").to_owned(),
            ident_str!("init").to_owned(),
            vec![],
            gas_object_ref,
            vec![],
            vec![],
            1000,
        )
        .await;
    assert!(call_resp.is_ok());
}

#[tokio::test]
async fn test_module_publish_bad_path() {
    // Init the states
    let (authority_clients, committee) = init_local_authorities(4).await;
    let mut client1 = make_client(authority_clients.clone(), committee);

    let gas_object_id = ObjectID::random();

    // Populate authorities with gas obj data
    let gas_object_ref = fund_account_with_same_objects(
        authority_clients.values().collect(),
        &mut client1,
        vec![gas_object_id],
    )
    .await
    .iter()
    .next()
    .unwrap()
    .1
    .to_object_reference();

    // Compile
    let mut hero_path = env!("CARGO_MANIFEST_DIR").to_owned();

    // Use a bad path
    hero_path.push_str("/../fastx_____programmability/examples/");

    let pub_resp = client1.publish(hero_path, gas_object_ref).await;
    // Has to fail
    assert!(pub_resp.is_err());
}

#[tokio::test]
async fn test_module_publish_naughty_path() {
    // Init the states
    let (authority_clients, committee) = init_local_authorities(4).await;
    let mut client1 = make_client(authority_clients.clone(), committee);

    let gas_object_id = ObjectID::random();

    // Populate authorities with gas obj data
    let gas_object_ref = fund_account_with_same_objects(
        authority_clients.values().collect(),
        &mut client1,
        vec![gas_object_id],
    )
    .await
    .iter()
    .next()
    .unwrap()
    .1
    .to_object_reference();

    for ns in naughty_strings::BLNS {
        // Compile
        let mut hero_path = env!("CARGO_MANIFEST_DIR").to_owned();

        // Use a bad path
        hero_path.push_str(&format!("/../{}", ns));

        let pub_resp = client1.publish(hero_path, gas_object_ref).await;
        // Has to fail
        assert!(pub_resp.is_err());
    }
}

#[test]
fn test_transfer_object_error() {
    let rt = Runtime::new().unwrap();
    let (recipient, _) = get_key_pair();

    let objects: Vec<ObjectID> = (0..10).map(|_| ObjectID::random()).collect();
    let gas_object = ObjectID::random();
    let number_of_authorities = 4;

    let mut all_objects = objects.clone();
    all_objects.push(gas_object);
    let authority_objects = (0..number_of_authorities)
        .map(|_| all_objects.clone())
        .collect();

    let mut sender = rt.block_on(init_local_client_state(authority_objects));

    let mut objects = objects.iter();

    // Test 1: Double spend
    let object_id = *objects.next().unwrap();
    rt.block_on(sender.transfer_object(object_id, gas_object, recipient))
        .unwrap();
    let result = rt.block_on(sender.transfer_object(object_id, gas_object, recipient));

    assert!(result.is_err());
    assert!(matches!(
        result.unwrap_err().downcast_ref(),
        Some(FastPayError::ObjectNotFound { .. })
    ));

    // Test 2: Object not known to authorities
    let obj = Object::with_id_owner_for_testing(ObjectID::random(), sender.address());
    sender
        .store()
        .object_refs
        .insert(&obj.id(), &obj.to_object_reference())
        .unwrap();
    sender
        .store()
        .object_sequence_numbers
        .insert(&obj.id(), &SequenceNumber::new())
        .unwrap();
    let result = rt.block_on(sender.transfer_object(obj.id(), gas_object, recipient));
    assert!(result.is_err());
    assert!(matches!(result.unwrap_err().downcast_ref(),
            Some(FastPayError::QuorumNotReached {errors, ..}) if matches!(errors.as_slice(), [FastPayError::ObjectNotFound{..}, ..])));

    // Test 3: invalid object digest
    let object_id = *objects.next().unwrap();

    // give object an incorrect object digest
    sender
        .store()
        .object_refs
        .insert(
            &object_id,
            &(object_id, SequenceNumber::new(), ObjectDigest([0; 32])),
        )
        .unwrap();

    let result = rt.block_on(sender.transfer_object(object_id, gas_object, recipient));
    assert!(result.is_err());
    assert!(matches!(result.unwrap_err().downcast_ref(),
            Some(FastPayError::QuorumNotReached {errors, ..}) if matches!(errors.as_slice(), [FastPayError::LockErrors{..}, ..])));

    // Test 4: Invalid sequence number;
    let object_id = *objects.next().unwrap();

    // give object an incorrect sequence number
    sender
        .store()
        .object_sequence_numbers
        .insert(&object_id, &SequenceNumber::from(2))
        .unwrap();

    let result = rt.block_on(sender.transfer_object(object_id, gas_object, recipient));
    assert!(result.is_err());
    assert!(matches!(
        result.unwrap_err().downcast_ref(),
        Some(FastPayError::UnexpectedSequenceNumber { .. })
    ));

    // Test 5: The client does not allow concurrent transfer;
    let object_id = *objects.next().unwrap();
    // Fabricate a fake pending transfer
    let transfer = Transfer {
        sender: sender.address(),
        recipient: FastPayAddress::random_for_testing_only(),
        object_ref: (object_id, Default::default(), ObjectDigest::new([0; 32])),
        gas_payment: (gas_object, Default::default(), ObjectDigest::new([0; 32])),
    };
    sender
        .lock_pending_order_objects(&Order::new(
            OrderKind::Transfer(transfer),
            &get_key_pair().1,
        ))
        .unwrap();

    let result = rt.block_on(sender.transfer_object(object_id, gas_object, recipient));
    assert!(result.is_err());
    assert!(matches!(
        result.unwrap_err().downcast_ref(),
        Some(FastPayError::ConcurrentTransactionError)
    ))
}

#[tokio::test]
async fn test_receive_object_error() -> Result<(), anyhow::Error> {
    let number_of_authorities = 4;
    let (authority_clients, committee) = init_local_authorities(number_of_authorities).await;
    let mut client1 = make_client(authority_clients.clone(), committee.clone());
    let mut client2 = make_client(authority_clients.clone(), committee);

    let objects: Vec<ObjectID> = (0..10).map(|_| ObjectID::random()).collect();
    let gas_object = ObjectID::random();
    let gas_object_2 = ObjectID::random();
    let mut all_objects = objects.clone();
    all_objects.push(gas_object);
    fund_account_with_same_objects(
        authority_clients.values().collect(),
        &mut client1,
        all_objects,
    )
    .await;
    fund_account_with_same_objects(
        authority_clients.values().collect(),
        &mut client2,
        vec![gas_object_2],
    )
    .await;

    let mut objects = objects.iter();
    // Test 1: Recipient is not us.
    let object_id = *objects.next().unwrap();
    let certificate = client1
        .transfer_object(
            object_id,
            gas_object,
            FastPayAddress::random_for_testing_only(),
        )
        .await?;

    let result = client2.receive_object(&certificate).await;

    assert!(matches!(
        result.unwrap_err().downcast_ref(),
        Some(FastPayError::IncorrectRecipientError)
    ));

    // Test 2: Receive tempered certificate order.
    let (transfer, sig) = match certificate.order {
        Order {
            kind: OrderKind::Transfer(t),
            signature,
        } => Some((t, signature)),
        _ => None,
    }
    .unwrap();

    let malformed_order = CertifiedOrder {
        order: Order {
            kind: OrderKind::Transfer(Transfer {
                sender: client1.address(),
                recipient: client2.address(),
                object_ref: transfer.object_ref,
                gas_payment: transfer.gas_payment,
            }),
            signature: sig,
        },
        signatures: certificate.signatures,
    };

    let result = client2.receive_object(&malformed_order).await;
    assert!(matches!(
        result.unwrap_err().downcast_ref(),
        Some(FastPayError::InvalidSignature { .. })
    ));

    Ok(())
}

#[test]
fn test_client_store() {
    let store =
        ClientStore::new(env::temp_dir().join(format!("CLIENT_DB_{:?}", ObjectID::random())));

    // Make random sequence numbers
    let keys_vals = (0..100)
        .map(|i| (ObjectID::random(), SequenceNumber::from(i)))
        .collect::<Vec<_>>();
    // Try insert batch
    store
        .object_sequence_numbers
        .multi_insert(keys_vals.clone().into_iter())
        .unwrap();

    // Check the size
    assert_eq!(store.object_sequence_numbers.iter().count(), 100);

    // Check that the items are all correct
    keys_vals.iter().for_each(|(k, v)| {
        assert_eq!(*v, store.object_sequence_numbers.get(k).unwrap().unwrap());
    });

    // Check that are removed
    store
        .object_sequence_numbers
        .multi_remove(keys_vals.into_iter().map(|(k, _)| k))
        .unwrap();

    assert!(store.object_sequence_numbers.is_empty().unwrap());
}

#[tokio::test]
async fn test_object_store() {
    // Init the states
    let (authority_clients, committee) = init_local_authorities(4).await;
    let mut client1 = make_client(authority_clients.clone(), committee.clone());

    let gas_object_id = ObjectID::random();

    // Populate authorities with gas obj data
    let gas_object = fund_account_with_same_objects(
        authority_clients.values().collect(),
        &mut client1,
        vec![gas_object_id],
    )
    .await
    .iter()
    .next()
    .unwrap()
    .1
    .clone();
    let gas_object_ref = gas_object.clone().to_object_reference();
    // Ensure that object store is empty
    assert!(client1.store().objects.is_empty().unwrap());

    // Run a few syncs to retrieve objects ids
    for _ in 0..4 {
        let _ = client1.sync_client_state().await.unwrap();
    }
    // Try to download objects which are not already in storage
    client1.download_owned_objects_not_in_db().await.unwrap();

    // Gas object should be in storage now
    assert_eq!(client1.store().objects.iter().count(), 1);

    // Verify that we indeed have the object
    let gas_obj_from_store = client1
        .store()
        .objects
        .get(&gas_object_ref)
        .unwrap()
        .unwrap();
    assert_eq!(gas_obj_from_store, gas_object);

    // Provide path to well formed package sources
    let mut hero_path = env!("CARGO_MANIFEST_DIR").to_owned();
    hero_path.push_str("/../fastx_programmability/examples/");

    let pub_res = client1.publish(hero_path, gas_object_ref).await;

    let (_, order_info_resp) = pub_res.unwrap();
    let published_effects = order_info_resp.signed_effects.unwrap().effects;

    // Only package obj should be created
    assert_eq!(published_effects.created.len(), 1);

    // Verif gas obj
    assert_eq!(published_effects.gas_object.0 .0, gas_object_ref.0);

    let (new_obj_ref, _) = published_effects.created.get(0).unwrap();
    assert_ne!(gas_object_ref, *new_obj_ref);

    // We now have the module obj ref
    // We can inspect it
    let new_obj = client1
        .get_object_info(ObjectInfoRequest {
            object_id: new_obj_ref.0,
            request_sequence_number: None,
        })
        .await
        .unwrap();

    // Published object should be in storage now
    // But also the new gas object should be in storage, so 2 new items, plus 1 from before
    assert_eq!(client1.store().objects.iter().count(), 3);

    // Verify that we indeed have the new module object
    let mod_obj_from_store = client1.store().objects.get(new_obj_ref).unwrap().unwrap();
    assert_eq!(mod_obj_from_store, *new_obj.object().unwrap());
}

#[tokio::test]
async fn test_object_store_transfer() {
    let (authority_clients, committee) = init_local_authorities(4).await;
    let mut client1 = make_client(authority_clients.clone(), committee.clone());
    let mut client2 = make_client(authority_clients.clone(), committee);

    let object_id = ObjectID::random();
    let gas_object1 = ObjectID::random();
    let gas_object2 = ObjectID::random();

    fund_account_with_same_objects(
        authority_clients.values().collect(),
        &mut client1,
        vec![object_id, gas_object1],
    )
    .await;
    fund_account_with_same_objects(
        authority_clients.values().collect(),
        &mut client2,
        vec![gas_object2],
    )
    .await;

    // Clients should not have retrieved objects
    assert_eq!(client1.store().objects.iter().count(), 0);
    assert_eq!(client2.store().objects.iter().count(), 0);

    // Run a few syncs to populate object ids
    for _ in 0..4 {
        let _ = client1.sync_client_state().await.unwrap();
        let _ = client2.sync_client_state().await.unwrap();
    }

    // Try to download objects which are not already in storage
    client1.download_owned_objects_not_in_db().await.unwrap();
    client2.download_owned_objects_not_in_db().await.unwrap();

    // Gas object and another object should be in storage now for client 1
    assert_eq!(client1.store().objects.iter().count(), 2);

    // Only gas object should be in storage now for client 2
    assert_eq!(client2.store().objects.iter().count(), 1);

    // Transfer object to client2.
    let certificate = client1
        .transfer_object(object_id, gas_object1, client2.address())
        .await
        .unwrap();

    // Update client2's local object data.
    client2.receive_object(&certificate).await.unwrap();

    // Client 1 should not have lost its objects
    // Plus it should have a new gas object
    assert_eq!(client1.store().objects.iter().count(), 3);
    // Client 2 should now have the new object
    assert_eq!(client2.store().objects.iter().count(), 2);

    // Transfer the object back to Client1
    let certificate = client2
        .transfer_object(object_id, gas_object2, client1.address())
        .await
        .unwrap();
    // Update client1's local object data.
    client1.receive_object(&certificate).await.unwrap();

    // Client 1 should have a new version of the object back
    assert_eq!(client1.store().objects.iter().count(), 4);
    // Client 2 should have new gas object version
    assert_eq!(client2.store().objects.iter().count(), 3);
}

#[tokio::test]
<<<<<<< HEAD
async fn test_transfer_pending_orders() {
    let objects: Vec<ObjectID> = (0..15).map(|_| ObjectID::random()).collect();
    let gas_object = ObjectID::random();
    let number_of_authorities = 4;

    let mut all_objects = objects.clone();
    all_objects.push(gas_object);
    let authority_objects = (0..number_of_authorities)
        .map(|_| all_objects.clone())
        .collect();

    let mut sender_state = init_local_client_state(authority_objects).await;
    let recipient = init_local_client_state(vec![vec![]]).await.address();

    let mut objects = objects.iter();

    // Test 1: Normal transfer
    let object_id = *objects.next().unwrap();
    sender_state
        .transfer_object(object_id, gas_object, recipient)
        .await
        .unwrap();
    // Pending order should be cleared
    assert!(sender_state.store().pending_orders.is_empty().unwrap());

    // Test 2: Object not known to authorities. This has no side effect
    let obj = Object::with_id_owner_for_testing(ObjectID::random(), sender_state.address());
    sender_state
        .store()
        .object_refs
        .insert(&obj.id(), &obj.to_object_reference())
        .unwrap();
    sender_state
        .store()
        .object_sequence_numbers
        .insert(&obj.id(), &SequenceNumber::new())
        .unwrap();
    let result = sender_state
        .transfer_object(obj.id(), gas_object, recipient)
        .await;
    assert!(result.is_err());
    assert!(matches!(result.unwrap_err().downcast_ref(),
            Some(FastPayError::QuorumNotReached {errors, ..}) if matches!(errors.as_slice(), [FastPayError::ObjectNotFound{..}, ..])));
    // Pending order should be cleared
    assert!(sender_state.store().pending_orders.is_empty().unwrap());

    // Test 3: invalid object digest. This also has no side effect
    let object_id = *objects.next().unwrap();

    // give object an incorrect object digest
    sender_state
        .store()
        .object_refs
        .insert(
            &object_id,
            &(object_id, SequenceNumber::new(), ObjectDigest([0; 32])),
        )
        .unwrap();

    let result = sender_state
        .transfer_object(object_id, gas_object, recipient)
        .await;
    assert!(result.is_err());
    assert!(matches!(result.unwrap_err().downcast_ref(),
            Some(FastPayError::QuorumNotReached {errors, ..}) if matches!(errors.as_slice(), [FastPayError::LockErrors{..}, ..])));

    // Pending order should be cleared
    assert!(sender_state.store().pending_orders.is_empty().unwrap());

    // Test 4: Conflicting orders touching same objects
    let object_id = *objects.next().unwrap();
    // Fabricate a fake pending transfer
    let transfer = Transfer {
        sender: sender_state.address(),
        recipient: FastPayAddress::random_for_testing_only(),
        object_ref: (object_id, Default::default(), ObjectDigest::new([0; 32])),
        gas_payment: (gas_object, Default::default(), ObjectDigest::new([0; 32])),
    };
    // Simulate locking some objects
    sender_state
        .lock_pending_order_objects(&Order::new(
            OrderKind::Transfer(transfer),
            &get_key_pair().1,
        ))
        .unwrap();
    // Try to use those objects in another order
    let result = sender_state
        .transfer_object(object_id, gas_object, recipient)
        .await;
    assert!(result.is_err());
    assert!(matches!(
        result.unwrap_err().downcast_ref(),
        Some(FastPayError::ConcurrentTransactionError)
    ));
    // clear the pending orders
    sender_state.store().pending_orders.clear().unwrap();
    assert_eq!(sender_state.store().pending_orders.iter().count(), 0);

    // Test 5: Transfer object without confirmations
    let object_id = *objects.next().unwrap();

    let cert_ord = sender_state
        .transfer_to_fastx_unsafe_unconfirmed(recipient, object_id, gas_object)
        .await
        .unwrap();

    // Order should be locked by gas object and object being transferred
    assert_eq!(sender_state.store().pending_orders.iter().count(), 2);
    assert_eq!(
        sender_state
            .store()
            .pending_orders
            .get(&object_id)
            .unwrap()
            .unwrap(),
        cert_ord.order
    );
    assert_eq!(
        sender_state
            .store()
            .pending_orders
            .get(&gas_object)
            .unwrap()
            .unwrap(),
        cert_ord.order
    );

    // Try to complete the pending order
    // However this fails because of a false assumption that sequence numbers increase after a tx order
    // This bug is being tracked here https://github.com/MystenLabs/fastnft/issues/290
    //
    // sender_state.try_complete_pending_orders().await.unwrap();
=======
async fn test_full_client_sync_move_calls() {
    let (authority_clients, committee) = init_local_authorities(4).await;
    let mut client1 = make_client(authority_clients.clone(), committee.clone());

    let object_value: u64 = 100;
    let gas_object_id = ObjectID::random();
    let framework_obj_ref = client1.get_framework_object_ref().await.unwrap();

    // Populate authorities with obj data
    let mut gas_object_ref = fund_account_with_same_objects(
        authority_clients.clone().values().collect(),
        &mut client1,
        vec![gas_object_id],
    )
    .await
    .iter()
    .next()
    .unwrap()
    .1
    .to_object_reference();

    // When creating an ObjectBasics object, we provide the value (u64) and address which will own the object
    let pure_args = vec![
        object_value.to_le_bytes().to_vec(),
        bcs::to_bytes(&client1.address().to_vec()).unwrap(),
    ];
    let call_response = client1
        .move_call(
            framework_obj_ref,
            ident_str!("ObjectBasics").to_owned(),
            ident_str!("create").to_owned(),
            Vec::new(),
            gas_object_ref,
            Vec::new(),
            pure_args,
            GAS_VALUE_FOR_TESTING - 1, // Make sure budget is less than gas value
        )
        .await;

    let (mut last_certificate, order_effects) = call_response.unwrap();
    assert_eq!(order_effects.gas_object.0 .0, gas_object_id);

    // Get the object created from the call
    let (new_obj_ref, _) = order_effects.created[0];

    for value in 0u64..10u64 {
        // Fetch the full object
        let new_obj_ref = client_object(&mut client1, new_obj_ref.0).await.0;
        gas_object_ref = client_object(&mut client1, gas_object_id).await.0;

        let pure_args = vec![bcs::to_bytes(&value).unwrap()];
        let _call_response = client1
            .move_call(
                framework_obj_ref,
                ident_str!("ObjectBasics").to_owned(),
                ident_str!("set_value").to_owned(),
                Vec::new(),
                gas_object_ref,
                vec![new_obj_ref],
                pure_args,
                GAS_VALUE_FOR_TESTING / 2,
            )
            .await;

        last_certificate = _call_response.unwrap().0;
    }

    // For this test to work the client has updated the first 3 authorities but not the last one
    // Assert this to catch any changes to the client behaviour that reqire fixing this test to still
    // test sync.

    let authorities: Vec<_> = authority_clients.clone().into_iter().collect();

    let (full_seq, _) = auth_object(&authorities[2].1, gas_object_id).await;
    assert_eq!(full_seq.1, SequenceNumber::from(11));

    let (zero_seq, _) = auth_object(&authorities[3].1, gas_object_id).await;
    assert_eq!(zero_seq.1, SequenceNumber::from(0));

    // This is (finally) the function we want to test

    // If we try to sync from the authority that does not have the data to the one
    // that does not we fail.
    let result = client1
        .authorities()
        .sync_authority_source_to_destination(
            ConfirmationOrder::new(last_certificate.clone()),
            authorities[3].0,
            authorities[3].0,
        )
        .await;

    assert!(result.is_err());

    // Here we get the list of objects known by authorities.
    let (obj_map, _auths) = client1
        .authorities()
        .get_all_owned_objects(client1.address(), Duration::from_secs(10))
        .await
        .unwrap();
    // Check only 3 out of 4 authorities have the latest object
    assert_eq!(obj_map[&full_seq].len(), 3);

    // We sync all the client objects
    let result = client1
        .authorities()
        .sync_all_owned_objects(client1.address(), Duration::from_secs(10))
        .await;

    let (active, deleted) = result.unwrap();

    assert_eq!(0, deleted.len());
    assert_eq!(2, active.len());

    // Here we get the list of objects known by authorities.
    let (obj_map, _auths) = client1
        .authorities()
        .get_all_owned_objects(client1.address(), Duration::from_secs(10))
        .await
        .unwrap();
    // Check all 4 out of 4 authorities have the latest object
    assert_eq!(obj_map[&full_seq].len(), 4);
}

#[tokio::test]
async fn test_full_client_sync_delete_calls() {
    let (authority_clients, committee) = init_local_authorities(4).await;
    let mut client1 = make_client(authority_clients.clone(), committee.clone());

    let object_value: u64 = 100;
    let gas_object_id = ObjectID::random();
    let framework_obj_ref = client1.get_framework_object_ref().await.unwrap();

    // Populate authorities with obj data
    let mut gas_object_ref = fund_account_with_same_objects(
        authority_clients.clone().values().collect(),
        &mut client1,
        vec![gas_object_id],
    )
    .await
    .iter()
    .next()
    .unwrap()
    .1
    .to_object_reference();

    let gas_id = gas_object_ref.0;

    // When creating an ObjectBasics object, we provide the value (u64) and address which will own the object
    let pure_args = vec![
        object_value.to_le_bytes().to_vec(),
        bcs::to_bytes(&client1.address().to_vec()).unwrap(),
    ];
    let call_response = client1
        .move_call(
            framework_obj_ref,
            ident_str!("ObjectBasics").to_owned(),
            ident_str!("create").to_owned(),
            Vec::new(),
            gas_object_ref,
            Vec::new(),
            pure_args,
            GAS_VALUE_FOR_TESTING - 1, // Make sure budget is less than gas value
        )
        .await;

    let (_, order_effects) = call_response.unwrap();
    assert_eq!(order_effects.gas_object.0 .0, gas_object_id);

    // Get the object created from the call
    let (new_obj_ref, _) = order_effects.created[0];

    for value in 0u64..20u64 {
        // Fetch the full object
        let new_obj_ref = client_object(&mut client1, new_obj_ref.0).await.0;
        gas_object_ref = client_object(&mut client1, gas_id).await.0;

        let pure_args = vec![bcs::to_bytes(&value).unwrap()];
        let _call_response = client1
            .move_call(
                framework_obj_ref,
                ident_str!("ObjectBasics").to_owned(),
                ident_str!("set_value").to_owned(),
                Vec::new(),
                gas_object_ref,
                vec![new_obj_ref],
                pure_args,
                GAS_VALUE_FOR_TESTING / 2,
            )
            .await;
    }

    // Fetch the full object
    let new_obj_ref = client_object(&mut client1, new_obj_ref.0).await.0;
    gas_object_ref = client_object(&mut client1, gas_id).await.0;

    // We sync before we delete
    let result = client1
        .authorities()
        .sync_all_owned_objects(client1.address(), Duration::from_secs(10))
        .await;

    let (active, deleted) = result.unwrap();
    assert_eq!(0, deleted.len());
    assert_eq!(2, active.len());

    let _call_response = client1
        .move_call(
            framework_obj_ref,
            ident_str!("ObjectBasics").to_owned(),
            ident_str!("delete").to_owned(),
            Vec::new(),
            gas_object_ref,
            vec![new_obj_ref],
            Vec::new(),
            GAS_VALUE_FOR_TESTING / 2,
        )
        .await;

    // For this test to work the client has updated the first 3 authorities but not the last one
    // Assert this to catch any changes to the client behaviour that reqire fixing this test to still
    // test sync.

    let authorities: Vec<_> = authority_clients.clone().into_iter().collect();

    let (full_seq, _) = auth_object(&authorities[2].1, gas_id).await;
    assert_eq!(full_seq.1, SequenceNumber::from(22));

    let (zero_seq, _) = auth_object(&authorities[3].1, gas_id).await;
    assert_eq!(zero_seq.1, SequenceNumber::from(21));

    // This is (finally) the function we want to test
    // Here we get the list of objects known by authorities.
    let (obj_map, _auths) = client1
        .authorities()
        .get_all_owned_objects(client1.address(), Duration::from_secs(10))
        .await
        .unwrap();
    // Check only 3 out of 4 authorities have the latest object
    assert_eq!(obj_map[&full_seq].len(), 3);

    // We sync all the client objects
    let result = client1
        .authorities()
        .sync_all_owned_objects(client1.address(), Duration::from_secs(10))
        .await;

    let (active, deleted) = result.unwrap();

    assert_eq!(1, deleted.len());
    assert_eq!(1, active.len());
}

// A helper function to make tests less verbose
async fn client_object(client: &mut dyn Client, object_id: ObjectID) -> (ObjectRef, Object) {
    let object = client
        .get_object_info(ObjectInfoRequest {
            object_id,
            request_sequence_number: None,
        })
        .await
        .unwrap()
        .object_and_lock
        .unwrap()
        .object;

    (object.to_object_reference(), object)
}

// A helper function to make tests less verbose
async fn auth_object(authority: &LocalAuthorityClient, object_id: ObjectID) -> (ObjectRef, Object) {
    let response = authority
        .handle_object_info_request(ObjectInfoRequest::from(object_id))
        .await
        .unwrap();

    let object = response.object_and_lock.unwrap().object;
    (object.to_object_reference(), object)
}

#[tokio::test]
async fn test_map_reducer() {
    let (authority_clients, committee) = init_local_authorities(4).await;
    let client1 = make_client(authority_clients.clone(), committee.clone());

    // Test: reducer errors get propagated up
    let res = client1
        .authorities()
        .quorum_map_then_reduce_with_timeout(
            0usize,
            |_name, _client| Box::pin(async move { Ok(()) }),
            |_accumulated_state, _authority_name, _authority_weight, _result| {
                Box::pin(async move { Err(FastPayError::TooManyIncorrectAuthorities) })
            },
            Duration::from_millis(1000),
        )
        .await;
    assert!(Err(FastPayError::TooManyIncorrectAuthorities) == res);

    // Test: mapper errors do not get propagated up, reducer works
    let res = client1
        .authorities()
        .quorum_map_then_reduce_with_timeout(
            0usize,
            |_name, _client| {
                Box::pin(async move {
                    let res: Result<usize, FastPayError> =
                        Err(FastPayError::TooManyIncorrectAuthorities);
                    res
                })
            },
            |mut accumulated_state, _authority_name, _authority_weight, result| {
                Box::pin(async move {
                    assert!(Err(FastPayError::TooManyIncorrectAuthorities) == result);
                    accumulated_state += 1;
                    Ok(ReduceOutput::Continue(accumulated_state))
                })
            },
            Duration::from_millis(1000),
        )
        .await;
    assert_eq!(Ok(4), res);

    // Test: early end
    let res = client1
        .authorities()
        .quorum_map_then_reduce_with_timeout(
            0usize,
            |_name, _client| Box::pin(async move { Ok(()) }),
            |mut accumulated_state, _authority_name, _authority_weight, _result| {
                Box::pin(async move {
                    if accumulated_state > 2 {
                        Ok(ReduceOutput::End(accumulated_state))
                    } else {
                        accumulated_state += 1;
                        Ok(ReduceOutput::Continue(accumulated_state))
                    }
                })
            },
            Duration::from_millis(1000),
        )
        .await;
    assert_eq!(Ok(3), res);

    // Test: Global timeout works
    let res = client1
        .authorities()
        .quorum_map_then_reduce_with_timeout(
            0usize,
            |_name, _client| {
                Box::pin(async move {
                    // 10 mins
                    tokio::time::sleep(Duration::from_secs(10 * 60)).await;
                    Ok(())
                })
            },
            |_accumulated_state, _authority_name, _authority_weight, _result| {
                Box::pin(async move { Err(FastPayError::TooManyIncorrectAuthorities) })
            },
            Duration::from_millis(10),
        )
        .await;
    assert_eq!(Ok(0), res);

    // Test: Local timeout works
    let bad_auth = *committee.sample();
    let res = client1
        .authorities()
        .quorum_map_then_reduce_with_timeout(
            HashSet::new(),
            |_name, _client| {
                Box::pin(async move {
                    // 10 mins
                    if _name == bad_auth {
                        tokio::time::sleep(Duration::from_secs(10 * 60)).await;
                    }
                    Ok(())
                })
            },
            |mut accumulated_state, authority_name, _authority_weight, _result| {
                Box::pin(async move {
                    accumulated_state.insert(authority_name);
                    if accumulated_state.len() <= 3 {
                        Ok(ReduceOutput::Continue(accumulated_state))
                    } else {
                        Ok(ReduceOutput::ContinueWithTimeout(
                            accumulated_state,
                            Duration::from_millis(10),
                        ))
                    }
                })
            },
            // large delay
            Duration::from_millis(10 * 60),
        )
        .await;
    assert_eq!(res.as_ref().unwrap().len(), 3);
    assert!(!res.as_ref().unwrap().contains(&bad_auth));
>>>>>>> db9ee35c
}<|MERGE_RESOLUTION|>--- conflicted
+++ resolved
@@ -362,7 +362,7 @@
             SequenceNumber::from(0)
         ))
     );
-    let certificate = rt
+    let (certificate, _) = rt
         .block_on(sender.transfer_object(object_id_1, gas_object, recipient))
         .unwrap();
     assert_eq!(
@@ -410,7 +410,7 @@
     let mut sender = rt.block_on(init_local_client_state_with_bad_authority(
         authority_objects,
     ));
-    let certificate = rt
+    let (certificate, _) = rt
         .block_on(sender.transfer_object(object_id, gas_object, recipient))
         .unwrap();
     assert_eq!(
@@ -516,7 +516,7 @@
         ))
     );
     // Transfer object to client2.
-    let certificate = client1
+    let (certificate, _) = client1
         .transfer_object(object_id, gas_object1, client2.address())
         .await
         .unwrap();
@@ -614,76 +614,6 @@
         .transfer_object(object_id, gas_object2, client1.address(),)
         .await
         .is_err());
-}
-
-#[test]
-fn test_receiving_unconfirmed_transfer() {
-    let rt = Runtime::new().unwrap();
-    let (authority_clients, committee) = rt.block_on(init_local_authorities(4));
-    let mut client1 = make_client(authority_clients.clone(), committee.clone());
-    let mut client2 = make_client(authority_clients.clone(), committee);
-
-    let object_id = ObjectID::random();
-    let gas_object_id = ObjectID::random();
-
-    rt.block_on(fund_account_with_same_objects(
-        authority_clients.values().collect(),
-        &mut client1,
-        vec![object_id, gas_object_id],
-    ));
-    // not updating client1.balance
-
-    let certificate = rt
-        .block_on(client1.transfer_to_fastx_unsafe_unconfirmed(
-            client2.address(),
-            object_id,
-            gas_object_id,
-        ))
-        .unwrap();
-    assert_eq!(
-        client1.next_sequence_number(&object_id),
-        Ok(SequenceNumber::from(1))
-    );
-
-    // Check that we indeed flagged this order as pending
-    assert!(!(client1.store().pending_orders.is_empty().unwrap()));
-    for obj in certificate.order.input_objects() {
-        assert_eq!(
-            client1
-                .store()
-                .pending_orders
-                .get(&obj.object_id())
-                .unwrap()
-                .unwrap(),
-            certificate.order
-        );
-    }
-
-    // ..but not confirmed remotely, hence an unchanged balance and sequence number.
-    assert_eq!(
-        rt.block_on(client1.authorities().get_strong_majority_owner(object_id)),
-        Some((
-            Authenticator::Address(client1.address()),
-            SequenceNumber::from(0)
-        ))
-    );
-    assert_eq!(
-        rt.block_on(
-            client1
-                .authorities()
-                .get_strong_majority_sequence_number(object_id)
-        ),
-        SequenceNumber::from(0)
-    );
-    // Let the receiver confirm in last resort.
-    rt.block_on(client2.receive_object(&certificate)).unwrap();
-    assert_eq!(
-        rt.block_on(client2.authorities().get_strong_majority_owner(object_id)),
-        Some((
-            Authenticator::Address(client2.address()),
-            SequenceNumber::from(1)
-        ))
-    );
 }
 
 #[test]
@@ -2468,7 +2398,7 @@
     let mut objects = objects.iter();
     // Test 1: Recipient is not us.
     let object_id = *objects.next().unwrap();
-    let certificate = client1
+    let (certificate, _) = client1
         .transfer_object(
             object_id,
             gas_object,
@@ -2671,7 +2601,7 @@
     assert_eq!(client2.store().objects.iter().count(), 1);
 
     // Transfer object to client2.
-    let certificate = client1
+    let (certificate, _) = client1
         .transfer_object(object_id, gas_object1, client2.address())
         .await
         .unwrap();
@@ -2686,7 +2616,7 @@
     assert_eq!(client2.store().objects.iter().count(), 2);
 
     // Transfer the object back to Client1
-    let certificate = client2
+    let (certificate, _) = client2
         .transfer_object(object_id, gas_object2, client1.address())
         .await
         .unwrap();
@@ -2700,7 +2630,6 @@
 }
 
 #[tokio::test]
-<<<<<<< HEAD
 async fn test_transfer_pending_orders() {
     let objects: Vec<ObjectID> = (0..15).map(|_| ObjectID::random()).collect();
     let gas_object = ObjectID::random();
@@ -2798,42 +2727,9 @@
     // clear the pending orders
     sender_state.store().pending_orders.clear().unwrap();
     assert_eq!(sender_state.store().pending_orders.iter().count(), 0);
-
-    // Test 5: Transfer object without confirmations
-    let object_id = *objects.next().unwrap();
-
-    let cert_ord = sender_state
-        .transfer_to_fastx_unsafe_unconfirmed(recipient, object_id, gas_object)
-        .await
-        .unwrap();
-
-    // Order should be locked by gas object and object being transferred
-    assert_eq!(sender_state.store().pending_orders.iter().count(), 2);
-    assert_eq!(
-        sender_state
-            .store()
-            .pending_orders
-            .get(&object_id)
-            .unwrap()
-            .unwrap(),
-        cert_ord.order
-    );
-    assert_eq!(
-        sender_state
-            .store()
-            .pending_orders
-            .get(&gas_object)
-            .unwrap()
-            .unwrap(),
-        cert_ord.order
-    );
-
-    // Try to complete the pending order
-    // However this fails because of a false assumption that sequence numbers increase after a tx order
-    // This bug is being tracked here https://github.com/MystenLabs/fastnft/issues/290
-    //
-    // sender_state.try_complete_pending_orders().await.unwrap();
-=======
+}
+
+#[tokio::test]
 async fn test_full_client_sync_move_calls() {
     let (authority_clients, committee) = init_local_authorities(4).await;
     let mut client1 = make_client(authority_clients.clone(), committee.clone());
@@ -2860,7 +2756,7 @@
         object_value.to_le_bytes().to_vec(),
         bcs::to_bytes(&client1.address().to_vec()).unwrap(),
     ];
-    let call_response = client1
+    let call_res = client1
         .move_call(
             framework_obj_ref,
             ident_str!("ObjectBasics").to_owned(),
@@ -2873,11 +2769,13 @@
         )
         .await;
 
-    let (mut last_certificate, order_effects) = call_response.unwrap();
-    assert_eq!(order_effects.gas_object.0 .0, gas_object_id);
+    let (mut last_certificate, order_info_resp) = call_res.unwrap();
+    let call_effects = order_info_resp.signed_effects.unwrap().effects;
+
+    assert_eq!(call_effects.gas_object.0 .0, gas_object_id);
 
     // Get the object created from the call
-    let (new_obj_ref, _) = order_effects.created[0];
+    let (new_obj_ref, _) = call_effects.created[0];
 
     for value in 0u64..10u64 {
         // Fetch the full object
@@ -2987,7 +2885,7 @@
         object_value.to_le_bytes().to_vec(),
         bcs::to_bytes(&client1.address().to_vec()).unwrap(),
     ];
-    let call_response = client1
+    let call_res = client1
         .move_call(
             framework_obj_ref,
             ident_str!("ObjectBasics").to_owned(),
@@ -2999,8 +2897,9 @@
             GAS_VALUE_FOR_TESTING - 1, // Make sure budget is less than gas value
         )
         .await;
-
-    let (_, order_effects) = call_response.unwrap();
+    let (_, order_info_resp) = call_res.unwrap();
+    let order_effects = order_info_resp.signed_effects.unwrap().effects;
+
     assert_eq!(order_effects.gas_object.0 .0, gas_object_id);
 
     // Get the object created from the call
@@ -3232,5 +3131,4 @@
         .await;
     assert_eq!(res.as_ref().unwrap().len(), 3);
     assert!(!res.as_ref().unwrap().contains(&bad_auth));
->>>>>>> db9ee35c
 }