// Copyright (c) Facebook, Inc. and its affiliates.
// SPDX-License-Identifier: Apache-2.0
#![allow(clippy::same_item_push)] // get_key_pair returns random elements

use super::*;
use crate::authority::{AuthorityState, AuthorityStore};
use fastx_types::{
    object::{Object, GAS_VALUE_FOR_TESTING},
    FASTX_FRAMEWORK_ADDRESS,
};
use futures::lock::Mutex;
use move_core_types::ident_str;
use std::{
    collections::{BTreeMap, HashMap},
    convert::TryInto,
    sync::Arc,
};
use tokio::runtime::Runtime;

use fastx_types::error::FastPayError::ObjectNotFound;
use move_core_types::account_address::AccountAddress;
use std::env;
use std::fs;

pub fn system_maxfiles() -> usize {
    fdlimit::raise_fd_limit().unwrap_or(256u64) as usize
}

fn max_files_client_tests() -> i32 {
    (system_maxfiles() / 8).try_into().unwrap()
}

#[derive(Clone)]
struct LocalAuthorityClient(Arc<Mutex<AuthorityState>>);

impl AuthorityClient for LocalAuthorityClient {
    fn handle_order(&mut self, order: Order) -> AsyncResult<'_, OrderInfoResponse, FastPayError> {
        let state = self.0.clone();
        Box::pin(async move { state.lock().await.handle_order(order).await })
    }

    fn handle_confirmation_order(
        &mut self,
        order: ConfirmationOrder,
    ) -> AsyncResult<'_, OrderInfoResponse, FastPayError> {
        let state = self.0.clone();
        Box::pin(async move { state.lock().await.handle_confirmation_order(order).await })
    }

    fn handle_account_info_request(
        &self,
        request: AccountInfoRequest,
    ) -> AsyncResult<'_, AccountInfoResponse, FastPayError> {
        let state = self.0.clone();
        Box::pin(async move {
            state
                .lock()
                .await
                .handle_account_info_request(request)
                .await
        })
    }

    fn handle_object_info_request(
        &self,
        request: ObjectInfoRequest,
    ) -> AsyncResult<'_, ObjectInfoResponse, FastPayError> {
        let state = self.0.clone();
        Box::pin(async move { state.lock().await.handle_object_info_request(request).await })
    }
}

impl LocalAuthorityClient {
    fn new(state: AuthorityState) -> Self {
        Self(Arc::new(Mutex::new(state)))
    }
}

#[cfg(test)]
async fn init_local_authorities(
    count: usize,
) -> (HashMap<AuthorityName, LocalAuthorityClient>, Committee) {
    let mut key_pairs = Vec::new();
    let mut voting_rights = BTreeMap::new();
    for _ in 0..count {
        let key_pair = get_key_pair();
        voting_rights.insert(key_pair.0, 1);
        key_pairs.push(key_pair);
    }
    let committee = Committee::new(voting_rights);

    let mut clients = HashMap::new();
    for (address, secret) in key_pairs {
        // Random directory for the DB
        let dir = env::temp_dir();
        let path = dir.join(format!("DB_{:?}", ObjectID::random()));
        fs::create_dir(&path).unwrap();

        let mut opts = rocksdb::Options::default();
        opts.set_max_open_files(max_files_client_tests());
        let store = Arc::new(AuthorityStore::open(path, Some(opts)));

        let state =
            AuthorityState::new_with_genesis_modules(committee.clone(), address, secret, store)
                .await;
        clients.insert(address, LocalAuthorityClient::new(state));
    }
    (clients, committee)
}

#[cfg(test)]
fn init_local_authorities_bad_1(
    count: usize,
) -> (HashMap<AuthorityName, LocalAuthorityClient>, Committee) {
    let mut key_pairs = Vec::new();
    let mut voting_rights = BTreeMap::new();
    for i in 0..count {
        let key_pair = get_key_pair();
        voting_rights.insert(key_pair.0, 1);
        if i + 1 < (count + 2) / 3 {
            // init 1 authority with a bad keypair
            key_pairs.push(get_key_pair());
        } else {
            key_pairs.push(key_pair);
        }
    }
    let committee = Committee::new(voting_rights);

    let mut clients = HashMap::new();
    for (address, secret) in key_pairs {
        // Random directory
        let dir = env::temp_dir();
        let path = dir.join(format!("DB_{:?}", ObjectID::random()));
        fs::create_dir(&path).unwrap();

        let mut opts = rocksdb::Options::default();
        opts.set_max_open_files(max_files_client_tests());
        let store = Arc::new(AuthorityStore::open(path, Some(opts)));
        let state = AuthorityState::new_without_genesis_for_testing(
            committee.clone(),
            address,
            secret,
            store,
        );
        clients.insert(address, LocalAuthorityClient::new(state));
    }
    (clients, committee)
}

#[cfg(test)]
fn make_client(
    authority_clients: HashMap<AuthorityName, LocalAuthorityClient>,
    committee: Committee,
) -> ClientState<LocalAuthorityClient> {
    let (address, secret) = get_key_pair();
    ClientState::new(
        address,
        secret,
        committee,
        authority_clients,
        BTreeMap::new(),
        BTreeMap::new(),
    )
}

#[cfg(test)]
async fn fund_account<I: IntoIterator<Item = Vec<ObjectID>>>(
    authorities: Vec<&LocalAuthorityClient>,
    client: &mut ClientState<LocalAuthorityClient>,
    object_ids: I,
) -> HashMap<AccountAddress, Object> {
    let mut created_objects = HashMap::new();
    for (authority, object_ids) in authorities.into_iter().zip(object_ids.into_iter()) {
        for object_id in object_ids {
            let object = Object::with_id_owner_for_testing(object_id, client.address);
            let client_ref = authority.0.as_ref().try_lock().unwrap();
            created_objects.insert(object_id, object.clone());

            client_ref
                .init_order_lock((object_id, 0.into(), object.digest()))
                .await;
            client_ref.insert_object(object).await;
            client.object_ids.insert(object_id, SequenceNumber::new());
        }
    }
    created_objects
}

#[cfg(test)]
async fn init_local_client_state(
    object_ids: Vec<Vec<ObjectID>>,
) -> ClientState<LocalAuthorityClient> {
    let (authority_clients, committee) = init_local_authorities(object_ids.len()).await;
    let mut client = make_client(authority_clients.clone(), committee);
    fund_account(
        authority_clients.values().collect(),
        &mut client,
        object_ids,
    )
    .await;
    client
}

#[cfg(test)]
async fn init_local_client_state_with_bad_authority(
    object_ids: Vec<Vec<ObjectID>>,
) -> ClientState<LocalAuthorityClient> {
    let (authority_clients, committee) = init_local_authorities_bad_1(object_ids.len());
    let mut client = make_client(authority_clients.clone(), committee);
    fund_account(
        authority_clients.values().collect(),
        &mut client,
        object_ids,
    )
    .await;
    client
}

#[test]
fn test_get_strong_majority_owner() {
    let rt = Runtime::new().unwrap();
    rt.block_on(async {
        let object_id_1 = ObjectID::random();
        let object_id_2 = ObjectID::random();
        let authority_objects = vec![
            vec![object_id_1],
            vec![object_id_1, object_id_2],
            vec![object_id_1, object_id_2],
            vec![object_id_1, object_id_2],
        ];
        let client = init_local_client_state(authority_objects).await;
        assert_eq!(
            client.get_strong_majority_owner(object_id_1).await,
            Some((client.address, SequenceNumber::from(0)))
        );
        assert_eq!(
            client.get_strong_majority_owner(object_id_2).await,
            Some((client.address, SequenceNumber::from(0)))
        );

        let object_id_1 = ObjectID::random();
        let object_id_2 = ObjectID::random();
        let object_id_3 = ObjectID::random();
        let authority_objects = vec![
            vec![object_id_1],
            vec![object_id_2, object_id_3],
            vec![object_id_3, object_id_2],
            vec![object_id_3],
        ];
        let client = init_local_client_state(authority_objects).await;
        assert_eq!(client.get_strong_majority_owner(object_id_1).await, None);
        assert_eq!(client.get_strong_majority_owner(object_id_2).await, None);
        assert_eq!(
            client.get_strong_majority_owner(object_id_3).await,
            Some((client.address, SequenceNumber::from(0)))
        );
    });
}

#[test]
fn test_initiating_valid_transfer() {
    let rt = Runtime::new().unwrap();
    let (recipient, _) = get_key_pair();
    let object_id_1 = ObjectID::random();
    let object_id_2 = ObjectID::random();
    let gas_object = ObjectID::random();
    let authority_objects = vec![
        vec![object_id_1, gas_object],
        vec![object_id_1, object_id_2, gas_object],
        vec![object_id_1, object_id_2, gas_object],
        vec![object_id_1, object_id_2, gas_object],
    ];

    let mut sender = rt.block_on(init_local_client_state(authority_objects));
    assert_eq!(
        rt.block_on(sender.get_strong_majority_owner(object_id_1)),
        Some((sender.address, SequenceNumber::from(0)))
    );
    assert_eq!(
        rt.block_on(sender.get_strong_majority_owner(object_id_2)),
        Some((sender.address, SequenceNumber::from(0)))
    );
    let certificate = rt
        .block_on(sender.transfer_object(object_id_1, gas_object, recipient))
        .unwrap();
    assert_eq!(
        sender.next_sequence_number(&object_id_1),
        Err(ObjectNotFound)
    );
    assert_eq!(sender.pending_transfer, None);
    assert_eq!(
        rt.block_on(sender.get_strong_majority_owner(object_id_1)),
        Some((recipient, SequenceNumber::from(1)))
    );
    assert_eq!(
        rt.block_on(sender.get_strong_majority_owner(object_id_2)),
        Some((sender.address, SequenceNumber::from(0)))
    );
    assert_eq!(
        rt.block_on(sender.request_certificate(
            sender.address,
            object_id_1,
            SequenceNumber::from(0),
        ))
        .unwrap(),
        certificate
    );
}

#[test]
fn test_initiating_valid_transfer_despite_bad_authority() {
    let rt = Runtime::new().unwrap();
    let (recipient, _) = get_key_pair();
    let object_id = ObjectID::random();
    let gas_object = ObjectID::random();
    let authority_objects = vec![
        vec![object_id, gas_object],
        vec![object_id, gas_object],
        vec![object_id, gas_object],
        vec![object_id, gas_object],
    ];
    let mut sender = rt.block_on(init_local_client_state_with_bad_authority(
        authority_objects,
    ));
    let certificate = rt
        .block_on(sender.transfer_object(object_id, gas_object, recipient))
        .unwrap();
    assert_eq!(sender.next_sequence_number(&object_id), Err(ObjectNotFound));
    assert_eq!(sender.pending_transfer, None);
    assert_eq!(
        rt.block_on(sender.get_strong_majority_owner(object_id)),
        Some((recipient, SequenceNumber::from(1)))
    );
    assert_eq!(
        rt.block_on(sender.request_certificate(sender.address, object_id, SequenceNumber::from(0)))
            .unwrap(),
        certificate
    );
}

#[test]
fn test_initiating_transfer_low_funds() {
    let rt = Runtime::new().unwrap();
    let (recipient, _) = get_key_pair();
    let object_id_1 = ObjectID::random();
    let object_id_2 = ObjectID::random();
    let gas_object = ObjectID::random();
    let authority_objects = vec![
        vec![object_id_1, gas_object],
        vec![object_id_1, gas_object],
        vec![object_id_1, object_id_2, gas_object],
        vec![object_id_1, object_id_2, gas_object],
    ];
    let mut sender = rt.block_on(init_local_client_state(authority_objects));
    assert!(rt
        .block_on(sender.transfer_object(object_id_2, gas_object, recipient))
        .is_err());
    // Trying to overspend does not block an account.
    assert_eq!(
        sender.next_sequence_number(&object_id_2),
        Ok(SequenceNumber::from(0))
    );
    // assert_eq!(sender.pending_transfer, None);
    assert_eq!(
        rt.block_on(sender.get_strong_majority_owner(object_id_1)),
        Some((sender.address, SequenceNumber::from(0))),
    );
    assert_eq!(
        rt.block_on(sender.get_strong_majority_owner(object_id_2)),
        None,
    );
}

#[tokio::test]
async fn test_bidirectional_transfer() {
    let (authority_clients, committee) = init_local_authorities(4).await;
    let mut client1 = make_client(authority_clients.clone(), committee.clone());
    let mut client2 = make_client(authority_clients.clone(), committee);

    let object_id = ObjectID::random();
    let gas_object1 = ObjectID::random();
    let gas_object2 = ObjectID::random();
    let authority1_objects = vec![
        vec![object_id, gas_object1],
        vec![object_id, gas_object1],
        vec![object_id, gas_object1],
        vec![object_id, gas_object1],
    ];
    let authority2_objects = vec![
        vec![gas_object2],
        vec![gas_object2],
        vec![gas_object2],
        vec![gas_object2],
    ];
    fund_account(
        authority_clients.values().collect(),
        &mut client1,
        authority1_objects,
    )
    .await;
    fund_account(
        authority_clients.values().collect(),
        &mut client2,
        authority2_objects,
    )
    .await;

    // Confirm client1 have ownership of the object.
    assert_eq!(
        client1.get_strong_majority_owner(object_id).await,
        Some((client1.address, SequenceNumber::from(0)))
    );
    // Confirm client2 doesn't have ownership of the object.
    assert_eq!(
        client2.get_strong_majority_owner(object_id).await,
        Some((client1.address, SequenceNumber::from(0)))
    );
    // Transfer object to client2.
    let certificate = client1
        .transfer_object(object_id, gas_object1, client2.address)
        .await
        .unwrap();

    assert_eq!(client1.pending_transfer, None);

    // Confirm client1 lose ownership of the object.
    assert_eq!(
        client1.get_strong_majority_owner(object_id).await,
        Some((client2.address, SequenceNumber::from(1)))
    );
    // Confirm client2 acquired ownership of the object.
    assert_eq!(
        client2.get_strong_majority_owner(object_id).await,
        Some((client2.address, SequenceNumber::from(1)))
    );

    // Confirm certificate is consistent between authorities and client.
    assert_eq!(
        client1
            .request_certificate(client1.address, object_id, SequenceNumber::from(0),)
            .await
            .unwrap(),
        certificate
    );

    // Update client2's local object data.
    client2.receive_object(certificate).await.unwrap();

    // Confirm sequence number are consistent between clients.
    assert_eq!(
        client2.get_strong_majority_owner(object_id).await,
        Some((client2.address, SequenceNumber::from(1)))
    );

    // Transfer the object back to Client1
    client2
        .transfer_object(object_id, gas_object2, client1.address)
        .await
        .unwrap();

    assert_eq!(client2.pending_transfer, None);

    // Confirm client2 lose ownership of the object.
    assert_eq!(
        client2.get_strong_majority_owner(object_id).await,
        Some((client1.address, SequenceNumber::from(2)))
    );
    assert_eq!(
        client2.get_strong_majority_sequence_number(object_id).await,
        SequenceNumber::from(2)
    );
    // Confirm client1 acquired ownership of the object.
    assert_eq!(
        client1.get_strong_majority_owner(object_id).await,
        Some((client1.address, SequenceNumber::from(2)))
    );

    // Should fail if Client 2 double spend the object
    assert!(client2
        .transfer_object(object_id, gas_object2, client1.address,)
        .await
        .is_err());
}

#[test]
fn test_receiving_unconfirmed_transfer() {
    let rt = Runtime::new().unwrap();
    let (authority_clients, committee) = rt.block_on(init_local_authorities(4));
    let mut client1 = make_client(authority_clients.clone(), committee.clone());
    let mut client2 = make_client(authority_clients.clone(), committee);

    let object_id = ObjectID::random();
    let gas_object_id = ObjectID::random();
    let authority_objects = vec![
        vec![object_id, gas_object_id],
        vec![object_id, gas_object_id],
        vec![object_id, gas_object_id],
        vec![object_id, gas_object_id],
    ];

    rt.block_on(fund_account(
        authority_clients.values().collect(),
        &mut client1,
        authority_objects,
    ));
    // not updating client1.balance

    let certificate = rt
        .block_on(client1.transfer_to_fastx_unsafe_unconfirmed(
            client2.address,
            object_id,
            gas_object_id,
        ))
        .unwrap();
    assert_eq!(
        client1.next_sequence_number(&object_id),
        Ok(SequenceNumber::from(1))
    );
    assert_eq!(client1.pending_transfer, None);
    // ..but not confirmed remotely, hence an unchanged balance and sequence number.
    assert_eq!(
        rt.block_on(client1.get_strong_majority_owner(object_id)),
        Some((client1.address, SequenceNumber::from(0)))
    );
    assert_eq!(
        rt.block_on(client1.get_strong_majority_sequence_number(object_id)),
        SequenceNumber::from(0)
    );
    // Let the receiver confirm in last resort.
    rt.block_on(client2.receive_object(certificate)).unwrap();
    assert_eq!(
        rt.block_on(client2.get_strong_majority_owner(object_id)),
        Some((client2.address, SequenceNumber::from(1)))
    );
}

#[test]
fn test_client_state_sync() {
    let rt = Runtime::new().unwrap();

    let object_ids = (0..20)
        .map(|_| ObjectID::random())
        .collect::<Vec<ObjectID>>();
    let authority_objects = (0..10).map(|_| object_ids.clone()).collect();

    let mut sender = rt.block_on(init_local_client_state(authority_objects));

    let old_object_ids = sender.object_ids.clone();
    let old_certificate = sender.certificates.clone();

    // Remove all client-side data
    sender.object_ids.clear();
    sender.certificates.clear();
    assert!(rt.block_on(sender.get_owned_objects()).unwrap().is_empty());
    assert!(sender.object_ids.is_empty());
    assert!(sender.certificates.is_empty());

    // Sync client state
    rt.block_on(sender.sync_client_state_with_random_authority())
        .unwrap();

    // Confirm data are the same after sync
    assert!(!rt.block_on(sender.get_owned_objects()).unwrap().is_empty());
    assert_eq!(old_object_ids, sender.object_ids);
    assert_eq!(old_certificate, sender.certificates);
}

#[tokio::test]
async fn test_client_state_sync_with_transferred_object() {
    let (authority_clients, committee) = init_local_authorities(1).await;
    let mut client1 = make_client(authority_clients.clone(), committee.clone());
    let mut client2 = make_client(authority_clients.clone(), committee);

    let object_id = ObjectID::random();
    let gas_object_id = ObjectID::random();

    let authority_objects = vec![vec![object_id, gas_object_id]];

    fund_account(
        authority_clients.values().collect(),
        &mut client1,
        authority_objects,
    )
    .await;

    // Transfer object to client2.
    client1
        .transfer_object(object_id, gas_object_id, client2.address)
        .await
        .unwrap();

    // Confirm client2 acquired ownership of the object.
    assert_eq!(
        client2.get_strong_majority_owner(object_id).await,
        Some((client2.address, SequenceNumber::from(1)))
    );

    // Client 2's local object_id and cert should be empty before sync
    assert!(client2.get_owned_objects().await.unwrap().is_empty());
    assert!(client2.object_ids.is_empty());
    assert!(client2.certificates.is_empty());

    // Sync client state
    client2
        .sync_client_state_with_random_authority()
        .await
        .unwrap();

    // Confirm client 2 received the new object id and cert
    assert_eq!(1, client2.get_owned_objects().await.unwrap().len());
    assert_eq!(1, client2.object_ids.len());
<<<<<<< HEAD
    assert_eq!(1, client2.received_certificates.len());
    assert_eq!(0, client2.sent_certificates.len());
}

#[test]
fn test_client_state_sync_with_all_authorities_uniform_voting_rights() {
    let rt = Runtime::new().unwrap();
    let (authority_clients, committee) = init_local_authorities(4);
    let mut client = make_client(authority_clients.clone(), committee);
    use rand::Rng;

    // Create random ObjectIDs with random Seq #
    let object_ids: HashMap<_, _> = (0..20)
        .map(|_| {
            (
                ObjectID::random(),
                SequenceNumber::from(rand::thread_rng().gen_range(0, 100)),
            )
        })
        .collect();

    // Simulate data inconsistencies
    // Skip first 5 values for each authority to simulate missing data
    for (auth_idx, authority_client) in authority_clients.iter().enumerate() {
        for (obj_idx, (object_id, seq_no)) in object_ids.iter().enumerate() {
            // Skip the first 5 for this authority
            if (obj_idx >= (auth_idx * 5)) && (obj_idx < ((1 + auth_idx) * 5)) {
                continue;
            }
            let mod_seq_no = *seq_no;

            let object = Object::with_id_owner_gas_for_testing(
                *object_id,
                mod_seq_no,
                client.address,
                0xFFFFFFFF,
            );

            let client_ref = authority_client.1 .0.as_ref().try_lock().unwrap();
            rt.block_on(client_ref.init_order_lock((*object_id, 0.into(), object.digest())));
            rt.block_on(client_ref.insert_object(object));
        }
    }

    // Clear all
    client.object_ids.clear();

    match rt.block_on(client.sync_client_state_with_all_authorities()) {
        Ok(_) => (),
        // FastPayError::ErrorWhileRequestingCertificate is expected because no certs
        // Gotta be a better way to compare errors?
        Err(err) => assert_eq!(
            err.to_string(),
            FastPayError::ErrorWhileRequestingCertificate.to_string()
        ),
    }

    assert_eq!(client.object_ids.len(), object_ids.len());
    for (true_obj_id, true_seq_no) in object_ids {
        assert!(client.object_ids.contains_key(&true_obj_id));
        assert_eq!(*client.object_ids.get(&true_obj_id).unwrap(), true_seq_no);
    }
=======
    assert_eq!(1, client2.certificates.len());
}

#[tokio::test]
async fn test_client_certificate_state() {
    let number_of_authorities = 1;
    let (authority_clients, committee) = init_local_authorities(number_of_authorities).await;
    let mut client1 = make_client(authority_clients.clone(), committee.clone());
    let mut client2 = make_client(authority_clients.clone(), committee);

    let object_id_1 = ObjectID::random();
    let object_id_2 = ObjectID::random();
    let gas_object_id_1 = ObjectID::random();
    let gas_object_id_2 = ObjectID::random();

    let client1_objects = vec![object_id_1, object_id_2, gas_object_id_1];
    let client2_objects = vec![gas_object_id_2];

    let client1_objects: Vec<Vec<ObjectID>> = (0..number_of_authorities)
        .map(|_| client1_objects.clone())
        .collect();

    let client2_objects: Vec<Vec<ObjectID>> = (0..number_of_authorities)
        .map(|_| client2_objects.clone())
        .collect();

    fund_account(
        authority_clients.values().collect(),
        &mut client1,
        client1_objects,
    )
    .await;

    fund_account(
        authority_clients.values().collect(),
        &mut client2,
        client2_objects,
    )
    .await;

    // Transfer object to client2.
    client1
        .transfer_object(object_id_1, gas_object_id_1, client2.address)
        .await
        .unwrap();
    client1
        .transfer_object(object_id_2, gas_object_id_1, client2.address)
        .await
        .unwrap();
    // Should have 2 certs after 2 transfer
    assert_eq!(2, client1.certificates.len());
    // Only gas_object left in account, so object_certs link should only have 1 entry
    assert_eq!(1, client1.object_certs.len());
    // it should have 2 certificates associated with the gas object
    assert!(client1.object_certs.contains_key(&gas_object_id_1));
    assert_eq!(2, client1.object_certs.get(&gas_object_id_1).unwrap().len());
    // Sequence number should be 2 for gas object after 2 mutation.
    assert_eq!(
        Ok(SequenceNumber::from(2)),
        client1.next_sequence_number(&gas_object_id_1)
    );

    client2
        .sync_client_state_with_random_authority()
        .await
        .unwrap();

    // Client 2 should retrieve 2 certificates for the 2 transactions after sync
    assert_eq!(2, client2.certificates.len());
    assert!(client2.object_certs.contains_key(&object_id_1));
    assert!(client2.object_certs.contains_key(&object_id_2));
    assert_eq!(1, client2.object_certs.get(&object_id_1).unwrap().len());
    assert_eq!(1, client2.object_certs.get(&object_id_2).unwrap().len());
    // Sequence number for object 1 and 2 should be 1 after 1 mutation.
    assert_eq!(
        Ok(SequenceNumber::from(1)),
        client2.next_sequence_number(&object_id_1)
    );
    assert_eq!(
        Ok(SequenceNumber::from(1)),
        client2.next_sequence_number(&object_id_2)
    );
    // Transfer object 2 back to client 1.
    client2
        .transfer_object(object_id_2, gas_object_id_2, client1.address)
        .await
        .unwrap();

    assert_eq!(3, client2.certificates.len());
    assert!(client2.object_certs.contains_key(&object_id_1));
    assert!(!client2.object_certs.contains_key(&object_id_2));
    assert!(client2.object_certs.contains_key(&gas_object_id_2));
    assert_eq!(1, client2.object_certs.get(&object_id_1).unwrap().len());
    assert_eq!(1, client2.object_certs.get(&gas_object_id_2).unwrap().len());

    client1
        .sync_client_state_with_random_authority()
        .await
        .unwrap();

    assert_eq!(3, client1.certificates.len());
    assert!(client1.object_certs.contains_key(&object_id_2));
    assert_eq!(2, client1.object_certs.get(&object_id_2).unwrap().len());
}

#[tokio::test]
async fn test_move_calls_object_create() {
    let (authority_clients, committee) = init_local_authorities(4).await;
    let mut client1 = make_client(authority_clients.clone(), committee);

    let object_value: u64 = 100;
    let gas_object_id = ObjectID::random();

    // TODO: authority should not require seq# or digets for package in Move calls. Use dummy values
    let framework_obj_ref = (
        FASTX_FRAMEWORK_ADDRESS,
        SequenceNumber::new(),
        ObjectDigest::new([0; 32]),
    );

    // Populate authorities with obj data
    let authority_objects = vec![
        vec![gas_object_id],
        vec![gas_object_id],
        vec![gas_object_id],
        vec![gas_object_id],
    ];
    let gas_object_ref = fund_account(
        authority_clients.values().collect(),
        &mut client1,
        authority_objects,
    )
    .await
    .iter()
    .next()
    .unwrap()
    .1
    .to_object_reference();

    // When creating an ObjectBasics object, we provide the value (u64) and address which will own the object
    let pure_args = vec![
        object_value.to_le_bytes().to_vec(),
        bcs::to_bytes(&client1.address.to_vec()).unwrap(),
    ];
    let call_response = client1
        .move_call(
            framework_obj_ref,
            ident_str!("ObjectBasics").to_owned(),
            ident_str!("create").to_owned(),
            Vec::new(),
            gas_object_ref,
            Vec::new(),
            pure_args,
            GAS_VALUE_FOR_TESTING - 1, // Make sure budget is less than gas value
        )
        .await;

    // Check all went well
    assert!(call_response.is_ok());
    // Check effects are good
    let (_, order_effects) = call_response.unwrap();
    // Status flag should be success
    assert_eq!(order_effects.status, ExecutionStatus::Success);
    // Nothing should be deleted during a creation
    assert!(order_effects.deleted.is_empty());
    // Two items should be mutated during a creation (gas and new object)
    assert_eq!(order_effects.mutated.len(), 2);
    // Confirm the items
    let gas_obj_idx = order_effects
        .mutated
        .iter()
        .position(|e| e.0 == gas_object_ref.0);

    assert!(gas_obj_idx.is_some());
    let new_obj_ref = order_effects.mutated.get(gas_obj_idx.unwrap() ^ 1).unwrap();
    assert_ne!(gas_object_ref, *new_obj_ref);
}

#[tokio::test]
async fn test_move_calls_object_transfer() {
    let (authority_clients, committee) = init_local_authorities(4).await;
    let mut client1 = make_client(authority_clients.clone(), committee.clone());
    let client2 = make_client(authority_clients.clone(), committee);

    let object_value: u64 = 100;
    let gas_object_id = ObjectID::random();

    // TODO: authority should not require seq# or digets for package in Move calls. Use dummy values
    let framework_obj_ref = (
        FASTX_FRAMEWORK_ADDRESS,
        SequenceNumber::new(),
        ObjectDigest::new([0; 32]),
    );

    // Populate authorities with obj data
    let authority_objects = vec![
        vec![gas_object_id],
        vec![gas_object_id],
        vec![gas_object_id],
        vec![gas_object_id],
    ];
    let mut gas_object_ref = fund_account(
        authority_clients.values().collect(),
        &mut client1,
        authority_objects,
    )
    .await
    .iter()
    .next()
    .unwrap()
    .1
    .to_object_reference();

    // When creating an ObjectBasics object, we provide the value (u64) and address which will own the object
    let pure_args = vec![
        object_value.to_le_bytes().to_vec(),
        bcs::to_bytes(&client1.address.to_vec()).unwrap(),
    ];
    let call_response = client1
        .move_call(
            framework_obj_ref,
            ident_str!("ObjectBasics").to_owned(),
            ident_str!("create").to_owned(),
            Vec::new(),
            gas_object_ref,
            Vec::new(),
            pure_args,
            GAS_VALUE_FOR_TESTING - 1, // Make sure budget is less than gas value
        )
        .await;

    let (_, order_effects) = call_response.unwrap();
    let gas_obj_idx = order_effects
        .mutated
        .iter()
        .position(|e| e.0 == gas_object_ref.0);
    // Get the object created from the call
    let new_obj_ref = order_effects.mutated.get(gas_obj_idx.unwrap() ^ 1).unwrap();
    // Fetch the full object
    let new_obj = client1
        .get_object_info(ObjectInfoRequest {
            object_id: new_obj_ref.0,
            request_sequence_number: None,
            request_received_transfers_excluding_first_nth: None,
        })
        .await
        .unwrap();

    gas_object_ref = client1
        .get_object_info(ObjectInfoRequest {
            object_id: gas_object_ref.0,
            request_sequence_number: None,
            request_received_transfers_excluding_first_nth: None,
        })
        .await
        .unwrap()
        .object
        .to_object_reference();

    let pure_args = vec![bcs::to_bytes(&client2.address.to_vec()).unwrap()];
    let call_response = client1
        .move_call(
            framework_obj_ref,
            ident_str!("ObjectBasics").to_owned(),
            ident_str!("transfer").to_owned(),
            Vec::new(),
            gas_object_ref,
            vec![new_obj.object.to_object_reference()],
            pure_args,
            GAS_VALUE_FOR_TESTING / 2,
        )
        .await;

    // Check all went well
    assert!(call_response.is_ok());
    // Check effects are good
    let (_, order_effects) = call_response.unwrap();
    // Status flag should be success
    assert_eq!(order_effects.status, ExecutionStatus::Success);
    // Nothing should be deleted during a transfer
    assert!(order_effects.deleted.is_empty());
    // Two items should be mutated during a transfer (gas and object being transferred)
    assert_eq!(order_effects.mutated.len(), 2);
    // Confirm the items
    let gas_obj_idx = order_effects
        .mutated
        .iter()
        .position(|e| e.0 == gas_object_ref.0);

    assert!(gas_obj_idx.is_some());
    let transferred_obj_ref = order_effects.mutated.get(gas_obj_idx.unwrap() ^ 1).unwrap();
    assert_ne!(gas_object_ref, *transferred_obj_ref);

    assert_eq!(transferred_obj_ref.0, new_obj_ref.0);

    let transferred_obj_info = client1
        .get_object_info(ObjectInfoRequest {
            object_id: new_obj_ref.0,
            request_sequence_number: None,
            request_received_transfers_excluding_first_nth: None,
        })
        .await
        .unwrap();

    // Confirm new owner
    assert_eq!(transferred_obj_info.object.owner, client2.address);
}

#[tokio::test]
async fn test_move_calls_object_transfer_and_freeze() {
    let (authority_clients, committee) = init_local_authorities(4).await;
    let mut client1 = make_client(authority_clients.clone(), committee.clone());
    let client2 = make_client(authority_clients.clone(), committee);

    let object_value: u64 = 100;
    let gas_object_id = ObjectID::random();

    // TODO: authority should not require seq# or digets for package in Move calls. Use dummy values
    let framework_obj_ref = (
        FASTX_FRAMEWORK_ADDRESS,
        SequenceNumber::new(),
        ObjectDigest::new([0; 32]),
    );

    // Populate authorities with obj data
    let authority_objects = vec![
        vec![gas_object_id],
        vec![gas_object_id],
        vec![gas_object_id],
        vec![gas_object_id],
    ];
    let mut gas_object_ref = fund_account(
        authority_clients.values().collect(),
        &mut client1,
        authority_objects,
    )
    .await
    .iter()
    .next()
    .unwrap()
    .1
    .to_object_reference();

    // When creating an ObjectBasics object, we provide the value (u64) and address which will own the object
    let pure_args = vec![
        object_value.to_le_bytes().to_vec(),
        bcs::to_bytes(&client1.address.to_vec()).unwrap(),
    ];
    let call_response = client1
        .move_call(
            framework_obj_ref,
            ident_str!("ObjectBasics").to_owned(),
            ident_str!("create").to_owned(),
            Vec::new(),
            gas_object_ref,
            Vec::new(),
            pure_args,
            GAS_VALUE_FOR_TESTING - 1, // Make sure budget is less than gas value
        )
        .await;

    let (_, order_effects) = call_response.unwrap();
    let gas_obj_idx = order_effects
        .mutated
        .iter()
        .position(|e| e.0 == gas_object_ref.0);
    // Get the object created from the call
    let new_obj_ref = order_effects.mutated.get(gas_obj_idx.unwrap() ^ 1).unwrap();
    // Fetch the full object
    let new_obj = client1
        .get_object_info(ObjectInfoRequest {
            object_id: new_obj_ref.0,
            request_sequence_number: None,
            request_received_transfers_excluding_first_nth: None,
        })
        .await
        .unwrap();

    gas_object_ref = client1
        .get_object_info(ObjectInfoRequest {
            object_id: gas_object_ref.0,
            request_sequence_number: None,
            request_received_transfers_excluding_first_nth: None,
        })
        .await
        .unwrap()
        .object
        .to_object_reference();

    let pure_args = vec![bcs::to_bytes(&client2.address.to_vec()).unwrap()];
    let call_response = client1
        .move_call(
            framework_obj_ref,
            ident_str!("ObjectBasics").to_owned(),
            ident_str!("transfer_and_freeze").to_owned(),
            Vec::new(),
            gas_object_ref,
            vec![new_obj.object.to_object_reference()],
            pure_args,
            GAS_VALUE_FOR_TESTING / 2,
        )
        .await;

    // Check all went well
    assert!(call_response.is_ok());
    // Check effects are good
    let (_, order_effects) = call_response.unwrap();
    // Status flag should be success
    assert_eq!(order_effects.status, ExecutionStatus::Success);
    // Nothing should be deleted during a transfer
    assert!(order_effects.deleted.is_empty());
    // Two items should be mutated during a transfer (gas and object being transferred)
    assert_eq!(order_effects.mutated.len(), 2);
    // Confirm the items
    let gas_obj_idx = order_effects
        .mutated
        .iter()
        .position(|e| e.0 == gas_object_ref.0);

    assert!(gas_obj_idx.is_some());
    let transferred_obj_ref = order_effects.mutated.get(gas_obj_idx.unwrap() ^ 1).unwrap();
    assert_ne!(gas_object_ref, *transferred_obj_ref);

    assert_eq!(transferred_obj_ref.0, new_obj_ref.0);

    let transferred_obj_info = client1
        .get_object_info(ObjectInfoRequest {
            object_id: new_obj_ref.0,
            request_sequence_number: None,
            request_received_transfers_excluding_first_nth: None,
        })
        .await
        .unwrap();

    // Confirm new owner
    assert_eq!(transferred_obj_info.object.owner, client2.address);

    // Confirm read only
    assert!(transferred_obj_info.object.is_read_only());
}

#[tokio::test]
async fn test_move_calls_object_delete() {
    let (authority_clients, committee) = init_local_authorities(4).await;
    let mut client1 = make_client(authority_clients.clone(), committee);

    let object_value: u64 = 100;
    let gas_object_id = ObjectID::random();

    // TODO: authority should not require seq# or digets for package in Move calls. Use dummy values
    let framework_obj_ref = (
        FASTX_FRAMEWORK_ADDRESS,
        SequenceNumber::new(),
        ObjectDigest::new([0; 32]),
    );

    // Populate authorities with obj data
    let authority_objects = vec![
        vec![gas_object_id],
        vec![gas_object_id],
        vec![gas_object_id],
        vec![gas_object_id],
    ];
    let mut gas_object_ref = fund_account(
        authority_clients.values().collect(),
        &mut client1,
        authority_objects,
    )
    .await
    .iter()
    .next()
    .unwrap()
    .1
    .to_object_reference();

    // When creating an ObjectBasics object, we provide the value (u64) and address which will own the object
    let pure_args = vec![
        object_value.to_le_bytes().to_vec(),
        bcs::to_bytes(&client1.address.to_vec()).unwrap(),
    ];
    let call_response = client1
        .move_call(
            framework_obj_ref,
            ident_str!("ObjectBasics").to_owned(),
            ident_str!("create").to_owned(),
            Vec::new(),
            gas_object_ref,
            Vec::new(),
            pure_args,
            GAS_VALUE_FOR_TESTING - 1, // Make sure budget is less than gas value
        )
        .await;

    let (_, order_effects) = call_response.unwrap();
    let gas_obj_idx = order_effects
        .mutated
        .iter()
        .position(|e| e.0 == gas_object_ref.0);
    // Get the object created from the call
    let new_obj_ref = order_effects.mutated.get(gas_obj_idx.unwrap() ^ 1).unwrap();
    // Fetch the full object
    let new_obj = client1
        .get_object_info(ObjectInfoRequest {
            object_id: new_obj_ref.0,
            request_sequence_number: None,
            request_received_transfers_excluding_first_nth: None,
        })
        .await
        .unwrap();

    gas_object_ref = client1
        .get_object_info(ObjectInfoRequest {
            object_id: gas_object_ref.0,
            request_sequence_number: None,
            request_received_transfers_excluding_first_nth: None,
        })
        .await
        .unwrap()
        .object
        .to_object_reference();

    let call_response = client1
        .move_call(
            framework_obj_ref,
            ident_str!("ObjectBasics").to_owned(),
            ident_str!("delete").to_owned(),
            Vec::new(),
            gas_object_ref,
            vec![new_obj.object.to_object_reference()],
            Vec::new(),
            GAS_VALUE_FOR_TESTING / 2,
        )
        .await;

    // Check all went well
    assert!(call_response.is_ok());
    // Check effects are good
    let (_, order_effects) = call_response.unwrap();
    // Status flag should be success
    assert_eq!(order_effects.status, ExecutionStatus::Success);
    // Object be deleted during a delete
    assert_eq!(order_effects.deleted.len(), 1);
    // One item should be mutated during a delete (gas)
    assert_eq!(order_effects.mutated.len(), 1);
    // Confirm the items
    let gas_obj_idx = order_effects
        .mutated
        .iter()
        .position(|e| e.0 == gas_object_ref.0);

    assert_eq!(gas_obj_idx.unwrap(), 0);
    // Try to fetch the deleted object
    let deleted_object_resp = client1
        .get_object_info(ObjectInfoRequest {
            object_id: new_obj_ref.0,
            request_sequence_number: None,
            request_received_transfers_excluding_first_nth: None,
        })
        .await;

    assert!(deleted_object_resp.is_err());
>>>>>>> e119c22a
}<|MERGE_RESOLUTION|>--- conflicted
+++ resolved
@@ -609,70 +609,6 @@
     // Confirm client 2 received the new object id and cert
     assert_eq!(1, client2.get_owned_objects().await.unwrap().len());
     assert_eq!(1, client2.object_ids.len());
-<<<<<<< HEAD
-    assert_eq!(1, client2.received_certificates.len());
-    assert_eq!(0, client2.sent_certificates.len());
-}
-
-#[test]
-fn test_client_state_sync_with_all_authorities_uniform_voting_rights() {
-    let rt = Runtime::new().unwrap();
-    let (authority_clients, committee) = init_local_authorities(4);
-    let mut client = make_client(authority_clients.clone(), committee);
-    use rand::Rng;
-
-    // Create random ObjectIDs with random Seq #
-    let object_ids: HashMap<_, _> = (0..20)
-        .map(|_| {
-            (
-                ObjectID::random(),
-                SequenceNumber::from(rand::thread_rng().gen_range(0, 100)),
-            )
-        })
-        .collect();
-
-    // Simulate data inconsistencies
-    // Skip first 5 values for each authority to simulate missing data
-    for (auth_idx, authority_client) in authority_clients.iter().enumerate() {
-        for (obj_idx, (object_id, seq_no)) in object_ids.iter().enumerate() {
-            // Skip the first 5 for this authority
-            if (obj_idx >= (auth_idx * 5)) && (obj_idx < ((1 + auth_idx) * 5)) {
-                continue;
-            }
-            let mod_seq_no = *seq_no;
-
-            let object = Object::with_id_owner_gas_for_testing(
-                *object_id,
-                mod_seq_no,
-                client.address,
-                0xFFFFFFFF,
-            );
-
-            let client_ref = authority_client.1 .0.as_ref().try_lock().unwrap();
-            rt.block_on(client_ref.init_order_lock((*object_id, 0.into(), object.digest())));
-            rt.block_on(client_ref.insert_object(object));
-        }
-    }
-
-    // Clear all
-    client.object_ids.clear();
-
-    match rt.block_on(client.sync_client_state_with_all_authorities()) {
-        Ok(_) => (),
-        // FastPayError::ErrorWhileRequestingCertificate is expected because no certs
-        // Gotta be a better way to compare errors?
-        Err(err) => assert_eq!(
-            err.to_string(),
-            FastPayError::ErrorWhileRequestingCertificate.to_string()
-        ),
-    }
-
-    assert_eq!(client.object_ids.len(), object_ids.len());
-    for (true_obj_id, true_seq_no) in object_ids {
-        assert!(client.object_ids.contains_key(&true_obj_id));
-        assert_eq!(*client.object_ids.get(&true_obj_id).unwrap(), true_seq_no);
-    }
-=======
     assert_eq!(1, client2.certificates.len());
 }
 
@@ -1234,5 +1170,64 @@
         .await;
 
     assert!(deleted_object_resp.is_err());
->>>>>>> e119c22a
+}
+
+#[test]
+fn test_client_state_sync_with_all_authorities_uniform_voting_rights() {
+    let rt = Runtime::new().unwrap();
+    let (authority_clients, committee) = init_local_authorities(4);
+    let mut client = make_client(authority_clients.clone(), committee);
+    use rand::Rng;
+
+    // Create random ObjectIDs with random Seq #
+    let object_ids: HashMap<_, _> = (0..20)
+        .map(|_| {
+            (
+                ObjectID::random(),
+                SequenceNumber::from(rand::thread_rng().gen_range(0, 100)),
+            )
+        })
+        .collect();
+
+    // Simulate data inconsistencies
+    // Skip first 5 values for each authority to simulate missing data
+    for (auth_idx, authority_client) in authority_clients.iter().enumerate() {
+        for (obj_idx, (object_id, seq_no)) in object_ids.iter().enumerate() {
+            // Skip the first 5 for this authority
+            if (obj_idx >= (auth_idx * 5)) && (obj_idx < ((1 + auth_idx) * 5)) {
+                continue;
+            }
+            let mod_seq_no = *seq_no;
+
+            let object = Object::with_id_owner_gas_for_testing(
+                *object_id,
+                mod_seq_no,
+                client.address,
+                0xFFFFFFFF,
+            );
+
+            let client_ref = authority_client.1 .0.as_ref().try_lock().unwrap();
+            rt.block_on(client_ref.init_order_lock((*object_id, 0.into(), object.digest())));
+            rt.block_on(client_ref.insert_object(object));
+        }
+    }
+
+    // Clear all
+    client.object_ids.clear();
+
+    match rt.block_on(client.sync_client_state_with_all_authorities()) {
+        Ok(_) => (),
+        // FastPayError::ErrorWhileRequestingCertificate is expected because no certs
+        // Gotta be a better way to compare errors?
+        Err(err) => assert_eq!(
+            err.to_string(),
+            FastPayError::ErrorWhileRequestingCertificate.to_string()
+        ),
+    }
+
+    assert_eq!(client.object_ids.len(), object_ids.len());
+    for (true_obj_id, true_seq_no) in object_ids {
+        assert!(client.object_ids.contains_key(&true_obj_id));
+        assert_eq!(*client.object_ids.get(&true_obj_id).unwrap(), true_seq_no);
+    }
 }