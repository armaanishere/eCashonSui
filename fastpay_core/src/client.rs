// Copyright (c) Facebook, Inc. and its affiliates.
// SPDX-License-Identifier: Apache-2.0

use crate::downloader::*;
use anyhow::{bail, ensure};
use fastx_types::{
    base_types::*, committee::Committee, error::FastPayError, fp_ensure, messages::*,
};
use futures::{future, StreamExt, TryFutureExt};
<<<<<<< HEAD
use move_core_types::account_address::AccountAddress;
=======
use move_core_types::identifier::Identifier;
use move_core_types::language_storage::TypeTag;
>>>>>>> a64d2523
use rand::seq::SliceRandom;
use std::collections::{btree_map, BTreeMap, BTreeSet, HashMap};
use std::time::Duration;
use tokio::sync::mpsc::{self, Sender};
use tokio::time::timeout;

#[cfg(test)]
#[path = "unit_tests/client_tests.rs"]
mod client_tests;

// TODO: Make timeout duration configurable.
const AUTHORITY_REQUEST_TIMEOUT: Duration = Duration::from_secs(60);

pub type AsyncResult<'a, T, E> = future::BoxFuture<'a, Result<T, E>>;

pub trait AuthorityClient {
    /// Initiate a new order to a FastPay or Primary account.
    fn handle_order(&mut self, order: Order) -> AsyncResult<'_, OrderInfoResponse, FastPayError>;

    /// Confirm an order to a FastPay or Primary account.
    fn handle_confirmation_order(
        &mut self,
        order: ConfirmationOrder,
    ) -> AsyncResult<'_, OrderInfoResponse, FastPayError>;

    /// Handle Account information requests for this account.
    fn handle_account_info_request(
        &self,
        request: AccountInfoRequest,
    ) -> AsyncResult<'_, AccountInfoResponse, FastPayError>;

    /// Handle Object information requests for this account.
    fn handle_object_info_request(
        &self,
        request: ObjectInfoRequest,
    ) -> AsyncResult<'_, ObjectInfoResponse, FastPayError>;
}

pub struct ClientState<AuthorityClient> {
    /// Our FastPay address.
    address: FastPayAddress,
    /// Our signature key.
    secret: KeyPair,
    /// Our FastPay committee.
    committee: Committee,
    /// How to talk to this committee.
    authority_clients: HashMap<AuthorityName, AuthorityClient>,
    /// Pending transfer.
    pending_transfer: Option<Order>,

    // The remaining fields are used to minimize networking, and may not always be persisted locally.
    /// Transfer certificates that we have created ("sent").
    /// Normally, `sent_certificates` should contain one certificate for each index in `0..next_sequence_number`.
    sent_certificates: Vec<CertifiedOrder>,
    /// Known received certificates, indexed by sender and sequence number.
    /// TODO: API to search and download yet unknown `received_certificates`.
    received_certificates: BTreeMap<TransactionDigest, CertifiedOrder>,
    /// The known objects with it's sequence number owned by the client.
    object_ids: BTreeMap<ObjectID, SequenceNumber>,
}

// Operations are considered successful when they successfully reach a quorum of authorities.
pub trait Client {
    /// Send object to a FastX account.
    fn transfer_object(
        &mut self,
        object_id: ObjectID,
        gas_payment: ObjectID,
        recipient: FastPayAddress,
    ) -> AsyncResult<'_, CertifiedOrder, anyhow::Error>;

    /// Receive object from FastX.
    fn receive_object(&mut self, certificate: CertifiedOrder)
        -> AsyncResult<'_, (), anyhow::Error>;

    /// Send object to a FastX account.
    /// Do not confirm the transaction.
    fn transfer_to_fastx_unsafe_unconfirmed(
        &mut self,
        recipient: FastPayAddress,
        object_id: ObjectID,
        gas_payment: ObjectID,
    ) -> AsyncResult<'_, CertifiedOrder, anyhow::Error>;

    /// Synchronise client state with a random authorities, updates all object_ids and certificates, request only goes out to one authority.
    /// this method doesn't guarantee data correctness, client will have to handle potential byzantine authority
    fn sync_client_state_with_random_authority(
        &mut self,
    ) -> AsyncResult<'_, AuthorityName, anyhow::Error>;

    /// Synchronizes the client state with all authorities, updates all object_ids and certificates.
    /// Useful when strong consistency is required at expense of perf
    fn sync_client_state_with_all_authorities(&mut self) -> AsyncResult<'_, (), anyhow::Error>;

    /// Get all object we own.
    fn get_owned_objects(&self) -> AsyncResult<'_, Vec<ObjectID>, anyhow::Error>;

    /// Call move functions in the module in the given package, with args supplied
    fn move_call(
        &mut self,
        package_object_ref: ObjectRef,
        module: Identifier,
        function: Identifier,
        type_arguments: Vec<TypeTag>,
        gas_object_ref: ObjectRef,
        object_arguments: Vec<ObjectRef>,
        pure_arguments: Vec<Vec<u8>>,
        gas_budget: u64,
    ) -> AsyncResult<'_, (CertifiedOrder, OrderEffects), anyhow::Error>;

    /// Get the object information
    fn get_object_info(
        &mut self,
        object_info_req: ObjectInfoRequest,
    ) -> AsyncResult<'_, ObjectInfoResponse, anyhow::Error>;
}

impl<A> ClientState<A> {
    pub fn new(
        address: FastPayAddress,
        secret: KeyPair,
        committee: Committee,
        authority_clients: HashMap<AuthorityName, A>,
        sent_certificates: Vec<CertifiedOrder>,
        received_certificates: Vec<CertifiedOrder>,
        object_ids: BTreeMap<ObjectID, SequenceNumber>,
    ) -> Self {
        Self {
            address,
            secret,
            committee,
            authority_clients,
            pending_transfer: None,
            sent_certificates,
            received_certificates: received_certificates
                .into_iter()
                .map(|cert| (cert.order.digest(), cert))
                .collect(),
            object_ids,
        }
    }

    pub fn address(&self) -> FastPayAddress {
        self.address
    }

    pub fn next_sequence_number(&self, object_id: ObjectID) -> SequenceNumber {
        self.object_ids[&object_id]
    }

    pub fn object_ids(&self) -> &BTreeMap<ObjectID, SequenceNumber> {
        &self.object_ids
    }

    pub fn pending_transfer(&self) -> &Option<Order> {
        &self.pending_transfer
    }

    pub fn sent_certificates(&self) -> &Vec<CertifiedOrder> {
        &self.sent_certificates
    }

    pub fn received_certificates(&self) -> impl Iterator<Item = &CertifiedOrder> {
        self.received_certificates.values()
    }
}

#[derive(Clone)]
struct CertificateRequester<A> {
    committee: Committee,
    authority_clients: Vec<A>,
    sender: Option<FastPayAddress>,
    object_id: ObjectID,
}

impl<A> CertificateRequester<A> {
    fn new(
        committee: Committee,
        authority_clients: Vec<A>,
        sender: Option<FastPayAddress>,
        object_id: ObjectID,
    ) -> Self {
        Self {
            committee,
            authority_clients,
            sender,
            object_id,
        }
    }
}

impl<A> Requester for CertificateRequester<A>
where
    A: AuthorityClient + Send + Sync + 'static + Clone,
{
    type Key = SequenceNumber;
    type Value = Result<CertifiedOrder, FastPayError>;

    /// Try to find a certificate for the given sender and sequence number.
    fn query(
        &mut self,
        sequence_number: SequenceNumber,
    ) -> AsyncResult<'_, CertifiedOrder, FastPayError> {
        Box::pin(async move {
            let request = ObjectInfoRequest {
                object_id: self.object_id,
                request_sequence_number: Some(sequence_number),
                request_received_transfers_excluding_first_nth: None,
            };
            // Sequentially try each authority in random order.
            // TODO: Improve shuffle, different authorities might different amount of stake.
            self.authority_clients.shuffle(&mut rand::thread_rng());
            for client in self.authority_clients.iter_mut() {
                let result = client.handle_object_info_request(request.clone()).await;
                if let Ok(response) = result {
                    let certificate = response.requested_certificate.unwrap();
                    if certificate.check(&self.committee).is_ok() {
                        let order = &certificate.order;
                        if let Some(sender) = self.sender {
                            if order.sender() == &sender
                                && order.sequence_number() == sequence_number
                            {
                                return Ok(certificate.clone());
                            }
                        } else {
                            return Ok(certificate.clone());
                        }
                    }
                }
            }
            Err(FastPayError::ErrorWhileRequestingCertificate)
        })
    }
}

/// Used for communicate_transfers
#[derive(Clone)]
#[allow(clippy::large_enum_variant)]
enum CommunicateAction {
    SendOrder(Order),
    SynchronizeNextSequenceNumber(SequenceNumber),
}

impl<A> ClientState<A>
where
    A: AuthorityClient + Send + Sync + 'static + Clone,
{
    #[cfg(test)]
    async fn request_certificate(
        &mut self,
        sender: FastPayAddress,
        object_id: ObjectID,
        sequence_number: SequenceNumber,
    ) -> Result<CertifiedOrder, FastPayError> {
        CertificateRequester::new(
            self.committee.clone(),
            self.authority_clients.values().cloned().collect(),
            Some(sender),
            object_id,
        )
        .query(sequence_number)
        .await
    }

    /// Find the highest sequence number that is known to a quorum of authorities.
    /// NOTE: This is only reliable in the synchronous model, with a sufficient timeout value.
    #[cfg(test)]
    async fn get_strong_majority_sequence_number(&self, object_id: ObjectID) -> SequenceNumber {
        let request = ObjectInfoRequest {
            object_id,
            request_sequence_number: None,
            request_received_transfers_excluding_first_nth: None,
        };
        let mut authority_clients = self.authority_clients.clone();
        let numbers: futures::stream::FuturesUnordered<_> = authority_clients
            .iter_mut()
            .map(|(name, client)| {
                let fut = client.handle_object_info_request(request.clone());
                async move {
                    match fut.await {
                        Ok(info) => Some((*name, info.object.version())),
                        _ => None,
                    }
                }
            })
            .collect();
        self.committee.get_strong_majority_lower_bound(
            numbers.filter_map(|x| async move { x }).collect().await,
        )
    }

    /// Return owner address and sequence number of an object backed by a quorum of authorities.
    /// NOTE: This is only reliable in the synchronous model, with a sufficient timeout value.
    #[cfg(test)]
    async fn get_strong_majority_owner(
        &self,
        object_id: ObjectID,
    ) -> Option<(FastPayAddress, SequenceNumber)> {
        let request = ObjectInfoRequest {
            object_id,
            request_sequence_number: None,
            request_received_transfers_excluding_first_nth: None,
        };
        let authority_clients = self.authority_clients.clone();
        let numbers: futures::stream::FuturesUnordered<_> = authority_clients
            .iter()
            .map(|(name, client)| {
                let fut = client.handle_object_info_request(request.clone());
                async move {
                    match fut.await {
                        Ok(info) => Some((*name, Some((info.object.owner, info.object.version())))),
                        _ => None,
                    }
                }
            })
            .collect();
        self.committee.get_strong_majority_lower_bound(
            numbers.filter_map(|x| async move { x }).collect().await,
        )
    }

    /// Execute a sequence of actions in parallel for a quorum of authorities.
    async fn communicate_with_quorum<'a, V, F>(
        &'a mut self,
        execute: F,
    ) -> Result<Vec<V>, anyhow::Error>
    where
        F: Fn(AuthorityName, &'a mut A) -> AsyncResult<'a, V, FastPayError> + Clone,
    {
        let committee = &self.committee;
        let authority_clients = &mut self.authority_clients;
        let mut responses: futures::stream::FuturesUnordered<_> = authority_clients
            .iter_mut()
            .map(|(name, client)| {
                let execute = execute.clone();
                async move { (*name, execute(*name, client).await) }
            })
            .collect();

        let mut values = Vec::new();
        let mut value_score = 0;
        let mut error_scores = HashMap::new();
        while let Some((name, result)) = responses.next().await {
            match result {
                Ok(value) => {
                    values.push(value);
                    value_score += committee.weight(&name);
                    if value_score >= committee.quorum_threshold() {
                        // Success!
                        return Ok(values);
                    }
                }
                Err(err) => {
                    let entry = error_scores.entry(err.clone()).or_insert(0);
                    *entry += committee.weight(&name);
                    if *entry >= committee.validity_threshold() {
                        // At least one honest node returned this error.
                        // No quorum can be reached, so return early.
                        bail!(
                            "Failed to communicate with a quorum of authorities: {}",
                            err
                        );
                    }
                }
            }
        }

        bail!("Failed to communicate with a quorum of authorities (multiple errors)");
    }

    /// Broadcast confirmation orders and optionally one more transfer order.
    /// The corresponding sequence numbers should be consecutive and increasing.
    async fn communicate_transfers(
        &mut self,
        sender: FastPayAddress,
        object_id: ObjectID,
        known_certificates: Vec<CertifiedOrder>,
        action: CommunicateAction,
    ) -> Result<Vec<CertifiedOrder>, anyhow::Error> {
        let target_sequence_number = match &action {
            CommunicateAction::SendOrder(order) => order.sequence_number(),
            CommunicateAction::SynchronizeNextSequenceNumber(seq) => *seq,
        };
        let requester = CertificateRequester::new(
            self.committee.clone(),
            self.authority_clients.values().cloned().collect(),
            Some(sender),
            object_id,
        );
        let (task, mut handle) = Downloader::start(
            requester,
            known_certificates.into_iter().filter_map(|cert| {
                if cert.order.sender() == &sender {
                    Some((cert.order.sequence_number(), Ok(cert)))
                } else {
                    None
                }
            }),
        );
        let committee = self.committee.clone();
        let votes = self
            .communicate_with_quorum(|name, client| {
                let mut handle = handle.clone();
                let action = action.clone();
                let committee = &committee;
                Box::pin(async move {
                    // Figure out which certificates this authority is missing.
                    let request = ObjectInfoRequest {
                        object_id,
                        request_sequence_number: None,
                        request_received_transfers_excluding_first_nth: None,
                    };
                    let response = client.handle_object_info_request(request).await?;

                    let current_sequence_number = response.object.version();
                    // Download each missing certificate in reverse order using the downloader.
                    let mut missing_certificates = Vec::new();
                    let mut number = target_sequence_number.decrement();
                    while let Ok(value) = number {
                        if value < current_sequence_number {
                            break;
                        }
                        let certificate = handle
                            .query(value)
                            .await
                            .map_err(|_| FastPayError::ErrorWhileRequestingCertificate)??;
                        missing_certificates.push(certificate);
                        number = value.decrement();
                    }
                    // Send all missing confirmation orders.
                    missing_certificates.reverse();
                    for certificate in missing_certificates {
                        client
                            .handle_confirmation_order(ConfirmationOrder::new(certificate))
                            .await?;
                    }
                    // Send the transfer order (if any) and return a vote.
                    if let CommunicateAction::SendOrder(order) = action {
                        let result: Result<OrderInfoResponse, FastPayError> =
                            client.handle_order(order).await;
                        match result {
                            Ok(OrderInfoResponse {
                                signed_order: Some(inner_signed_order),
                                ..
                            }) => {
                                fp_ensure!(
                                    inner_signed_order.authority == name,
                                    FastPayError::ErrorWhileProcessingTransferOrder
                                );
                                inner_signed_order.check(committee)?;
                                return Ok(Some(inner_signed_order));
                            }
                            Err(err) => return Err(err),
                            _ => return Err(FastPayError::ErrorWhileProcessingTransferOrder),
                        };
                    }
                    Ok(None)
                })
            })
            .await?;
        // Terminate downloader task and retrieve the content of the cache.
        handle.stop().await?;
        let mut certificates: Vec<_> = task.await.unwrap().filter_map(Result::ok).collect();
        if let CommunicateAction::SendOrder(order) = action {
            let certificate = CertifiedOrder {
                order,
                signatures: votes
                    .into_iter()
                    .filter_map(|vote| match vote {
                        Some(signed_order) => {
                            Some((signed_order.authority, signed_order.signature))
                        }
                        None => None,
                    })
                    .collect(),
            };
            // Certificate is valid because
            // * `communicate_with_quorum` ensured a sufficient "weight" of (non-error) answers were returned by authorities.
            // * each answer is a vote signed by the expected authority.
            certificates.push(certificate);
        }
        Ok(certificates)
    }

    /// Make sure we have all our certificates with sequence number
    /// in the range 0..self.next_sequence_number
    pub async fn download_certificates(&self) -> Result<Vec<CertifiedOrder>, FastPayError> {
        let mut sent_certificates = Vec::new();

        for (object_id, next_sequence_number) in self.object_ids.clone() {
            let known_sequence_numbers: BTreeSet<_> = self
                .sent_certificates
                .iter()
                .filter(|cert| cert.order.object_id() == &object_id)
                .map(|cert| cert.order.sequence_number())
                .collect();

            let mut requester = CertificateRequester::new(
                self.committee.clone(),
                self.authority_clients.values().cloned().collect(),
                None,
                object_id,
            );

            // TODO: it's inefficient to loop through sequence numbers to retrieve missing cert, rethink this logic when we change certificate storage in client.
            let mut number = SequenceNumber::from(0);
            while number < next_sequence_number {
                if !known_sequence_numbers.contains(&number) {
                    let certificate = requester.query(number).await?;
                    sent_certificates.push(certificate);
                }
                number = number.increment().unwrap_or_else(|_| SequenceNumber::max());
            }
        }

        sent_certificates.sort_by_key(|cert| cert.order.sequence_number());
        Ok(sent_certificates)
    }

    /// Transfers an object to a recipient address.
    async fn transfer(
        &mut self,
        (object_id, sequence_number, _object_digest): ObjectRef,
        gas_payment: ObjectRef,
        recipient: Address,
    ) -> Result<CertifiedOrder, anyhow::Error> {
        let transfer = Transfer {
            object_ref: (object_id, sequence_number, _object_digest),
            sender: self.address,
            recipient,
            gas_payment,
        };
        let order = Order::new_transfer(transfer, &self.secret);
        let certificate = self
            .execute_transfer(order, /* with_confirmation */ true)
            .await?;
        Ok(certificate)
    }

    /// Update our view of certificates. Update the object_id and the next sequence number accordingly.
    /// NOTE: This is only useful in the eventuality of missing local data.
    /// We assume certificates to be valid and sent by us, and their sequence numbers to be unique.
    fn update_certificates(
        &mut self,
        certificates: Vec<CertifiedOrder>,
    ) -> Result<(), FastPayError> {
        for new_cert in &certificates {
            let object_id = *new_cert.order.object_id();
            let mut new_next_sequence_number = self.next_sequence_number(object_id);

            if new_cert.order.sequence_number() >= new_next_sequence_number {
                new_next_sequence_number = new_cert
                    .order
                    .sequence_number()
                    .increment()
                    .unwrap_or_else(|_| SequenceNumber::max());
            }
            // store cert in sent_certificate if the cert is created by the client, else store it in received certificates.
            // TODO: Refactor how we stor certs in client to avoid this logic https://github.com/MystenLabs/fastnft/issues/82
            if *new_cert.order.sender() == self.address {
                self.sent_certificates.push(new_cert.clone());
            } else {
                self.received_certificates
                    .insert(new_cert.order.digest(), new_cert.clone());
            }

            // Atomic update
            self.object_ids.insert(object_id, new_next_sequence_number);
            // Sanity check
            // Some certificates of the object will be from received_certs if the object is originated from other sender.
            // TODO: Maybe we should store certificates in one place sorted by object_ref instead of sent/received?
            let mut sent_certificates: Vec<CertifiedOrder> = self
                .sent_certificates
                .iter()
                .filter(|cert| *cert.order.object_id() == object_id)
                .cloned()
                .collect();

            let mut received_certs: Vec<CertifiedOrder> = self
                .received_certificates
                .values()
                .filter(|cert| *cert.order.object_id() == object_id)
                .cloned()
                .collect();

            sent_certificates.append(&mut received_certs);

            assert_eq!(
                sent_certificates.len(),
                usize::from(self.next_sequence_number(object_id))
            );
        }
        Ok(())
    }

    /// Execute (or retry) a transfer order. Update local balance.
    async fn execute_transfer(
        &mut self,
        order: Order,
        with_confirmation: bool,
    ) -> Result<CertifiedOrder, anyhow::Error> {
        ensure!(
            self.pending_transfer == None || self.pending_transfer.as_ref() == Some(&order),
            "Client state has a different pending transfer",
        );
        ensure!(
            order.sequence_number() == self.next_sequence_number(*order.object_id()),
            "Unexpected sequence number"
        );
        self.pending_transfer = Some(order.clone());
        let new_sent_certificates = self
            .communicate_transfers(
                self.address,
                *order.object_id(),
                self.sent_certificates.clone(),
                CommunicateAction::SendOrder(order.clone()),
            )
            .await?;
        assert_eq!(new_sent_certificates.last().unwrap().order, order);
        // Clear `pending_transfer` and update `sent_certificates`,
        // and `next_sequence_number`. (Note that if we were using persistent
        // storage, we should ensure update atomicity in the eventuality of a crash.)
        self.pending_transfer = None;
        self.update_certificates(new_sent_certificates)?;
        // Confirm last transfer certificate if needed.
        if with_confirmation {
            self.communicate_transfers(
                self.address,
                *order.object_id(),
                self.sent_certificates.clone(),
                CommunicateAction::SynchronizeNextSequenceNumber(
                    self.next_sequence_number(*order.object_id()),
                ),
            )
            .await?;
        }
        Ok(self.sent_certificates.last().unwrap().clone())
    }

    async fn download_own_object_ids(
        &self,
    ) -> Result<(AuthorityName, Vec<ObjectRef>), FastPayError> {
        let request = AccountInfoRequest {
            account: self.address,
        };
        // Sequentially try each authority in random order.
        let mut authorities: Vec<AuthorityName> =
            self.authority_clients.clone().into_keys().collect();
        // TODO: implement sampling according to stake distribution and using secure RNG. https://github.com/MystenLabs/fastnft/issues/128
        authorities.shuffle(&mut rand::thread_rng());
        // Authority could be byzantine, add timeout to avoid waiting forever.
        for authority_name in authorities {
            let authority = self.authority_clients.get(&authority_name).unwrap();
            let result = timeout(
                AUTHORITY_REQUEST_TIMEOUT,
                authority.handle_account_info_request(request.clone()),
            )
            .map_err(|_| FastPayError::ErrorWhileRequestingInformation)
            .await?;
            if let Ok(AccountInfoResponse { object_ids, .. }) = &result {
                return Ok((authority_name, object_ids.clone()));
            }
        }
        Err(FastPayError::ErrorWhileRequestingInformation)
    }

    fn update_objects_from_order_info(
        &mut self,
        order_info_resp: OrderInfoResponse,
    ) -> Result<(), FastPayError> {
        // TODO: use the digest and mutated objects
        // https://github.com/MystenLabs/fastnft/issues/175
        if let Some(v) = order_info_resp.signed_effects {
            for (obj_id, _, _) in v.effects.deleted {
                self.object_ids.remove(&obj_id);
            }
            Ok(())
        } else {
            Err(FastPayError::ErrorWhileRequestingInformation)
        }
    }
    /// TODO/TBD: Formalize how to handle failed transaction orders in FastX
    /// https://github.com/MystenLabs/fastnft/issues/174
    async fn communicate_transaction_order(
        &mut self,
        order: Order,
    ) -> Result<CertifiedOrder, anyhow::Error> {
        let committee = self.committee.clone();

        let votes = self
            .communicate_with_quorum(|name, client| {
                let order = order.clone();
                let committee = &committee;
                Box::pin(async move {
                    let result = client.handle_order(order).await;
                    let s_order = result
                        .as_ref()
                        .map(|order_info_resp| order_info_resp.signed_order.as_ref());
                    if let Ok(Some(signed_order)) = s_order {
                        fp_ensure!(
                            signed_order.authority == name,
                            FastPayError::ErrorWhileProcessingTransactionOrder
                        );
                        signed_order.check(committee)?;
                        Ok(signed_order.clone())
                    } else {
                        Err(FastPayError::ErrorWhileProcessingTransactionOrder)
                    }
                })
            })
            .await?;

        let certificate = CertifiedOrder {
            order: order.clone(),
            signatures: votes
                .iter()
                .map(|vote| (vote.authority, vote.signature))
                .collect(),
        };
        Ok(certificate)
    }

    /// TODO/TBD: Formalize how to handle failed transaction orders in FastX
    /// https://github.com/MystenLabs/fastnft/issues/174
    async fn communicate_confirmation_order(
        &mut self,
        cert_order: &CertifiedOrder,
    ) -> Result<OrderInfoResponse, anyhow::Error> {
        let committee = self.committee.clone();

        let votes = self
            .communicate_with_quorum(|name, client| {
                let certified_order = ConfirmationOrder {
                    certificate: cert_order.clone(),
                };
                let committee = &committee;
                Box::pin(async move {
                    let result = client.handle_confirmation_order(certified_order).await;

                    if let Ok(Some(signed_order)) = result
                        .as_ref()
                        .map(|order_info_resp| order_info_resp.signed_order.as_ref())
                    {
                        fp_ensure!(
                            signed_order.authority == name,
                            FastPayError::ErrorWhileProcessingConfirmationOrder
                        );
                        signed_order.check(committee)?;
                        result
                    } else {
                        Err(FastPayError::ErrorWhileProcessingConfirmationOrder)
                    }
                })
            })
            .await?;

        votes
            .get(0)
            .cloned()
            .ok_or_else(|| anyhow::anyhow!("No valid confirmation order votes"))
    }

    /// Execute call order
    /// Need improvement and decoupling from transfer logic
    /// TODO: https://github.com/MystenLabs/fastnft/issues/173
    async fn execute_call(
        &mut self,
        order: Order,
    ) -> Result<(CertifiedOrder, OrderEffects), anyhow::Error> {
        // Transaction order
        let new_certificate = self.communicate_transaction_order(order).await?;

        // TODO: update_certificates relies on orders having sequence numbers/object IDs , which fails for calls with obj args
        // https://github.com/MystenLabs/fastnft/issues/173

        // Confirmation
        let order_info = self
            .communicate_confirmation_order(&new_certificate)
            .await?;

        // Update local object view
        self.update_objects_from_order_info(order_info.clone())?;

        let cert = order_info
            .certified_order
            .ok_or(FastPayError::ErrorWhileProcessingTransferOrder)?;
        let effects = order_info
            .signed_effects
            .ok_or(FastPayError::ErrorWhileProcessingTransferOrder)?
            .effects;

        Ok((cert, effects))
    }

    async fn call(
        &mut self,
        package_object_ref: ObjectRef,
        module: Identifier,
        function: Identifier,
        type_arguments: Vec<TypeTag>,
        gas_object_ref: ObjectRef,
        object_arguments: Vec<ObjectRef>,
        pure_arguments: Vec<Vec<u8>>,
        gas_budget: u64,
    ) -> Result<(CertifiedOrder, OrderEffects), anyhow::Error> {
        let move_call_order = Order::new_move_call(
            self.address,
            package_object_ref,
            module,
            function,
            type_arguments,
            gas_object_ref,
            object_arguments,
            pure_arguments,
            gas_budget,
            &self.secret,
        );

        Ok(self.execute_call(move_call_order).await?)
    }

    async fn get_object_info_execute(
        &mut self,
        object_info_req: ObjectInfoRequest,
    ) -> Result<ObjectInfoResponse, anyhow::Error> {
        let votes = self
            .communicate_with_quorum(|_, client| {
                let req = object_info_req.clone();
                Box::pin(async move { client.handle_object_info_request(req).await })
            })
            .await?;

        votes
            .get(0)
            .cloned()
            .ok_or_else(|| anyhow::anyhow!("No valid confirmation order votes"))
    }
}

impl<A> Client for ClientState<A>
where
    A: AuthorityClient + Send + Sync + Clone + 'static,
{
    fn transfer_object(
        &mut self,
        object_id: ObjectID,
        gas_payment: ObjectID,
        recipient: FastPayAddress,
    ) -> AsyncResult<'_, CertifiedOrder, anyhow::Error> {
        Box::pin(self.transfer(
            (
                object_id,
                self.next_sequence_number(object_id),
                // TODO(https://github.com/MystenLabs/fastnft/issues/123): Include actual object digest here
                ObjectDigest::new([0; 32]),
            ),
            (
                gas_payment,
                self.next_sequence_number(gas_payment),
                // TODO(https://github.com/MystenLabs/fastnft/issues/123): Include actual object digest here
                ObjectDigest::new([0; 32]),
            ),
            Address::FastPay(recipient),
        ))
    }

    fn receive_object(
        &mut self,
        certificate: CertifiedOrder,
    ) -> AsyncResult<'_, (), anyhow::Error> {
        Box::pin(async move {
            certificate.check(&self.committee)?;
            match &certificate.order.kind {
                OrderKind::Transfer(transfer) => {
                    ensure!(
                        transfer.recipient == Address::FastPay(self.address),
                        "Transfer should be received by us."
                    );
                    self.communicate_transfers(
                        transfer.sender,
                        *certificate.order.object_id(),
                        vec![certificate.clone()],
                        CommunicateAction::SynchronizeNextSequenceNumber(
                            transfer.object_ref.1.increment()?,
                        ),
                    )
                    .await?;
                    // Everything worked: update the local balance.
                    if let btree_map::Entry::Vacant(entry) =
                        self.received_certificates.entry(certificate.order.digest())
                    {
                        self.object_ids.insert(
                            transfer.object_ref.0,
                            transfer.object_ref.1.increment().unwrap(),
                        );
                        entry.insert(certificate);
                    }
                    Ok(())
                }
                OrderKind::Publish(_) | OrderKind::Call(_) => {
                    unimplemented!("receiving (?) Move call or publish")
                }
            }
        })
    }

    fn transfer_to_fastx_unsafe_unconfirmed(
        &mut self,
        recipient: FastPayAddress,
        object_id: ObjectID,
        gas_payment: ObjectID,
    ) -> AsyncResult<'_, CertifiedOrder, anyhow::Error> {
        Box::pin(async move {
            let transfer = Transfer {
                object_ref: (
                    object_id,
                    self.next_sequence_number(object_id),
                    // TODO(https://github.com/MystenLabs/fastnft/issues/123): Include actual object digest here
                    ObjectDigest::new([0; 32]),
                ),
                sender: self.address,
                recipient: Address::FastPay(recipient),
                gas_payment: (
                    gas_payment,
                    self.next_sequence_number(gas_payment),
                    // TODO(https://github.com/MystenLabs/fastnft/issues/123): Include actual object digest here
                    ObjectDigest::new([0; 32]),
                ),
            };
            let order = Order::new_transfer(transfer, &self.secret);
            let new_certificate = self
                .execute_transfer(order, /* with_confirmation */ false)
                .await?;
            Ok(new_certificate)
        })
    }

    fn sync_client_state_with_random_authority(
        &mut self,
    ) -> AsyncResult<'_, AuthorityName, anyhow::Error> {
        Box::pin(async move {
            if let Some(order) = self.pending_transfer.clone() {
                // Finish executing the previous transfer.
                self.execute_transfer(order, /* with_confirmation */ false)
                    .await?;
            }
            // update object_ids.
            self.object_ids.clear();

            let (authority_name, object_ids) = self.download_own_object_ids().await?;
            for (object_id, sequence_number, _) in object_ids {
                self.object_ids.insert(object_id, sequence_number);
            }

            // Recover missing certificates.
            let new_certificates = self.download_certificates().await?;
            self.update_certificates(new_certificates)?;

            Ok(authority_name)
        })
    }

    fn sync_client_state_with_all_authorities(&mut self) -> AsyncResult<'_, (), anyhow::Error> {
        Box::pin(async move {
            if let Some(order) = self.pending_transfer.clone() {
                // Finish executing the previous transfer.
                self.execute_transfer(order, /* with_confirmation */ false)
                    .await?;
            }
            // Reset object_ids.
            self.object_ids.clear();
            let (sender, mut receiver) = mpsc::channel(1024);
            let addr = self.address;

            for authority in self
                .authority_clients
                .iter()
                .map(|(_pk, client)| client)
                .cloned()
            // this clone is all over the place, and probably removable w/DashMap
            {
                let sender = sender.clone();
                tokio::spawn(fetch_obj_ids(authority, addr, sender));
            }
            drop(sender); // Drop the extra initial sender that's not in a thread

            while let Some((obj_id, seq_no)) = receiver.recv().await {
                if self
                    .object_ids
                    .get(&obj_id)
                    // Evict low seq_no
                    .map(|no| *no < seq_no)
                    .unwrap_or(true)
                {
                    self.object_ids.insert(obj_id, seq_no);
                }
            }

            // Recover missing certificates.
            let new_certificates = self.download_certificates().await?;
            self.update_certificates(new_certificates)?;

            Ok(())
        })
    }

    fn get_owned_objects(&self) -> AsyncResult<'_, Vec<ObjectID>, anyhow::Error> {
        Box::pin(async move { Ok(self.object_ids.keys().copied().collect()) })
    }
<<<<<<< HEAD
}

async fn fetch_obj_ids<A: AuthorityClient>(
    authority_client: A,
    address: fastx_types::base_types::PublicKeyBytes,
    sender: Sender<(AccountAddress, SequenceNumber)>,
) {
    let request = AccountInfoRequest { account: address };
    // Authority could be byzantine, add timeout to avoid waiting forever.
    let result = timeout(
        AUTHORITY_REQUEST_TIMEOUT,
        authority_client.handle_account_info_request(request),
    )
    .map_err(|_| FastPayError::ErrorWhileRequestingInformation)
    .await
    .expect("Failed to get results from authority !");

    if let Ok(AccountInfoResponse {
        object_ids: obj_ids,
        ..
    }) = &result
    {
        for (object_id, seq_no, _) in obj_ids.iter() {
            sender
                .send((*object_id, *seq_no))
                .await
                .expect("can not send objectid on channel");
        }
    };
=======

    fn move_call(
        &mut self,
        package_object_ref: ObjectRef,
        module: Identifier,
        function: Identifier,
        type_arguments: Vec<TypeTag>,
        gas_object_ref: ObjectRef,
        object_arguments: Vec<ObjectRef>,
        pure_arguments: Vec<Vec<u8>>,
        gas_budget: u64,
    ) -> AsyncResult<'_, (CertifiedOrder, OrderEffects), anyhow::Error> {
        Box::pin(self.call(
            package_object_ref,
            module,
            function,
            type_arguments,
            gas_object_ref,
            object_arguments,
            pure_arguments,
            gas_budget,
        ))
    }
    fn get_object_info(
        &mut self,
        object_info_req: ObjectInfoRequest,
    ) -> AsyncResult<'_, ObjectInfoResponse, anyhow::Error> {
        Box::pin(self.get_object_info_execute(object_info_req))
    }
>>>>>>> a64d2523
}<|MERGE_RESOLUTION|>--- conflicted
+++ resolved
@@ -7,12 +7,9 @@
     base_types::*, committee::Committee, error::FastPayError, fp_ensure, messages::*,
 };
 use futures::{future, StreamExt, TryFutureExt};
-<<<<<<< HEAD
 use move_core_types::account_address::AccountAddress;
-=======
 use move_core_types::identifier::Identifier;
 use move_core_types::language_storage::TypeTag;
->>>>>>> a64d2523
 use rand::seq::SliceRandom;
 use std::collections::{btree_map, BTreeMap, BTreeSet, HashMap};
 use std::time::Duration;
@@ -982,33 +979,44 @@
                 self.execute_transfer(order, /* with_confirmation */ false)
                     .await?;
             }
-            // Reset object_ids.
-            self.object_ids.clear();
+
             let (sender, mut receiver) = mpsc::channel(1024);
             let addr = self.address;
 
-            for authority in self
-                .authority_clients
-                .iter()
-                .map(|(_pk, client)| client)
-                .cloned()
+            for (authority_name, authority) in self.authority_clients.clone()
             // this clone is all over the place, and probably removable w/DashMap
             {
                 let sender = sender.clone();
-                tokio::spawn(fetch_obj_ids(authority, addr, sender));
+                tokio::spawn(fetch_obj_ids(authority_name, authority, addr, sender));
             }
             drop(sender); // Drop the extra initial sender that's not in a thread
 
-            while let Some((obj_id, seq_no)) = receiver.recv().await {
-                if self
-                    .object_ids
-                    .get(&obj_id)
-                    // Evict low seq_no
-                    .map(|no| *no < seq_no)
-                    .unwrap_or(true)
-                {
+            let mut full_table: HashMap<AccountAddress, HashMap<SequenceNumber, usize>> =
+                HashMap::new();
+
+            // Clear old state
+            // Do we clear old state if no data is retrieved??
+            // Should we clear only if no data fetch?
+            self.object_ids.clear();
+
+            while let Some((auth_name, obj_id, seq_no)) = receiver.recv().await {
+                let mut freq_map;
+                if full_table.contains_key(&obj_id) {
+                    freq_map = full_table.get(&obj_id).unwrap().clone();
+                } else {
+                    freq_map = HashMap::new();
+                }
+
+                let new_freq =
+                    freq_map.get(&seq_no).unwrap_or(&0_usize) + self.committee.weight(&auth_name);
+
+                if new_freq >= self.committee.quorum_threshold() {
                     self.object_ids.insert(obj_id, seq_no);
                 }
+
+                freq_map.insert(seq_no, new_freq);
+
+                full_table.insert(obj_id, freq_map);
             }
 
             // Recover missing certificates.
@@ -1022,37 +1030,6 @@
     fn get_owned_objects(&self) -> AsyncResult<'_, Vec<ObjectID>, anyhow::Error> {
         Box::pin(async move { Ok(self.object_ids.keys().copied().collect()) })
     }
-<<<<<<< HEAD
-}
-
-async fn fetch_obj_ids<A: AuthorityClient>(
-    authority_client: A,
-    address: fastx_types::base_types::PublicKeyBytes,
-    sender: Sender<(AccountAddress, SequenceNumber)>,
-) {
-    let request = AccountInfoRequest { account: address };
-    // Authority could be byzantine, add timeout to avoid waiting forever.
-    let result = timeout(
-        AUTHORITY_REQUEST_TIMEOUT,
-        authority_client.handle_account_info_request(request),
-    )
-    .map_err(|_| FastPayError::ErrorWhileRequestingInformation)
-    .await
-    .expect("Failed to get results from authority !");
-
-    if let Ok(AccountInfoResponse {
-        object_ids: obj_ids,
-        ..
-    }) = &result
-    {
-        for (object_id, seq_no, _) in obj_ids.iter() {
-            sender
-                .send((*object_id, *seq_no))
-                .await
-                .expect("can not send objectid on channel");
-        }
-    };
-=======
 
     fn move_call(
         &mut self,
@@ -1082,5 +1059,34 @@
     ) -> AsyncResult<'_, ObjectInfoResponse, anyhow::Error> {
         Box::pin(self.get_object_info_execute(object_info_req))
     }
->>>>>>> a64d2523
+}
+
+async fn fetch_obj_ids<A: AuthorityClient>(
+    authority_name: PublicKeyBytes,
+    authority_client: A,
+    address: fastx_types::base_types::PublicKeyBytes,
+    sender: Sender<(PublicKeyBytes, AccountAddress, SequenceNumber)>,
+) {
+    let request = AccountInfoRequest { account: address };
+    // Authority could be byzantine, add timeout to avoid waiting forever.
+    let result = timeout(
+        AUTHORITY_REQUEST_TIMEOUT,
+        authority_client.handle_account_info_request(request),
+    )
+    .map_err(|_| FastPayError::ErrorWhileRequestingInformation)
+    .await
+    .expect("Failed to get results from authority !");
+
+    if let Ok(AccountInfoResponse {
+        object_ids: obj_ids,
+        ..
+    }) = &result
+    {
+        for (object_id, seq_no, _) in obj_ids.iter() {
+            sender
+                .send((authority_name, *object_id, *seq_no))
+                .await
+                .expect("can not send objectid on channel");
+        }
+    };
 }