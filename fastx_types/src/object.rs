--- conflicted
+++ resolved
@@ -116,14 +116,10 @@
     }
 }
 
-<<<<<<< HEAD
-#[derive(Eq, PartialEq, Debug, Clone, Deserialize, Serialize, Hash)]
-=======
 // TODO: Make MovePackage a NewType so that we can implement functions on it.
 pub type MovePackage = BTreeMap<String, Vec<u8>>;
 
-#[derive(Eq, PartialEq, Debug, Clone, Deserialize, Serialize)]
->>>>>>> 48d87642
+#[derive(Eq, PartialEq, Debug, Clone, Deserialize, Serialize, Hash)]
 #[allow(clippy::large_enum_variant)]
 pub enum Data {
     /// An object whose governing logic lives in a published Move module
