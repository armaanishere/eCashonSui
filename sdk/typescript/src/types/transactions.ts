// Copyright (c) Mysten Labs, Inc.
// SPDX-License-Identifier: Apache-2.0

import {
  is,
  array,
  Infer,
  literal,
  number,
  object,
  optional,
  string,
  union,
  unknown,
  boolean,
  tuple,
<<<<<<< HEAD
  assign,
  any,
=======
  nullable,
>>>>>>> 62fd0955
} from 'superstruct';
import { SuiEvent } from './events';
import { SuiGasData, SuiMovePackage, SuiObjectRef } from './objects';
import {
  ObjectId,
  ObjectOwner,
  SuiAddress,
  SuiJsonValue,
  TransactionDigest,
  TransactionEventDigest,
} from './common';

// TODO: support u64
export const EpochId = number();

export const TransferObject = object({
  recipient: SuiAddress,
  objectRef: SuiObjectRef,
});
export type TransferObject = Infer<typeof TransferObject>;

export const SuiTransferSui = object({
  recipient: SuiAddress,
  amount: union([number(), literal(null)]),
});
export type SuiTransferSui = Infer<typeof SuiTransferSui>;

export const SuiChangeEpoch = object({
  epoch: EpochId,
  storage_charge: number(),
  computation_charge: number(),
  storage_rebate: number(),
  epoch_start_timestamp_ms: optional(number()),
});
export type SuiChangeEpoch = Infer<typeof SuiChangeEpoch>;

export const SuiConsensusCommitPrologue = object({
  epoch: number(),
  round: number(),
  commit_timestamp_ms: number(),
});
export type SuiConsensusCommitPrologue = Infer<
  typeof SuiConsensusCommitPrologue
>;

export const Pay = object({
  coins: array(SuiObjectRef),
  recipients: array(SuiAddress),
  amounts: array(string()),
});
export type Pay = Infer<typeof Pay>;

export const PaySui = object({
  coins: array(SuiObjectRef),
  recipients: array(SuiAddress),
  amounts: array(string()),
});
export type PaySui = Infer<typeof PaySui>;

export const PayAllSui = object({
  coins: array(SuiObjectRef),
  recipient: SuiAddress,
});
export type PayAllSui = Infer<typeof PayAllSui>;

export const MoveCall = object({
  package: string(),
  module: string(),
  function: string(),
  typeArguments: optional(array(string())),
  arguments: optional(array(SuiJsonValue)),
});
export type MoveCall = Infer<typeof MoveCall>;

export const Genesis = object({
  objects: array(ObjectId),
});
export type Genesis = Infer<typeof Genesis>;

<<<<<<< HEAD
// TODO: Refine object type
export const ProgrammableTransaction = object({
  inputs: array(SuiJsonValue),
  commands: array(any()),
});

=======
export const SuiArgument = unknown();

export const SuiCommand = union([
  object({
    MoveCall: object({
      arguments: array(SuiArgument),
      type_arguments: array(string()),
      package: ObjectId,
      module: string(),
      function: string(),
    }),
  }),
  object({ TransferObjects: tuple([array(SuiArgument), SuiArgument]) }),
  object({ SplitCoin: tuple([SuiArgument, SuiAddress]) }),
  object({ MergeCoins: tuple([SuiArgument, array(SuiArgument)]) }),
  object({ Publish: SuiMovePackage }),
  object({ MakeMoveVec: tuple([nullable(string()), array(SuiArgument)]) }),
]);

export const ProgrammableTransaction = object({
  commands: array(),
  inputs: array(SuiJsonValue),
});
>>>>>>> 62fd0955
export type ProgrammableTransaction = Infer<typeof ProgrammableTransaction>;

export type ExecuteTransactionRequestType =
  | 'WaitForEffectsCert'
  | 'WaitForLocalExecution';

export type TransactionKindName =
  | 'TransferObject'
  | 'Publish'
  | 'Call'
  | 'TransferSui'
  | 'ChangeEpoch'
  | 'ConsensusCommitPrologue'
  | 'Pay'
  | 'PaySui'
  | 'PayAllSui'
  | 'Genesis'
  | 'ProgrammableTransaction';

export const SuiTransactionKind = union([
<<<<<<< HEAD
  assign(TransferObject, object({ kind: literal('TransferObject') })),
  assign(SuiMovePackage, object({ kind: literal('Publish') })),
  assign(MoveCall, object({ kind: literal('Call') })),
  assign(SuiTransferSui, object({ kind: literal('TransferSui') })),
  assign(SuiChangeEpoch, object({ kind: literal('ChangeEpoch') })),
  assign(
    SuiConsensusCommitPrologue,
    object({
      kind: literal('ConsensusCommitPrologue'),
    }),
  ),
  assign(Pay, object({ kind: literal('Pay') })),
  assign(PaySui, object({ kind: literal('PaySui') })),
  assign(PayAllSui, object({ kind: literal('PayAllSui') })),
  assign(Genesis, object({ kind: literal('Genesis') })),
  // TODO: Refine object type
  assign(
    ProgrammableTransaction,
    object({ kind: literal('ProgrammableTransaction') }),
  ),
=======
  object({ TransferObject: TransferObject }),
  object({ Publish: SuiMovePackage }),
  object({ Call: MoveCall }),
  object({ TransferSui: SuiTransferSui }),
  object({ ChangeEpoch: SuiChangeEpoch }),
  object({ ConsensusCommitPrologue: SuiConsensusCommitPrologue }),
  object({ Pay: Pay }),
  object({ PaySui: PaySui }),
  object({ PayAllSui: PayAllSui }),
  object({ Genesis: Genesis }),
  object({ ProgrammableTransaction: ProgrammableTransaction }),
>>>>>>> 62fd0955
]);
export type SuiTransactionKind = Infer<typeof SuiTransactionKind>;

export const SuiTransactionData = object({
  // Eventually this will become union(literal('v1'), literal('v2'), ...)
  messageVersion: literal('v1'),
  transactions: array(SuiTransactionKind),
  sender: SuiAddress,
  gasData: SuiGasData,
});
export type SuiTransactionData = Infer<typeof SuiTransactionData>;

export const AuthoritySignature = string();
export const GenericAuthoritySignature = union([
  AuthoritySignature,
  array(AuthoritySignature),
]);

export const AuthorityQuorumSignInfo = object({
  epoch: EpochId,
  signature: GenericAuthoritySignature,
  signers_map: array(number()),
});
export type AuthorityQuorumSignInfo = Infer<typeof AuthorityQuorumSignInfo>;

export const GasCostSummary = object({
  computationCost: number(),
  storageCost: number(),
  storageRebate: number(),
});
export type GasCostSummary = Infer<typeof GasCostSummary>;

export const ExecutionStatusType = union([
  literal('success'),
  literal('failure'),
]);
export type ExecutionStatusType = Infer<typeof ExecutionStatusType>;

export const ExecutionStatus = object({
  status: ExecutionStatusType,
  error: optional(string()),
});
export type ExecutionStatus = Infer<typeof ExecutionStatus>;

// TODO: change the tuple to struct from the server end
export const OwnedObjectRef = object({
  owner: ObjectOwner,
  reference: SuiObjectRef,
});
export type OwnedObjectRef = Infer<typeof OwnedObjectRef>;

export const TransactionEffects = object({
  // Eventually this will become union(literal('v1'), literal('v2'), ...)
  messageVersion: literal('v1'),

  /** The status of the execution */
  status: ExecutionStatus,
  /** The epoch when this transaction was executed */
  executedEpoch: EpochId,
  gasUsed: GasCostSummary,
  /** The object references of the shared objects used in this transaction. Empty if no shared objects were used. */
  sharedObjects: optional(array(SuiObjectRef)),
  /** The transaction digest */
  transactionDigest: TransactionDigest,
  /** ObjectRef and owner of new objects created */
  created: optional(array(OwnedObjectRef)),
  /** ObjectRef and owner of mutated objects, including gas object */
  mutated: optional(array(OwnedObjectRef)),
  /**
   * ObjectRef and owner of objects that are unwrapped in this transaction.
   * Unwrapped objects are objects that were wrapped into other objects in the past,
   * and just got extracted out.
   */
  unwrapped: optional(array(OwnedObjectRef)),
  /** Object Refs of objects now deleted (the old refs) */
  deleted: optional(array(SuiObjectRef)),
  /** Object Refs of objects now deleted (the old refs) */
  unwrapped_then_deleted: optional(array(SuiObjectRef)),
  /** Object refs of objects now wrapped in other objects */
  wrapped: optional(array(SuiObjectRef)),
  /**
   * The updated gas object reference. Have a dedicated field for convenient access.
   * It's also included in mutated.
   */
  gasObject: OwnedObjectRef,
  /** The events emitted during execution. Note that only successful transactions emit events */
  eventsDigest: optional(TransactionEventDigest),
  /** The set of transaction digests this transaction depends on */
  dependencies: optional(array(TransactionDigest)),
});
export type TransactionEffects = Infer<typeof TransactionEffects>;

export const TransactionEvents = array(SuiEvent);
export type TransactionEvents = Infer<typeof TransactionEvents>;

export const DryRunTransactionResponse = object({
  effects: TransactionEffects,
  events: TransactionEvents,
});
export type DryRunTransactionResponse = Infer<typeof DryRunTransactionResponse>;

const ReturnValueType = tuple([array(number()), string()]);
const MutableReferenceOutputType = tuple([number(), array(number()), string()]);
const ExecutionResultType = object({
  mutableReferenceOutputs: optional(array(MutableReferenceOutputType)),
  returnValues: optional(array(ReturnValueType)),
});
const DevInspectResultTupleType = tuple([number(), ExecutionResultType]);

const DevInspectResultsType = union([
  object({ Ok: array(DevInspectResultTupleType) }),
  object({ Err: string() }),
]);

export const DevInspectResults = object({
  effects: TransactionEffects,
  events: TransactionEvents,
  results: DevInspectResultsType,
});
export type DevInspectResults = Infer<typeof DevInspectResults>;

export type GatewayTxSeqNumber = number;

export const GetTxnDigestsResponse = array(TransactionDigest);
export type GetTxnDigestsResponse = Infer<typeof GetTxnDigestsResponse>;

export const PaginatedTransactionDigests = object({
  data: array(TransactionDigest),
  nextCursor: union([TransactionDigest, literal(null)]),
});
export type PaginatedTransactionDigests = Infer<
  typeof PaginatedTransactionDigests
>;

export type TransactionQuery =
  | 'All'
  | {
      MoveFunction: {
        package: ObjectId;
        module: string | null;
        function: string | null;
      };
    }
  | { InputObject: ObjectId }
  | { MutatedObject: ObjectId }
  | { FromAddress: SuiAddress }
  | { ToAddress: SuiAddress };

export type EmptySignInfo = object;
export type AuthorityName = Infer<typeof AuthorityName>;
export const AuthorityName = string();

export const SuiTransaction = object({
  data: SuiTransactionData,
  txSignatures: array(string()),
});
export type SuiTransaction = Infer<typeof SuiTransaction>;

export const SuiTransactionResponse = object({
  digest: TransactionDigest,
  transaction: optional(SuiTransaction),
  effects: optional(TransactionEffects),
  events: optional(TransactionEvents),
  timestampMs: optional(number()),
  checkpoint: optional(number()),
  confirmedLocalExecution: optional(boolean()),
  /* Errors that occurred in fetching/serializing the transaction. */
  errors: optional(array(string())),
});
export type SuiTransactionResponse = Infer<typeof SuiTransactionResponse>;

export const SuiTransactionResponseOptions = object({
  /* Whether to show transaction input data. Default to be false. */
  showInput: optional(boolean()),
  /* Whether to show transaction effects. Default to be false. */
  showEffects: optional(boolean()),
  /* Whether to show transaction events. Default to be false. */
  showEvents: optional(boolean()),
});

export type SuiTransactionResponseOptions = Infer<
  typeof SuiTransactionResponseOptions
>;

/* -------------------------------------------------------------------------- */
/*                              Helper functions                              */
/* -------------------------------------------------------------------------- */

export function getTransaction(
  tx: SuiTransactionResponse,
): SuiTransaction | undefined {
  return tx.transaction;
}

export function getTransactionDigest(
  tx: SuiTransactionResponse,
): TransactionDigest {
  return tx.digest;
}

export function getTransactionSignature(
  tx: SuiTransactionResponse,
): string[] | undefined {
  return tx.transaction?.txSignatures;
}

/* ----------------------------- TransactionData ---------------------------- */

export function getTransactionSender(
  tx: SuiTransactionResponse,
): SuiAddress | undefined {
  return tx.transaction?.data.sender;
}

export function getGasData(tx: SuiTransactionResponse): SuiGasData | undefined {
  return tx.transaction?.data.gasData;
}

export function getTransactionGasObject(
  tx: SuiTransactionResponse,
): SuiObjectRef[] | undefined {
  return getGasData(tx)?.payment;
}

export function getTransactionGasPrice(tx: SuiTransactionResponse) {
  return getGasData(tx)?.price;
}

export function getTransactionGasBudget(tx: SuiTransactionResponse) {
  return getGasData(tx)?.budget;
}

export function getTransferObjectTransaction(
  data: SuiTransactionKind,
): TransferObject | undefined {
  return data.kind === 'TransferObject' ? data : undefined;
}

export function getPublishTransaction(
  data: SuiTransactionKind,
): SuiMovePackage | undefined {
  return data.kind === 'Publish' ? data : undefined;
}

export function getMoveCallTransaction(
  data: SuiTransactionKind,
): MoveCall | undefined {
  return data.kind === 'Call' ? data : undefined;
}

export function getTransferSuiTransaction(
  data: SuiTransactionKind,
): SuiTransferSui | undefined {
  return data.kind === 'TransferSui' ? data : undefined;
}

export function getPayTransaction(data: SuiTransactionKind): Pay | undefined {
  return data.kind === 'Pay' ? data : undefined;
}

export function getPaySuiTransaction(
  data: SuiTransactionKind,
): PaySui | undefined {
  return data.kind === 'PaySui' ? data : undefined;
}

export function getPayAllSuiTransaction(
  data: SuiTransactionKind,
): PayAllSui | undefined {
  return data.kind === 'PayAllSui' ? data : undefined;
}

export function getChangeEpochTransaction(
  data: SuiTransactionKind,
): SuiChangeEpoch | undefined {
  return data.kind === 'ChangeEpoch' ? data : undefined;
}

export function getConsensusCommitPrologueTransaction(
  data: SuiTransactionKind,
): SuiConsensusCommitPrologue | undefined {
  return data.kind === 'ConsensusCommitPrologue' ? data : undefined;
}

export function getTransactionKinds(
  data: SuiTransactionResponse,
): SuiTransactionKind[] | undefined {
  return data.transaction?.data.transactions;
}

export function getTransferSuiAmount(data: SuiTransactionKind): bigint | null {
  return data.kind === 'TransferSui' && data.amount
    ? BigInt(data.amount)
    : null;
}

export function getTransactionKindName(
  data: SuiTransactionKind,
): TransactionKindName {
  return data.kind;
}

export function getProgrammableTransaction(
  data: SuiTransactionKind,
): ProgrammableTransaction | undefined {
  return data.kind === 'ProgrammableTransaction' ? data : undefined;
}

/* ----------------------------- ExecutionStatus ---------------------------- */

export function getExecutionStatusType(
  data: SuiTransactionResponse,
): ExecutionStatusType | undefined {
  return getExecutionStatus(data)?.status;
}

export function getExecutionStatus(
  data: SuiTransactionResponse,
): ExecutionStatus | undefined {
  return getTransactionEffects(data)?.status;
}

export function getExecutionStatusError(
  data: SuiTransactionResponse,
): string | undefined {
  return getExecutionStatus(data)?.error;
}

export function getExecutionStatusGasSummary(
  data: SuiTransactionResponse | TransactionEffects,
): GasCostSummary | undefined {
  if (is(data, TransactionEffects)) {
    return data.gasUsed;
  }
  return getTransactionEffects(data)?.gasUsed;
}

export function getTotalGasUsed(
  data: SuiTransactionResponse | TransactionEffects,
): number | undefined {
  const gasSummary = getExecutionStatusGasSummary(data);
  return gasSummary
    ? gasSummary.computationCost +
        gasSummary.storageCost -
        gasSummary.storageRebate
    : undefined;
}

export function getTotalGasUsedUpperBound(
  data: SuiTransactionResponse | TransactionEffects,
): number | undefined {
  const gasSummary = getExecutionStatusGasSummary(data);
  return gasSummary
    ? gasSummary.computationCost + gasSummary.storageCost
    : undefined;
}

export function getTransactionEffects(
  data: SuiTransactionResponse,
): TransactionEffects | undefined {
  return data.effects;
}

/* ---------------------------- Transaction Effects --------------------------- */

export function getEvents(
  data: SuiTransactionResponse,
): SuiEvent[] | undefined {
  return data.events;
}

export function getCreatedObjects(
  data: SuiTransactionResponse,
): OwnedObjectRef[] | undefined {
  return getTransactionEffects(data)?.created;
}

/* --------------------------- TransactionResponse -------------------------- */

export function getTimestampFromTransactionResponse(
  data: SuiTransactionResponse,
): number | undefined {
  return data.timestampMs ?? undefined;
}

/**
 * Get the newly created coin refs after a split.
 */
export function getNewlyCreatedCoinRefsAfterSplit(
  data: SuiTransactionResponse,
): SuiObjectRef[] | undefined {
  return getTransactionEffects(data)?.created?.map((c) => c.reference);
}<|MERGE_RESOLUTION|>--- conflicted
+++ resolved
@@ -14,12 +14,8 @@
   unknown,
   boolean,
   tuple,
-<<<<<<< HEAD
   assign,
-  any,
-=======
   nullable,
->>>>>>> 62fd0955
 } from 'superstruct';
 import { SuiEvent } from './events';
 import { SuiGasData, SuiMovePackage, SuiObjectRef } from './objects';
@@ -99,14 +95,6 @@
 });
 export type Genesis = Infer<typeof Genesis>;
 
-<<<<<<< HEAD
-// TODO: Refine object type
-export const ProgrammableTransaction = object({
-  inputs: array(SuiJsonValue),
-  commands: array(any()),
-});
-
-=======
 export const SuiArgument = unknown();
 
 export const SuiCommand = union([
@@ -130,7 +118,6 @@
   commands: array(),
   inputs: array(SuiJsonValue),
 });
->>>>>>> 62fd0955
 export type ProgrammableTransaction = Infer<typeof ProgrammableTransaction>;
 
 export type ExecuteTransactionRequestType =
@@ -151,7 +138,6 @@
   | 'ProgrammableTransaction';
 
 export const SuiTransactionKind = union([
-<<<<<<< HEAD
   assign(TransferObject, object({ kind: literal('TransferObject') })),
   assign(SuiMovePackage, object({ kind: literal('Publish') })),
   assign(MoveCall, object({ kind: literal('Call') })),
@@ -167,24 +153,10 @@
   assign(PaySui, object({ kind: literal('PaySui') })),
   assign(PayAllSui, object({ kind: literal('PayAllSui') })),
   assign(Genesis, object({ kind: literal('Genesis') })),
-  // TODO: Refine object type
   assign(
     ProgrammableTransaction,
     object({ kind: literal('ProgrammableTransaction') }),
   ),
-=======
-  object({ TransferObject: TransferObject }),
-  object({ Publish: SuiMovePackage }),
-  object({ Call: MoveCall }),
-  object({ TransferSui: SuiTransferSui }),
-  object({ ChangeEpoch: SuiChangeEpoch }),
-  object({ ConsensusCommitPrologue: SuiConsensusCommitPrologue }),
-  object({ Pay: Pay }),
-  object({ PaySui: PaySui }),
-  object({ PayAllSui: PayAllSui }),
-  object({ Genesis: Genesis }),
-  object({ ProgrammableTransaction: ProgrammableTransaction }),
->>>>>>> 62fd0955
 ]);
 export type SuiTransactionKind = Infer<typeof SuiTransactionKind>;
 
@@ -193,7 +165,6 @@
   messageVersion: literal('v1'),
   transactions: array(SuiTransactionKind),
   sender: SuiAddress,
-  gasData: SuiGasData,
 });
 export type SuiTransactionData = Infer<typeof SuiTransactionData>;
 
