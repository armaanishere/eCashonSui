--- conflicted
+++ resolved
@@ -8,19 +8,6 @@
 const bcs = new BCS(getSuiMoveConfig());
 
 bcs
-<<<<<<< HEAD
-=======
-  .registerVectorType('vector<u8>', 'u8')
-  .registerVectorType('vector<u16>', 'u16')
-  .registerVectorType('vector<u32>', 'u32')
-  .registerVectorType('vector<u64>', 'u64')
-  .registerVectorType('vector<u128>', 'u128')
-  .registerVectorType('vector<u256>', 'u256')
-  .registerVectorType('vector<vector<u8>>', 'vector<u8>')
-  .registerAddressType('ObjectID', 20)
-  .registerAddressType('SuiAddress', 20)
-  .registerAddressType('address', 20)
->>>>>>> 91a5e988
   .registerType(
     'utf8string',
     (writer, str) => {
@@ -255,11 +242,8 @@
   .registerEnumType('TypeTag', {
     bool: null,
     u8: null,
-    // u16: null,
-    // u32: null,
     u64: null,
     u128: null,
-    // u256: null,
     address: null,
     signer: null,
     vector: 'TypeTag',
