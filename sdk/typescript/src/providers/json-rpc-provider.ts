// Copyright (c) Mysten Labs, Inc.
// SPDX-License-Identifier: Apache-2.0

import { Provider } from './provider';
import { HttpHeaders, JsonRpcClient } from '../rpc/client';
import {
  isGetObjectDataResponse,
  isGetOwnedObjectsResponse,
  isGetTxnDigestsResponse,
  isPaginatedEvents,
  isPaginatedTransactionDigests,
  isSuiExecuteTransactionResponse,
  isSuiMoveFunctionArgTypes,
  isSuiMoveNormalizedFunction,
  isSuiMoveNormalizedModule,
  isSuiMoveNormalizedModules,
  isSuiMoveNormalizedStruct,
  isSuiTransactionResponse,
  isTransactionEffects,
  isCoinMetadata,
  isSuiTransactionAuthSignersResponse,
} from '../types/index.guard';
import {
  Coin,
  ExecuteTransactionRequestType,
  GatewayTxSeqNumber,
  GetObjectDataResponse,
  getObjectReference,
  GetTxnDigestsResponse,
  ObjectId,
  PaginatedTransactionDigests,
  SubscriptionId,
  SuiAddress,
  SuiEventEnvelope,
  SuiEventFilter,
  SuiExecuteTransactionResponse,
  SuiMoveFunctionArgTypes,
  SuiMoveNormalizedFunction,
  SuiMoveNormalizedModule,
  SuiMoveNormalizedModules,
  SuiMoveNormalizedStruct,
  SuiObjectInfo,
  SuiObjectRef,
  SuiTransactionResponse,
  TransactionDigest,
  TransactionQuery,
  SUI_TYPE_ARG,
  RpcApiVersion,
  parseVersionFromString,
  EventQuery,
  EventId,
  PaginatedEvents,
  FaucetResponse,
  Order,
  TransactionEffects,
  CoinMetadata,
  versionToString,
  isValidTransactionDigest,
  isValidSuiAddress,
  isValidSuiObjectId,
  normalizeSuiAddress,
<<<<<<< HEAD
  normalizeSuiObjectId,
=======
  SuiTransactionAuthSignersResponse,
>>>>>>> 48c67a9a
} from '../types';
import { PublicKey, SignatureScheme, SIGNATURE_SCHEME_TO_FLAG } from '../cryptography/publickey';
import {
  DEFAULT_CLIENT_OPTIONS,
  WebsocketClient,
  WebsocketClientOptions,
} from '../rpc/websocket-client';
import { ApiEndpoints, Network, NETWORK_TO_API } from '../utils/api-endpoints';
import { requestSuiFromFaucet } from '../rpc/faucet-client';
import { lt } from '@suchipi/femver';
import { Base64DataBuffer } from '../serialization/base64';

const isNumber = (val: any): val is number => typeof val === 'number';
const isAny = (_val: any): _val is any => true;

/**
 * Configuration options for the JsonRpcProvider. If the value of a field is not provided,
 * value in `DEFAULT_OPTIONS` for that field will be used
 */
export type RpcProviderOptions = {
  /**
   * Default to `true`. If set to `false`, the rpc
   * client will throw an error if the responses from the RPC server do not
   * conform to the schema defined in the TypeScript SDK. If set to `true`, the
   * rpc client will log the mismatch as a warning message instead of throwing an
   * error. The mismatches often happen when the SDK is in a different version than
   * the RPC server. Skipping the validation can maximize
   * the version compatibility of the SDK, as not all the schema
   * changes in the RPC response will affect the caller, but the caller needs to
   * understand that the data may not match the TypeSrcript definitions.
   */
  skipDataValidation?: boolean;
  /**
   * Configuration options for the websocket connection
   */
  socketOptions?: WebsocketClientOptions;
  /**
   * Cache timeout in seconds for the RPC API Version
   */
  versionCacheTimoutInSeconds?: number;
  /**
   * URL to a faucet(optional). If you initialize `JsonRpcProvider`
   * with a known `Network` value, this will be populated with a default
   * value
   */
  faucetURL?: string;
};

const DEFAULT_OPTIONS: RpcProviderOptions = {
  skipDataValidation: true,
  socketOptions: DEFAULT_CLIENT_OPTIONS,
  versionCacheTimoutInSeconds: 600,
};

export class JsonRpcProvider extends Provider {
  public endpoints: ApiEndpoints;
  protected client: JsonRpcClient;
  protected wsClient: WebsocketClient;
  private rpcApiVersion: RpcApiVersion | undefined;
  private cacheExpiry: number | undefined;
  /**
   * Establish a connection to a Sui RPC endpoint
   *
   * @param endpoint URL to the Sui RPC endpoint, or a `Network` enum
   * @param options configuration options for the provider
   */
  constructor(
    endpoint: string | Network = Network.DEVNET,
    public options: RpcProviderOptions = DEFAULT_OPTIONS
  ) {
    super();

    if ((Object.values(Network) as string[]).includes(endpoint)) {
      this.endpoints = NETWORK_TO_API[endpoint as Network];
    } else {
      this.endpoints = {
        fullNode: endpoint,
        faucet: options.faucetURL,
      };
    }

    const opts = { ...DEFAULT_OPTIONS, ...options };

    this.client = new JsonRpcClient(this.endpoints.fullNode);
    this.wsClient = new WebsocketClient(
      this.endpoints.fullNode,
      opts.skipDataValidation!,
      opts.socketOptions
    );
  }

  async getRpcApiVersion(): Promise<RpcApiVersion | undefined> {
    if (
      this.rpcApiVersion &&
      this.cacheExpiry &&
      this.cacheExpiry <= Date.now()
    ) {
      return this.rpcApiVersion;
    }
    try {
      const resp = await this.client.requestWithType(
        'rpc.discover',
        [],
        isAny,
        this.options.skipDataValidation
      );
      this.rpcApiVersion = parseVersionFromString(resp.info.version);
      this.cacheExpiry =
        Date.now() + (this.options.versionCacheTimoutInSeconds ?? 0);
      return this.rpcApiVersion;
    } catch (err) {
      console.warn('Error fetching version number of the RPC API', err);
    }
    return undefined;
  }

  async getCoinMetadata(coinType: string): Promise<CoinMetadata> {
    try {
      const version = await this.getRpcApiVersion();
      // TODO: clean up after 0.17.0 is deployed on both DevNet and TestNet
      if (version && lt(versionToString(version), '0.17.0')) {
        const [packageId, module, symbol] = coinType.split('::');
        if (
          normalizeSuiAddress(packageId) !== normalizeSuiAddress('0x2') ||
          module != 'sui' ||
          symbol !== 'SUI'
        ) {
          throw new Error(
            'only SUI coin is supported in getCoinMetadata for RPC version priort to 0.17.0.'
          );
        }
        return {
          decimals: 9,
          name: 'Sui',
          symbol: 'SUI',
          description: '',
          iconUrl: null,
          id: null,
        };
      }
      return await this.client.requestWithType(
        'sui_getCoinMetadata',
        [coinType],
        isCoinMetadata,
        this.options.skipDataValidation
      );
    } catch (err) {
      throw new Error(`Error fetching CoinMetadata for ${coinType}: ${err}`);
    }
  }

  async requestSuiFromFaucet(
    recipient: SuiAddress,
    httpHeaders?: HttpHeaders
  ): Promise<FaucetResponse> {
    if (!this.endpoints.faucet) {
      throw new Error('Faucet URL is not specified');
    }
    return requestSuiFromFaucet(this.endpoints.faucet, recipient, httpHeaders);
  }

  // Move info
  async getMoveFunctionArgTypes(
    packageId: string,
    moduleName: string,
    functionName: string
  ): Promise<SuiMoveFunctionArgTypes> {
    try {
      return await this.client.requestWithType(
        'sui_getMoveFunctionArgTypes',
        [packageId, moduleName, functionName],
        isSuiMoveFunctionArgTypes,
        this.options.skipDataValidation
      );
    } catch (err) {
      throw new Error(
        `Error fetching Move function arg types with package object ID: ${packageId}, module name: ${moduleName}, function name: ${functionName}`
      );
    }
  }

  async getNormalizedMoveModulesByPackage(
    packageId: string
  ): Promise<SuiMoveNormalizedModules> {
    // TODO: Add caching since package object does not change
    try {
      return await this.client.requestWithType(
        'sui_getNormalizedMoveModulesByPackage',
        [packageId],
        isSuiMoveNormalizedModules,
        this.options.skipDataValidation
      );
    } catch (err) {
      throw new Error(
        `Error fetching package: ${err} for package ${packageId}`
      );
    }
  }

  async getNormalizedMoveModule(
    packageId: string,
    moduleName: string
  ): Promise<SuiMoveNormalizedModule> {
    // TODO: Add caching since package object does not change
    try {
      return await this.client.requestWithType(
        'sui_getNormalizedMoveModule',
        [packageId, moduleName],
        isSuiMoveNormalizedModule,
        this.options.skipDataValidation
      );
    } catch (err) {
      throw new Error(
        `Error fetching module: ${err} for package ${packageId}, module ${moduleName}}`
      );
    }
  }

  async getNormalizedMoveFunction(
    packageId: string,
    moduleName: string,
    functionName: string
  ): Promise<SuiMoveNormalizedFunction> {
    // TODO: Add caching since package object does not change
    try {
      return await this.client.requestWithType(
        'sui_getNormalizedMoveFunction',
        [packageId, moduleName, functionName],
        isSuiMoveNormalizedFunction,
        this.options.skipDataValidation
      );
    } catch (err) {
      throw new Error(
        `Error fetching function: ${err} for package ${packageId}, module ${moduleName} and function ${functionName}}`
      );
    }
  }

  async getNormalizedMoveStruct(
    packageId: string,
    moduleName: string,
    structName: string
  ): Promise<SuiMoveNormalizedStruct> {
    try {
      return await this.client.requestWithType(
        'sui_getNormalizedMoveStruct',
        [packageId, moduleName, structName],
        isSuiMoveNormalizedStruct,
        this.options.skipDataValidation
      );
    } catch (err) {
      throw new Error(
        `Error fetching struct: ${err} for package ${packageId}, module ${moduleName} and struct ${structName}}`
      );
    }
  }

  // Objects
  async getObjectsOwnedByAddress(address: SuiAddress): Promise<SuiObjectInfo[]> {
    try {
      if (!address || !isValidSuiAddress(normalizeSuiAddress(address))) {
        throw new Error('Invalid Sui address');
      }
      return await this.client.requestWithType(
        'sui_getObjectsOwnedByAddress',
        [address],
        isGetOwnedObjectsResponse,
        this.options.skipDataValidation
      );
    } catch (err) {
      throw new Error(
        `Error fetching owned object: ${err} for address ${address}`
      );
    }
  }

  async getGasObjectsOwnedByAddress(address: SuiAddress): Promise<SuiObjectInfo[]> {
    const objects = await this.getObjectsOwnedByAddress(address);
    return objects.filter((obj: SuiObjectInfo) => Coin.isSUI(obj));
  }

  async getCoinBalancesOwnedByAddress(
    address: SuiAddress,
    typeArg?: string
  ): Promise<GetObjectDataResponse[]> {
    const objects = await this.getObjectsOwnedByAddress(address);
    const coinIds = objects
      .filter(
        (obj: SuiObjectInfo) =>
          Coin.isCoin(obj) &&
          (typeArg === undefined || typeArg === Coin.getCoinTypeArg(obj))
      )
      .map((c) => c.objectId);

    return await this.getObjectBatch(coinIds);
  }

  async selectCoinsWithBalanceGreaterThanOrEqual(
    address: SuiAddress,
    amount: bigint,
    typeArg: string = SUI_TYPE_ARG,
    exclude: ObjectId[] = []
  ): Promise<GetObjectDataResponse[]> {
    const coins = await this.getCoinBalancesOwnedByAddress(address, typeArg);
    return (await Coin.selectCoinsWithBalanceGreaterThanOrEqual(
      coins,
      amount,
      exclude
    )) as GetObjectDataResponse[];
  }

  async selectCoinSetWithCombinedBalanceGreaterThanOrEqual(
    address: SuiAddress,
    amount: bigint,
    typeArg: string = SUI_TYPE_ARG,
    exclude: ObjectId[] = []
  ): Promise<GetObjectDataResponse[]> {
    const coins = await this.getCoinBalancesOwnedByAddress(address, typeArg);
    return (await Coin.selectCoinSetWithCombinedBalanceGreaterThanOrEqual(
      coins,
      amount,
      exclude
    )) as GetObjectDataResponse[];
  }

  async getObjectsOwnedByObject(objectId: ObjectId): Promise<SuiObjectInfo[]> {
    try {
      if (!objectId || !isValidSuiObjectId(normalizeSuiObjectId(objectId))) {
        throw new Error('Invalid Sui Object id');
      }
      return await this.client.requestWithType(
        'sui_getObjectsOwnedByObject',
        [objectId],
        isGetOwnedObjectsResponse,
        this.options.skipDataValidation
      );
    } catch (err) {
      throw new Error(
        `Error fetching owned object: ${err} for objectId ${objectId}`
      );
    }
  }

  async getObject(objectId: ObjectId): Promise<GetObjectDataResponse> {
    try {
      if (!objectId || !isValidSuiObjectId(normalizeSuiObjectId(objectId))) {
        throw new Error('Invalid Sui Object id');
      }
      return await this.client.requestWithType(
        'sui_getObject',
        [objectId],
        isGetObjectDataResponse,
        this.options.skipDataValidation
      );
    } catch (err) {
      throw new Error(`Error fetching object info: ${err} for id ${objectId}`);
    }
  }

  async getObjectRef(objectId: ObjectId): Promise<SuiObjectRef | undefined> {
    const resp = await this.getObject(objectId);
    return getObjectReference(resp);
  }

  async getObjectBatch(objectIds: ObjectId[]): Promise<GetObjectDataResponse[]> {
    try {
      const requests = objectIds.map((id) => {
        if (!id || !isValidSuiObjectId(normalizeSuiObjectId(id))) {
          throw new Error(`Invalid Sui Object id ${id}`);
        }
        return { 
          method: 'sui_getObject',
          args: [id],
        };
      });
      return await this.client.batchRequestWithType(
        requests,
        isGetObjectDataResponse,
        this.options.skipDataValidation
      );
    } catch (err) {
      throw new Error(`Error fetching object info: ${err} for ids [${objectIds}]`);
    }
  }

  // Transactions
  async getTransactions(
    query: TransactionQuery,
    cursor: TransactionDigest | null = null,
    limit: number | null = null,
    order: Order = 'descending'
  ): Promise<PaginatedTransactionDigests> {
    try {
      return await this.client.requestWithType(
        'sui_getTransactions',
        [query, cursor, limit, order === 'descending'],
        isPaginatedTransactionDigests,
        this.options.skipDataValidation
      );
    } catch (err) {
      throw new Error(
        `Error getting transactions for query: ${err} for query ${query}`
      );
    }
  }

  async getTransactionsForObject(
    objectID: ObjectId,
    descendingOrder: boolean = true
  ): Promise<GetTxnDigestsResponse> {
    const requests = [
      {
        method: 'sui_getTransactions',
        args: [{ InputObject: objectID }, null, null, descendingOrder],
      },
      {
        method: 'sui_getTransactions',
        args: [{ MutatedObject: objectID }, null, null, descendingOrder],
      },
    ];

    try {
      if (!objectID || !isValidSuiObjectId(normalizeSuiObjectId(objectID))) {
        throw new Error('Invalid Sui Object id');
      }
      const results = await this.client.batchRequestWithType(
        requests,
        isPaginatedTransactionDigests,
        this.options.skipDataValidation
      );
      return [...results[0].data, ...results[1].data];
    } catch (err) {
      throw new Error(
        `Error getting transactions for object: ${err} for id ${objectID}`
      );
    }
  }

  async getTransactionsForAddress(
    addressID: SuiAddress,
    descendingOrder: boolean = true
  ): Promise<GetTxnDigestsResponse> {
    const requests = [
      {
        method: 'sui_getTransactions',
        args: [{ ToAddress: addressID }, null, null, descendingOrder],
      },
      {
        method: 'sui_getTransactions',
        args: [{ FromAddress: addressID }, null, null, descendingOrder],
      },
    ];
    try {
      if (!addressID || !isValidSuiAddress(normalizeSuiAddress(addressID))) {
        throw new Error('Invalid Sui address');
      }
      const results = await this.client.batchRequestWithType(
        requests,
        isPaginatedTransactionDigests,
        this.options.skipDataValidation
      );
      return [...results[0].data, ...results[1].data];
    } catch (err) {
      throw new Error(
        `Error getting transactions for address: ${err} for id ${addressID}`
      );
    }
  }

  async getTransactionWithEffects(
    digest: TransactionDigest
  ): Promise<SuiTransactionResponse> {
    try {
      if (!isValidTransactionDigest(digest, "base64") && !isValidTransactionDigest(digest, "base58")) {
        throw new Error('Invalid Transaction digest');
      }
      const resp = await this.client.requestWithType(
        'sui_getTransaction',
        [digest],
        isSuiTransactionResponse,
        this.options.skipDataValidation
      );
      return resp;
    } catch (err) {
      throw new Error(
        `Error getting transaction with effects: ${err} for digest ${digest}`
      );
    }
  }
 
  async getTransactionWithEffectsBatch(
    digests: TransactionDigest[]
  ): Promise<SuiTransactionResponse[]> {
    try {
      const requests = digests.map((d) => {
        if (!isValidTransactionDigest(d, "base64") && !isValidTransactionDigest(d, "base58")) {
          throw new Error(`Invalid Transaction digest ${d}`);
        }
        return { 
          method: 'sui_getTransaction',
          args: [d],
        };
      });
      return await this.client.batchRequestWithType(
        requests,
        isSuiTransactionResponse,
        this.options.skipDataValidation
      );
    } catch (err) {
      throw new Error(
        `Error getting transaction effects: ${err} for digests [${digests}]`
      );
    }
  }

  async executeTransaction(
    txnBytes: Base64DataBuffer,
    signatureScheme: SignatureScheme,
    signature: Base64DataBuffer,
    pubkey: PublicKey,
    requestType: ExecuteTransactionRequestType = 'WaitForEffectsCert'
  ): Promise<SuiExecuteTransactionResponse> {
    try {
      let resp;
      let version = await this.getRpcApiVersion();
      if (version?.major === 0 && version?.minor < 18) {
        resp = await this.client.requestWithType(
          'sui_executeTransaction',
          [txnBytes.toString(), signatureScheme, signature.toString(), pubkey.toString(), requestType],
          isSuiExecuteTransactionResponse,
          this.options.skipDataValidation
        );
      } else {
        // Serialize sigature field as: `flag || signature || pubkey`
        const serialized_sig = new Uint8Array(1 + signature.getLength() + pubkey.toBytes().length);
        serialized_sig.set([SIGNATURE_SCHEME_TO_FLAG[signatureScheme]]);
        serialized_sig.set(signature.getData(), 1);
        serialized_sig.set(pubkey.toBytes(), 1 + signature.getLength());

        resp = await this.client.requestWithType(
          'sui_executeTransactionSerializedSig',
          [txnBytes.toString(), new Base64DataBuffer(serialized_sig).toString(), requestType],
          isSuiExecuteTransactionResponse,
          this.options.skipDataValidation
        );
      };
      return resp;
    } catch (err) {
      throw new Error(`Error executing transaction with request type: ${err}}`);
    }
  }

  async getTotalTransactionNumber(): Promise<number> {
    try {
      const resp = await this.client.requestWithType(
        'sui_getTotalTransactionNumber',
        [],
        isNumber,
        this.options.skipDataValidation
      );
      return resp;
    } catch (err) {
      throw new Error(`Error fetching total transaction number: ${err}`);
    }
  }

  async getTransactionDigestsInRange(
    start: GatewayTxSeqNumber,
    end: GatewayTxSeqNumber
  ): Promise<GetTxnDigestsResponse> {
    try {
      return await this.client.requestWithType(
        'sui_getTransactionsInRange',
        [start, end],
        isGetTxnDigestsResponse,
        this.options.skipDataValidation
      );
    } catch (err) {
      throw new Error(
        `Error fetching transaction digests in range: ${err} for range ${start}-${end}`
      );
    }
  }

  async getTransactionAuthSigners(
    digest: TransactionDigest
  ): Promise<SuiTransactionAuthSignersResponse> {
    try {
      return await this.client.requestWithType(
        'sui_getTransactionAuthSigners',
        [digest],
        isSuiTransactionAuthSignersResponse,
        this.options.skipDataValidation
      );
    } catch (err) {
      throw new Error(
        `Error fetching transaction auth signers: ${err}`
      );
    }
  }

  // Events
  async getEvents(
    query: EventQuery,
    cursor: EventId | null,
    limit: number | null,
    order: Order = 'descending'
  ): Promise<PaginatedEvents> {
    try {
      return await this.client.requestWithType(
        'sui_getEvents',
        [query, cursor, limit, order === 'descending'],
        isPaginatedEvents,
        this.options.skipDataValidation
      );
    } catch (err) {
      throw new Error(
        `Error getting events for query: ${err} for query ${query}`
      );
    }
  }

  async subscribeEvent(
    filter: SuiEventFilter,
    onMessage: (event: SuiEventEnvelope) => void
  ): Promise<SubscriptionId> {
    return this.wsClient.subscribeEvent(filter, onMessage);
  }

  async unsubscribeEvent(id: SubscriptionId): Promise<boolean> {
    return this.wsClient.unsubscribeEvent(id);
  }

  async dryRunTransaction(txBytes: string): Promise<TransactionEffects> {
    try {
      const resp = await this.client.requestWithType(
        'sui_dryRunTransaction',
        [txBytes],
        isTransactionEffects,
        this.options.skipDataValidation
      );
      return resp;
    } catch (err) {
      throw new Error(
        `Error dry running transaction with request type: ${err}`
      );
    }
  }
}<|MERGE_RESOLUTION|>--- conflicted
+++ resolved
@@ -59,11 +59,8 @@
   isValidSuiAddress,
   isValidSuiObjectId,
   normalizeSuiAddress,
-<<<<<<< HEAD
   normalizeSuiObjectId,
-=======
   SuiTransactionAuthSignersResponse,
->>>>>>> 48c67a9a
 } from '../types';
 import { PublicKey, SignatureScheme, SIGNATURE_SCHEME_TO_FLAG } from '../cryptography/publickey';
 import {
