--- conflicted
+++ resolved
@@ -6,7 +6,6 @@
   ErrorResponse,
   HttpHeaders,
   JsonRpcClient,
-  TlsOptions,
 } from '../rpc/client';
 import {
   Coin,
@@ -107,21 +106,7 @@
   /**
    * Cache timeout in seconds for the RPC API Version
    */
-<<<<<<< HEAD
-  versionCacheTimoutInSeconds?: number;
-  /**
-   * URL to a faucet(optional). If you initialize `JsonRpcProvider`
-   * with a known `Network` value, this will be populated with a default
-   * value
-   */
-  faucetURL?: string;
-  /**
-   * Client certificate and key path for mTLS protocol
-   */
-  tlsOptions?: TlsOptions;
-=======
   versionCacheTimeoutInSeconds?: number;
->>>>>>> 10417f5e
 };
 
 const DEFAULT_OPTIONS: RpcProviderOptions = {
@@ -154,14 +139,6 @@
 
     const opts = { ...DEFAULT_OPTIONS, ...options };
 
-<<<<<<< HEAD
-    this.client = new JsonRpcClient(
-      this.endpoints.fullNode,
-      undefined,
-      opts.tlsOptions,
-    );
-=======
->>>>>>> 10417f5e
     // TODO: uncomment this when 0.27.0 is released. We cannot do this now because
     // the current Devnet(0.26.0) does not support the header. And we need to make
     // a request to RPC to know which version it is running. Therefore, we do not
