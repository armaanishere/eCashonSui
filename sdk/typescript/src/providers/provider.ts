--- conflicted
+++ resolved
@@ -14,14 +14,11 @@
   SuiMoveNormalizedStruct,
   SuiMoveNormalizedModule,
   SuiMoveNormalizedModules,
-<<<<<<< HEAD
   SuiEventFilter,
   SuiEventEnvelope,
   SubscriptionId,
-=======
   ExecuteTransactionRequestType,
   SuiExecuteTransactionResponse,
->>>>>>> 84511d67
 } from '../types';
 
 ///////////////////////////////
@@ -130,11 +127,7 @@
     objectId: string,
     moduleName: string,
     functionName: string
-<<<<<<< HEAD
-  ): Promise<SuiMoveNormalizedFunction>
-=======
   ): Promise<SuiMoveNormalizedFunction>;
->>>>>>> 84511d67
 
   /**
    * Get a structured representation of Move struct
