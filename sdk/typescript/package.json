{
  "name": "@mysten/sui.js",
  "author": "Mysten Labs <build@mystenlabs.com>",
  "description": "Sui TypeScript API(Work in Progress)",
  "version": "0.29.1",
  "license": "Apache-2.0",
  "files": [
    "dist",
    "src",
    "CHANGELOG.md"
  ],
  "engines": {
    "node": ">=16"
  },
  "main": "./dist/index.js",
  "module": "./dist/index.mjs",
  "types": "./dist/index.d.ts",
  "exports": {
    ".": {
      "source": "./src/index.ts",
      "import": "./dist/index.mjs",
      "require": "./dist/index.js"
    }
  },
  "scripts": {
    "clean": "rm -rf tsconfig.tsbuildinfo ./dist",
    "codegen:version": "node genversion.mjs",
    "build": "node genversion.mjs && pnpm build:types && tsup ./src/index.ts --format esm,cjs --sourcemap",
    "build:types": "tsc --build",
    "doc": "typedoc",
    "test": "pnpm test:typecheck && pnpm test:unit",
    "test:typecheck": "tsc -p ./test",
    "test:unit": "vitest run unit",
    "test:e2e": "wait-on http://127.0.0.1:9123 -l --timeout 120000 && vitest run e2e",
    "test:e2e:nowait": "vitest run e2e",
    "prepare:e2e": "cargo build --bin sui-test-validator --bin sui --profile dev && cross-env RUST_LOG=info,sui=error,anemo_tower=warn,consensus=off cargo run --bin sui-test-validator",
    "lint": "eslint --max-warnings=0 src test",
    "prettier:fix": "prettier --write .",
    "prepublishOnly": "pnpm build",
    "size": "size-limit",
    "analyze": "size-limit --why"
  },
  "husky": {
    "hooks": {
      "pre-commit": "pnpm lint"
    }
  },
  "prettier": {
    "printWidth": 80,
    "semi": true,
    "singleQuote": true,
    "trailingComma": "all"
  },
  "bugs": {
    "url": "https://github.com/MystenLabs/sui/issues/new"
  },
  "publishConfig": {
    "access": "public"
  },
  "size-limit": [
    {
      "path": "dist/index.js",
      "limit": "100 KB"
    },
    {
      "path": "dist/index.mjs",
      "limit": "100 KB"
    }
  ],
  "devDependencies": {
<<<<<<< HEAD
    "@size-limit/preset-small-lib": "^8.1.0",
    "cross-env": "^7.0.3",
    "eslint": "^8.31.0",
=======
    "@size-limit/preset-small-lib": "^8.2.4",
    "eslint": "^8.35.0",
>>>>>>> 95b17405
    "eslint-config-prettier": "^8.6.0",
    "eslint-config-react-app": "^7.0.1",
    "eslint-plugin-prettier": "^4.2.1",
    "husky": "^7.0.4",
    "mockttp": "^2.7.0",
    "prettier": "^2.8.4",
    "size-limit": "^8.2.4",
    "ts-node": "^10.9.1",
    "ts-retry-promise": "^0.7.0",
    "tslib": "^2.5.0",
    "tsup": "^6.6.3",
    "typedoc": "^0.23.26",
    "typescript": "^4.9.5",
    "vite": "^4.1.4",
    "vitest": "^0.26.3",
    "wait-on": "^7.0.1"
  },
  "dependencies": {
    "@mysten/bcs": "workspace:*",
    "@noble/hashes": "^1.2.0",
    "@noble/secp256k1": "^1.7.1",
    "@scure/bip32": "^1.1.5",
    "@scure/bip39": "^1.1.1",
    "@suchipi/femver": "^1.0.0",
    "cross-fetch": "^3.1.5",
    "jayson": "^4.0.0",
    "js-sha3": "^0.8.0",
    "rpc-websockets": "^7.5.1",
    "superstruct": "^1.0.3",
    "tweetnacl": "^1.0.3"
  }
}<|MERGE_RESOLUTION|>--- conflicted
+++ resolved
@@ -68,14 +68,9 @@
     }
   ],
   "devDependencies": {
-<<<<<<< HEAD
-    "@size-limit/preset-small-lib": "^8.1.0",
+    "@size-limit/preset-small-lib": "^8.2.4",
     "cross-env": "^7.0.3",
-    "eslint": "^8.31.0",
-=======
-    "@size-limit/preset-small-lib": "^8.2.4",
     "eslint": "^8.35.0",
->>>>>>> 95b17405
     "eslint-config-prettier": "^8.6.0",
     "eslint-config-react-app": "^7.0.1",
     "eslint-plugin-prettier": "^4.2.1",
