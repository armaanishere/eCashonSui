// Copyright (c) Mysten Labs, Inc.
// SPDX-License-Identifier: Apache-2.0

<<<<<<< HEAD
import { DevInspectResults, JsonRpcProvider, normalizeSuiObjectId, testnetConnection, TransactionBlock } from '@mysten/sui.js';
import {CLOCK, MODULE_CLOB, PACKAGE_ID} from "./utils";
=======
import { DevInspectResults } from '@mysten/sui.js/client';
import { normalizeSuiObjectId } from '@mysten/sui.js/utils';
import { SuiClient, getFullnodeUrl } from '@mysten/sui.js/client';
import { TransactionBlock } from '@mysten/sui.js/transactions';
>>>>>>> 177e95e7

export class DeepBook_query {
	public provider: SuiClient;
	public currentAddress: string;

<<<<<<< HEAD
	constructor(provider: JsonRpcProvider = new JsonRpcProvider(testnetConnection), currentAddress: string) {
=======
	constructor(
		provider: SuiClient = new SuiClient({ url: getFullnodeUrl('testnet') }),
		currentAddress: string,
	) {
>>>>>>> 177e95e7
		this.provider = provider;
		this.currentAddress = currentAddress;
	}

	/**
	 * @description get the order status
	 * @param token1 token1 of a certain pair, eg: 0x5378a0e7495723f7d942366a125a6556cf56f573fa2bb7171b554a2986c4229a::weth::WETH
	 * @param token2 token2 of a certain pair, eg: 0x5378a0e7495723f7d942366a125a6556cf56f573fa2bb7171b554a2986c4229a::usdt::USDT
	 * @param poolId: the pool id, eg: 0xcaee8e1c046b58e55196105f1436a2337dcaa0c340a7a8c8baf65e4afb8823a4
	 * @param orderId the order id, eg: "1"
	 * @param accountCap: your accountCap, eg: 0x6f699fef193723277559c8f499ca3706121a65ac96d273151b8e52deb29135d3
	 */
	public async get_order_status(
		token1: string,
		token2: string,
		poolId: string,
		orderId: string,
		accountCap: string,
	): Promise<DevInspectResults> {
		const txb = new TransactionBlock();
		txb.moveCall({
			typeArguments: [token1, token2],
			target: `${PACKAGE_ID}::${MODULE_CLOB}::get_order_status`,
			arguments: [txb.object(poolId), txb.object(orderId), txb.object(accountCap)],
		});
		txb.setSender(this.currentAddress);
		return await this.provider.devInspectTransactionBlock({
			transactionBlock: txb,
			sender: this.currentAddress,
		});
	}

	/**
	 * @description: get the base and quote token in custodian account
	 * @param token1 token1 of a certain pair, eg: 0x5378a0e7495723f7d942366a125a6556cf56f573fa2bb7171b554a2986c4229a::weth::WETH
	 * @param token2 token2 of a certain pair, eg: 0x5378a0e7495723f7d942366a125a6556cf56f573fa2bb7171b554a2986c4229a::usdt::USDT
	 * @param poolId the pool id, eg: 0xcaee8e1c046b58e55196105f1436a2337dcaa0c340a7a8c8baf65e4afb8823a4
	 * @param accountCap your accountCap, eg: 0x6f699fef193723277559c8f499ca3706121a65ac96d273151b8e52deb29135d3
	 */
	public async get_usr_position(
		token1: string,
		token2: string,
		poolId: string,
		accountCap: string,
	): Promise<DevInspectResults> {
		const txb = new TransactionBlock();
		txb.moveCall({
			typeArguments: [token1, token2],
			target: `${PACKAGE_ID}::${MODULE_CLOB}::account_balance`,
			arguments: [txb.object(poolId), txb.object(accountCap)],
		});
		txb.setSender(this.currentAddress);
		return await this.provider.devInspectTransactionBlock({
			transactionBlock: txb,
			sender: this.currentAddress,
		});
	}

	/**
	 * @description get the open orders of the current user
	 * @param token1 token1 of a certain pair, eg: 0x5378a0e7495723f7d942366a125a6556cf56f573fa2bb7171b554a2986c4229a::weth::WETH
	 * @param token2 token2 of a certain pair, eg: 0x5378a0e7495723f7d942366a125a6556cf56f573fa2bb7171b554a2986c4229a::usdt::USDT
	 * @param poolId the pool id, eg: 0xcaee8e1c046b58e55196105f1436a2337dcaa0c340a7a8c8baf65e4afb8823a4
	 * @param accountCap your accountCap, eg: 0x6f699fef193723277559c8f499ca3706121a65ac96d273151b8e52deb29135d3
	 */
	public async list_open_orders(
		token1: string,
		token2: string,
		poolId: string,
		accountCap: string,
	): Promise<DevInspectResults> {
		const txb = new TransactionBlock();
		txb.moveCall({
			typeArguments: [token1, token2],
			target: `${PACKAGE_ID}::${MODULE_CLOB}::list_open_orders`,
			arguments: [txb.object(poolId), txb.object(accountCap)],
		});
		txb.setSender(this.currentAddress);

		return await this.provider.devInspectTransactionBlock({
			transactionBlock: txb,
			sender: this.currentAddress,
		});
	}

	/**
	 * @description get the market price {bestBidPrice, bestAskPrice}
	 * @param token1 token1 of a certain pair,  eg: 0x5378a0e7495723f7d942366a125a6556cf56f573fa2bb7171b554a2986c4229a::weth::WETH
	 * @param token2 token2 of a certain pair,  eg: 0x5378a0e7495723f7d942366a125a6556cf56f573fa2bb7171b554a2986c4229a::usdt::USDT
	 * @param poolId the pool id, eg: 0xcaee8e1c046b58e55196105f1436a2337dcaa0c340a7a8c8baf65e4afb8823a4
	 */
	public async get_market_price(token1: string, token2: string, poolId: string) {
		const txb = new TransactionBlock();
		txb.moveCall({
			typeArguments: [token1, token2],
			target: `${PACKAGE_ID}::${MODULE_CLOB}::get_market_price`,
			arguments: [txb.object(poolId)],
		});
		return await this.provider.devInspectTransactionBlock({
			transactionBlock: txb,
			sender: this.currentAddress,
		});
	}

	/**
	 * @description get level2 book status
	 * @param token1 token1 of a certain pair, eg: 0x5378a0e7495723f7d942366a125a6556cf56f573fa2bb7171b554a2986c4229a::weth::WETH
	 * @param token2 token2 of a certain pair, eg: 0x5378a0e7495723f7d942366a125a6556cf56f573fa2bb7171b554a2986c4229a::usdt::USDT
	 * @param poolId the pool id, eg: 0xcaee8e1c046b58e55196105f1436a2337dcaa0c340a7a8c8baf65e4afb8823a4
	 * @param lowerPrice lower price you want to query in the level2 book, eg: 18000000000
	 * @param higherPrice higher price you want to query in the level2 book, eg: 20000000000
	 * @param is_bid_side true: query bid side, false: query ask side
	 */
	public async get_level2_book_status(
		token1: string,
		token2: string,
		poolId: string,
		lowerPrice: number,
		higherPrice: number,
		is_bid_side: boolean,
	): Promise<DevInspectResults> {
		const txb = new TransactionBlock();
		txb.moveCall({
			typeArguments: [token1, token2],
			target: is_bid_side
				? `${PACKAGE_ID}::${MODULE_CLOB}::get_level2_book_status_bid_side`
				: `${PACKAGE_ID}::${MODULE_CLOB}::get_level2_book_status_ask_side`,
			arguments: [
				txb.object(poolId),
				txb.pure(String(lowerPrice)),
				txb.pure(String(higherPrice)),
				txb.object(normalizeSuiObjectId(CLOCK)),
			],
		});
		return await this.provider.devInspectTransactionBlock({
			transactionBlock: txb,
			sender: this.currentAddress,
		});
	}
}<|MERGE_RESOLUTION|>--- conflicted
+++ resolved
@@ -1,28 +1,19 @@
 // Copyright (c) Mysten Labs, Inc.
 // SPDX-License-Identifier: Apache-2.0
 
-<<<<<<< HEAD
-import { DevInspectResults, JsonRpcProvider, normalizeSuiObjectId, testnetConnection, TransactionBlock } from '@mysten/sui.js';
-import {CLOCK, MODULE_CLOB, PACKAGE_ID} from "./utils";
-=======
 import { DevInspectResults } from '@mysten/sui.js/client';
 import { normalizeSuiObjectId } from '@mysten/sui.js/utils';
 import { SuiClient, getFullnodeUrl } from '@mysten/sui.js/client';
 import { TransactionBlock } from '@mysten/sui.js/transactions';
->>>>>>> 177e95e7
 
 export class DeepBook_query {
 	public provider: SuiClient;
 	public currentAddress: string;
 
-<<<<<<< HEAD
-	constructor(provider: JsonRpcProvider = new JsonRpcProvider(testnetConnection), currentAddress: string) {
-=======
 	constructor(
 		provider: SuiClient = new SuiClient({ url: getFullnodeUrl('testnet') }),
 		currentAddress: string,
 	) {
->>>>>>> 177e95e7
 		this.provider = provider;
 		this.currentAddress = currentAddress;
 	}
