// Copyright (c) Mysten Labs, Inc.
// SPDX-License-Identifier: Apache-2.0

import { poseidonHash } from './poseidon.js';

type bit = 0 | 1;

const MAX_KEY_CLAIM_NAME_LENGTH = 40;
const MAX_KEY_CLAIM_VALUE_LENGTH = 100;
const PACK_WIDTH = 248;

// TODO: We need to rewrite this to not depend on Buffer.
export function toBufferBE(num: bigint, width: number) {
	const hex = num.toString(16);
	return Buffer.from(hex.padStart(width * 2, '0').slice(-width * 2), 'hex');
}

function bigintArrayToBitArray(arr: bigint[], intSize: number): bit[] {
	return arr.reduce((bitArray, n) => {
		const binaryString = n.toString(2).padStart(intSize, '0');
		const bitValues = binaryString.split('').map((bit) => (bit === '1' ? 1 : 0));
		return [...bitArray, ...bitValues];
	}, [] as bit[]);
}

function chunkArray<T>(arr: T[], chunkSize: number) {
	return Array.from({ length: Math.ceil(arr.length / chunkSize) }, (_, i) =>
		arr.slice(i * chunkSize, (i + 1) * chunkSize),
	);
}

/**
 * ConvertBase
 * 1. Converts each input element into exactly inWidth bits
 *     - Prefixing zeroes if needed
 * 2. Splits the resulting array into chunks of outWidth bits where
 *    the last chunk's size is <= outWidth bits.
 * 3. Converts each chunk into a bigint
 * 4. Returns a vector of size Math.ceil((inArr.length * inWidth) / outWidth)
 */
export function convertBase(inArr: bigint[], inWidth: number, outWidth: number): bigint[] {
	const bits = bigintArrayToBitArray(inArr, inWidth);
	const packed = chunkArray(bits, outWidth).map((chunk) => BigInt('0b' + chunk.join('')));
	return packed;
}

// hashes a stream of bigints to a field element
export function hashToField(input: bigint[], inWidth: number) {
	if (PACK_WIDTH % 8 !== 0) {
		throw new Error('PACK_WIDTH must be a multiple of 8');
	}
	const packed = convertBase(input, inWidth, PACK_WIDTH);
	return poseidonHash(packed);
}

// hashes an ASCII string to a field element
export function hashASCIIStrToField(str: string, maxSize: number) {
	if (str.length > maxSize) {
		throw new Error(`String ${str} is longer than ${maxSize} chars`);
	}

	// Note: Padding with zeroes is safe because we are only using this function to map human-readable sequence of bytes.
	// So the ASCII values of those characters will never be zero (null character).
	const strPadded = str
		.padEnd(maxSize, String.fromCharCode(0))
		.split('')
		.map((c) => BigInt(c.charCodeAt(0)));

	return hashToField(strPadded, 8);
}

export function genAddressSeed(
<<<<<<< HEAD
	pin: bigint,
=======
	salt: bigint,
>>>>>>> a82600f2
	name: string,
	value: string,
	max_name_length = MAX_KEY_CLAIM_NAME_LENGTH,
	max_value_length = MAX_KEY_CLAIM_VALUE_LENGTH,
) {
	return poseidonHash([
		hashASCIIStrToField(name, max_name_length),
		hashASCIIStrToField(value, max_value_length),
<<<<<<< HEAD
		poseidonHash([pin]),
=======
		poseidonHash([salt]),
>>>>>>> a82600f2
	]);
}<|MERGE_RESOLUTION|>--- conflicted
+++ resolved
@@ -70,11 +70,7 @@
 }
 
 export function genAddressSeed(
-<<<<<<< HEAD
-	pin: bigint,
-=======
 	salt: bigint,
->>>>>>> a82600f2
 	name: string,
 	value: string,
 	max_name_length = MAX_KEY_CLAIM_NAME_LENGTH,
@@ -83,10 +79,6 @@
 	return poseidonHash([
 		hashASCIIStrToField(name, max_name_length),
 		hashASCIIStrToField(value, max_value_length),
-<<<<<<< HEAD
-		poseidonHash([pin]),
-=======
 		poseidonHash([salt]),
->>>>>>> a82600f2
 	]);
 }