# This template contains all of the possible sections and their default values

# Note that all fields that take a lint level have these possible values:
# * deny - An error will be produced and the check will fail
# * warn - A warning will be produced, but the check will not fail
# * allow - No warning or error will be produced, though in some cases a note
# will be

# The values provided in this template are the default values that will be used
# when any section or field is not specified in your own configuration

# If 1 or more target triples (and optionally, target_features) are specified,
# only the specified targets will be checked when running `cargo deny check`.
# This means, if a particular package is only ever used as a target specific
# dependency, such as, for example, the `nix` crate only being used via the
# `target_family = "unix"` configuration, that only having windows targets in
# this list would mean the nix crate, as well as any of its exclusive
# dependencies not shared by any other crates, would be ignored, as the target
# list here is effectively saying which targets you are building for.
targets = [
    # The triple can be any string, but only the target triples built in to
    # rustc (as of 1.40) can be checked against actual config expressions
    #{ triple = "x86_64-unknown-linux-musl" },
    # You can also specify which target_features you promise are enabled for a
    # particular target. target_features are currently not validated against
    # the actual valid features supported by the target architecture.
    #{ triple = "wasm32-unknown-unknown", features = ["atomics"] },
]

# This section is considered when running `cargo deny check advisories`
# More documentation for the advisories section can be found here:
# https://embarkstudios.github.io/cargo-deny/checks/advisories/cfg.html
[advisories]
# The path where the advisory database is cloned/fetched into
db-path = "~/.cargo/advisory-db"
# The url(s) of the advisory databases to use
db-urls = ["https://github.com/rustsec/advisory-db"]
# The lint level for security vulnerabilities
vulnerability = "deny"
# The lint level for unmaintained crates
unmaintained = "warn"
# The lint level for crates that have been yanked from their source registry
yanked = "warn"
# The lint level for crates with security notices. Note that as of
# 2019-12-17 there are no security notice advisories in
# https://github.com/rustsec/advisory-db
notice = "warn"
# A list of advisory IDs to ignore. Note that ignored advisories will still
# output a note when they are encountered.
ignore = [
    # "RUSTSEC-0000-0000",
    # difference 2.0.0 is unmaintained
    "RUSTSEC-2020-0095",
    # rusoto is unmaintained, use aws crates
    "RUSTSEC-2022-0071",
    # `tui` is unmaintained; use `ratatui` instead
    "RUSTSEC-2023-0049",
    # ansi_term is Unmaintained
    "RUSTSEC-2021-0139",
    # atty
    # "RUSTSEC-2021-0145",
    # webpki
    "RUSTSEC-2023-0052",
    # we don't do RSA signing on Sui (only verifying for zklogin)
    "RUSTSEC-2023-0071",
<<<<<<< HEAD
    # Unblock until rustls is upgraded.
=======
    # A few dependencies use unpatched rustls.
>>>>>>> aa86996b
    "RUSTSEC-2024-0336",
]
# Threshold for security vulnerabilities, any vulnerability with a CVSS score
# lower than the range specified will be ignored. Note that ignored advisories
# will still output a note when they are encountered.
# * None - CVSS Score 0.0
# * Low - CVSS Score 0.1 - 3.9
# * Medium - CVSS Score 4.0 - 6.9
# * High - CVSS Score 7.0 - 8.9
# * Critical - CVSS Score 9.0 - 10.0
#severity-threshold =

# This section is considered when running `cargo deny check licenses`
# More documentation for the licenses section can be found here:
# https://embarkstudios.github.io/cargo-deny/checks/licenses/cfg.html
[licenses]
# The lint level for crates which do not have a detectable license
unlicensed = "deny"
# List of explicitly allowed licenses
# See https://spdx.org/licenses/ for list of possible licenses
# [possible values: any SPDX 3.11 short identifier (+ optional exception)].
allow = [
    "MIT",
    "BSD-2-Clause",
    "BSD-3-Clause",
    "Apache-2.0",
    "MPL-2.0",
    "ISC",
    "CC0-1.0",
    "0BSD",
    "LicenseRef-ring",
    "Unlicense",
    "BSL-1.0",
    "Unicode-DFS-2016",
    #"Apache-2.0 WITH LLVM-exception",
]
# List of explicitly disallowed licenses
# See https://spdx.org/licenses/ for list of possible licenses
# [possible values: any SPDX 3.11 short identifier (+ optional exception)].
deny = [
    #"Nokia",
]
# Lint level for licenses considered copyleft
copyleft = "deny"
# Blanket approval or denial for OSI-approved or FSF Free/Libre licenses
# * both - The license will be approved if it is both OSI-approved *AND* FSF
# * either - The license will be approved if it is either OSI-approved *OR* FSF
# * osi-only - The license will be approved if is OSI-approved *AND NOT* FSF
# * fsf-only - The license will be approved if is FSF *AND NOT* OSI-approved
# * neither - This predicate is ignored and the default lint level is used
allow-osi-fsf-free = "neither"
# Lint level used when no other predicates are matched
# 1. License isn't in the allow or deny lists
# 2. License isn't copyleft
# 3. License isn't OSI/FSF, or allow-osi-fsf-free = "neither"
default = "deny"
# The confidence threshold for detecting a license from license text.
# The higher the value, the more closely the license text must be to the
# canonical license text of a valid SPDX license file.
# [possible values: any between 0.0 and 1.0].
confidence-threshold = 0.8
# Allow 1 or more licenses on a per-crate basis, so that particular licenses
# aren't accepted for every possible crate as with the normal allow list
exceptions = [
    # Each entry is the crate and version constraint, and its specific allow
    # list
    #{ allow = ["Zlib"], name = "adler32", version = "*" },
]

# Some crates don't have (easily) machine readable licensing information,
# adding a clarification entry for it allows you to manually specify the
# licensing information
#[[licenses.clarify]]
# The name of the crate the clarification applies to
#name = "ring"
# The optional version constraint for the crate
#version = "*"
# The SPDX expression for the license requirements of the crate
#expression = "MIT AND ISC AND OpenSSL"
# One or more files in the crate's source used as the "source of truth" for
# the license expression. If the contents match, the clarification will be used
# when running the license check, otherwise the clarification will be ignored
# and the crate will be checked normally, which may produce warnings or errors
# depending on the rest of your configuration
#license-files = [
    # Each entry is a crate relative path, and the (opaque) hash of its contents
    #{ path = "LICENSE", hash = 0xbd0eed23 }
#]
[[licenses.clarify]]
name = "ring"
expression = "LicenseRef-ring"
license-files = [
    { path = "LICENSE", hash = 0xbd0eed23 }
]
[[licenses.clarify]]
name = "encoding_rs"
version = "*"
expression = "(Apache-2.0 OR MIT) AND BSD-3-Clause"
license-files = [
    { path = "COPYRIGHT", hash = 0x39f8ad31 }
]
[[licenses.clarify]]
name = "bls-crypto"
version = "*"
expression = "MIT AND Apache-2.0"
license-files = [
]
[[licenses.clarify]]
name = "target-lexicon"
version = "*"
expression = "Apache-2.0"
license-files = [
]

[licenses.private]
# If true, ignores workspace crates that aren't published, or are only
# published to private registries
ignore = false
# One or more private registries that you might publish crates to, if a crate
# is only published to private registries, and ignore is true, the crate will
# not have its license(s) checked
registries = [
    #"https://sekretz.com/registry
]

# This section is considered when running `cargo deny check bans`.
# More documentation about the 'bans' section can be found here:
# https://embarkstudios.github.io/cargo-deny/checks/bans/cfg.html
[bans]
# Lint level for when multiple versions of the same crate are detected
multiple-versions = "warn"
# Lint level for when a crate version requirement is `*`
wildcards = "allow"
# The graph highlighting used when creating dotgraphs for crates
# with multiple versions
# * lowest-version - The path to the lowest versioned duplicate is highlighted
# * simplest-path - The path to the version with the fewest edges is highlighted
# * all - Both lowest-version and simplest-path are used
highlight = "all"
# List of crates that are allowed. Use with care!
allow = [
    #{ name = "ansi_term", version = "=0.11.0" },
]
# List of crates to deny
deny = [
    # Each entry the name of a crate and a version range. If version is
    # not specified, all versions will be matched.
    #{ name = "ansi_term", version = "=0.11.0" },
    #
    # Wrapper crates can optionally be specified to allow the crate when it
    # is a direct dependency of the otherwise banned crate
    #{ name = "ansi_term", version = "=0.11.0", wrappers = [] },
]
# Certain crates/versions that will be skipped when doing duplicate detection.
skip = [
    #{ name = "ansi_term", version = "=0.11.0" },
]
# Similarly to `skip` allows you to skip certain crates during duplicate
# detection. Unlike skip, it also includes the entire tree of transitive
# dependencies starting at the specified crate, up to a certain depth, which is
# by default infinite
skip-tree = [
    #{ name = "ansi_term", version = "=0.11.0", depth = 20 },
]

# This section is considered when running `cargo deny check sources`.
# More documentation about the 'sources' section can be found here:
# https://embarkstudios.github.io/cargo-deny/checks/sources/cfg.html
[sources]
# Lint level for what to happen when a crate from a crate registry that is not
# in the allow list is encountered
unknown-registry = "warn"
# Lint level for what to happen when a crate from a git repository that is not
# in the allow list is encountered
unknown-git = "warn"
# List of URLs for allowed crate registries. Defaults to the crates.io index
# if not specified. If it is specified but empty, no registries are allowed.
allow-registry = ["https://github.com/rust-lang/crates.io-index"]
# List of URLs for allowed Git repositories
allow-git = []

[sources.allow-org]<|MERGE_RESOLUTION|>--- conflicted
+++ resolved
@@ -63,11 +63,7 @@
     "RUSTSEC-2023-0052",
     # we don't do RSA signing on Sui (only verifying for zklogin)
     "RUSTSEC-2023-0071",
-<<<<<<< HEAD
-    # Unblock until rustls is upgraded.
-=======
     # A few dependencies use unpatched rustls.
->>>>>>> aa86996b
     "RUSTSEC-2024-0336",
 ]
 # Threshold for security vulnerabilities, any vulnerability with a CVSS score
