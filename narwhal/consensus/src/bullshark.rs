--- conflicted
+++ resolved
@@ -6,16 +6,11 @@
     utils, ConsensusOutput,
 };
 use config::{Committee, Stake};
-<<<<<<< HEAD
 use fastcrypto::{hash::Hash, traits::EncodeDecodeBase64};
 use std::{
     collections::{BTreeSet, HashMap},
     sync::Arc,
 };
-=======
-use fastcrypto::{traits::EncodeDecodeBase64, Hash};
-use std::{collections::BTreeSet, sync::Arc};
->>>>>>> 0d7b189c
 use tracing::{debug, error};
 use types::{Certificate, CertificateDigest, ConsensusStore, Round, SequenceNumber, StoreResult};
 
