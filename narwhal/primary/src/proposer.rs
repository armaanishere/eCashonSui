// Copyright(C) Facebook, Inc. and its affiliates.
// Copyright (c) Mysten Labs, Inc.
// SPDX-License-Identifier: Apache-2.0
use crate::{metrics::PrimaryMetrics, NetworkModel};
use config::{Committee, Epoch, WorkerId};
use crypto::{PublicKey, Signature};
<<<<<<< HEAD
use fastcrypto::{
    hash::{Digest, Hash as _},
    SignatureService,
};
=======
use fastcrypto::{Hash as _, SignatureService};
>>>>>>> 154b41cd
use std::{cmp::Ordering, sync::Arc};
use storage::ProposerStore;
use tokio::{
    sync::watch,
    task::JoinHandle,
    time::{sleep, Duration, Instant},
};
use tracing::{debug, info};
use types::{
    error::{DagError, DagResult},
    metered_channel::{Receiver, Sender},
    BatchDigest, Certificate, Header, ReconfigureNotification, Round,
};

#[cfg(test)]
#[path = "tests/proposer_tests.rs"]
pub mod proposer_tests;

/// The proposer creates new headers and send them to the core for broadcasting and further processing.
pub struct Proposer {
    /// The public key of this primary.
    name: PublicKey,
    /// The committee information.
    committee: Committee,
    /// Service to sign headers.
<<<<<<< HEAD
    signature_service: SignatureService<Signature, { crypto::DIGEST_LENGTH }>,
    /// The size of the headers' payload.
    header_size: usize,
=======
    signature_service: SignatureService<Signature>,
    /// The threshold number of batches that can trigger
    /// a header creation. When there are available at least
    /// `header_num_of_batches_threshold` batches we are ok
    /// to try and propose a header
    header_num_of_batches_threshold: usize,
    /// The maximum number of batches in header.
    max_header_num_of_batches: usize,
>>>>>>> 154b41cd
    /// The maximum delay to wait for batches' digests.
    max_header_delay: Duration,
    /// The network model in which the node operates.
    network_model: NetworkModel,

    /// Watch channel to reconfigure the committee.
    rx_reconfigure: watch::Receiver<ReconfigureNotification>,
    /// Receives the parents to include in the next header (along with their round number).
    rx_core: Receiver<(Vec<Certificate>, Round, Epoch)>,
    /// Receives the batches' digests from our workers.
    rx_workers: Receiver<(BatchDigest, WorkerId)>,
    /// Sends newly created headers to the `Core`.
    tx_core: Sender<Header>,

    /// The proposer store for persisting the last header.
    proposer_store: ProposerStore,
    /// The current round of the dag.
    round: Round,
    /// Holds the certificates' ids waiting to be included in the next header.
    last_parents: Vec<Certificate>,
    /// Holds the certificate of the last leader (if any).
    last_leader: Option<Certificate>,
    /// Holds the batches' digests waiting to be included in the next header.
    digests: Vec<(BatchDigest, WorkerId)>,
    /// Metrics handler
    metrics: Arc<PrimaryMetrics>,
}

impl Proposer {
    #[allow(clippy::too_many_arguments)]
    #[must_use]
    pub fn spawn(
        name: PublicKey,
        committee: Committee,
        signature_service: SignatureService<Signature, { crypto::DIGEST_LENGTH }>,
        proposer_store: ProposerStore,
        header_num_of_batches_threshold: usize,
        max_header_num_of_batches: usize,
        max_header_delay: Duration,
        network_model: NetworkModel,
        rx_reconfigure: watch::Receiver<ReconfigureNotification>,
        rx_core: Receiver<(Vec<Certificate>, Round, Epoch)>,
        rx_workers: Receiver<(BatchDigest, WorkerId)>,
        tx_core: Sender<Header>,
        metrics: Arc<PrimaryMetrics>,
    ) -> JoinHandle<()> {
        let genesis = Certificate::genesis(&committee);
        tokio::spawn(async move {
            Self {
                name,
                committee,
                signature_service,
                header_num_of_batches_threshold,
                max_header_num_of_batches,
                max_header_delay,
                network_model,
                rx_reconfigure,
                rx_core,
                rx_workers,
                tx_core,
                proposer_store,
                round: 0,
                last_parents: genesis,
                last_leader: None,
                digests: Vec::with_capacity(2 * max_header_num_of_batches),
                metrics,
            }
            .run()
            .await;
        })
    }

    async fn make_header(&mut self) -> DagResult<()> {
        // Make a new header.
        let num_of_digests = self.digests.len().min(self.max_header_num_of_batches);
        let mut header = Header::new(
            self.name.clone(),
            self.round,
            self.committee.epoch(),
            self.digests.drain(..num_of_digests).collect(),
            self.last_parents.drain(..).map(|x| x.digest()).collect(),
            &mut self.signature_service,
        )
        .await;
        debug!("Created {header:?}");

        // Equivocation protection using the proposer store
        if let Some(last_header) = self.proposer_store.get_last_proposed()? {
            if last_header.round == header.round && last_header.epoch == header.epoch {
                // We have already produced a header for the current round, idempotent re-send
                if last_header != header {
                    debug!("Equivocation protection was enacted in the proposer");

                    // add again the digests for proposal
                    // keeping their original order
                    header
                        .payload
                        .into_iter()
                        .for_each(|value| self.digests.insert(0, value));

                    header = last_header;
                }
            }
        }
        // Store the last header.
        self.proposer_store.write_last_proposed(&header)?;

        #[cfg(feature = "benchmark")]
        for digest in header.payload.keys() {
            // NOTE: This log entry is used to compute performance.
            info!("Created {} -> {:?}", header, digest);
        }

        // Send the new header to the `Core` that will broadcast and process it.
        self.tx_core
            .send(header)
            .await
            .map_err(|_| DagError::ShuttingDown)
    }

    /// Update the committee and cleanup internal state.
    fn change_epoch(&mut self, committee: Committee) {
        self.committee = committee;

        self.round = 0;
        self.last_parents = Certificate::genesis(&self.committee);
    }

    /// Compute the timeout value of the proposer.
    fn timeout_value(&self) -> Instant {
        match self.network_model {
            // In partial synchrony, if this node is going to be the leader of the next
            // round, we set a lower timeout value to increase its chance of committing
            // the leader committed.
            NetworkModel::PartiallySynchronous
                if self.committee.leader(self.round + 1) == self.name =>
            {
                Instant::now() + self.max_header_delay / 2
            }

            // Otherwise we keep the default timeout value.
            _ => Instant::now() + self.max_header_delay,
        }
    }

    /// Update the last leader certificate. This is only relevant in partial synchrony.
    fn update_leader(&mut self) -> bool {
        let leader_name = self.committee.leader(self.round);
        self.last_leader = self
            .last_parents
            .iter()
            .find(|x| x.origin() == leader_name)
            .cloned();

        if let Some(leader) = self.last_leader.as_ref() {
            debug!("Got leader {} for round {}", leader.origin(), self.round);
        }

        self.last_leader.is_some()
    }

    /// Check whether if we have (i) f+1 votes for the leader, (ii) 2f+1 nodes not voting for the leader,
    /// or (iii) there is no leader to vote for. This is only relevant in partial synchrony.
    fn enough_votes(&self) -> bool {
        let leader = match &self.last_leader {
            Some(x) => x.digest(),
            None => return true,
        };

        let mut votes_for_leader = 0;
        let mut no_votes = 0;
        for certificate in &self.last_parents {
            let stake = self.committee.stake(&certificate.origin());
            if certificate.header.parents.contains(&leader) {
                votes_for_leader += stake;
            } else {
                no_votes += stake;
            }
        }

        let mut enough_votes = votes_for_leader >= self.committee.validity_threshold();
        if enough_votes {
            if let Some(leader) = self.last_leader.as_ref() {
                debug!(
                    "Got enough support for leader {} at round {}",
                    leader.origin(),
                    self.round
                );
            }
        }
        enough_votes |= no_votes >= self.committee.quorum_threshold();
        enough_votes
    }

    /// Whether we can advance the DAG or need to wait for the leader/more votes. This is only relevant in
    /// partial synchrony. Note that if we timeout, we ignore this check and advance anyway.
    fn ready(&mut self) -> bool {
        match self.network_model {
            // In asynchrony we advance immediately.
            NetworkModel::Asynchronous => true,

            // In partial synchrony, we need to wait for the leader or for enough votes.
            NetworkModel::PartiallySynchronous => match self.round % 2 {
                0 => self.update_leader(),
                _ => self.enough_votes(),
            },
        }
    }

    /// Main loop listening to incoming messages.
    pub async fn run(&mut self) {
        debug!("Dag starting at round {}", self.round);
        let mut advance = true;

        let timer = sleep(self.max_header_delay);
        tokio::pin!(timer);

        info!("Proposer on node {} has started successfully.", self.name);
        loop {
            // Check if we can propose a new header. We propose a new header when we have a quorum of parents
            // and one of the following conditions is met:
            // (i) the timer expired (we timed out on the leader or gave up gather votes for the leader),
            // (ii) we have enough digests (header_num_of_batches_threshold) and we are on the happy path (we can vote for
            // the leader or the leader has enough votes to enable a commit). The latter condition only matters
            // in partially synchrony. We guarantee that no more than max_header_num_of_batches are included in
            let enough_parents = !self.last_parents.is_empty();
            let enough_digests = self.digests.len() >= self.header_num_of_batches_threshold;
            let mut timer_expired = timer.is_elapsed();

            if (timer_expired || (enough_digests && advance)) && enough_parents {
                if timer_expired && matches!(self.network_model, NetworkModel::PartiallySynchronous)
                {
                    // It is expected that this timer expires from time to time. If it expires too often, it
                    // either means some validators are Byzantine or that the network is experiencing periods
                    // of asynchrony. In practice, the latter scenario means we misconfigured the parameter
                    // called `max_header_delay`.
                    debug!("Timer expired for round {}", self.round);
                }

                // Advance to the next round.
                self.round += 1;
                self.metrics
                    .current_round
                    .with_label_values(&[&self.committee.epoch.to_string()])
                    .set(self.round as i64);
                debug!("Dag moved to round {}", self.round);

                // Make a new header.
                match self.make_header().await {
                    Err(e @ DagError::ShuttingDown) => debug!("{e}"),
                    Err(e) => panic!("Unexpected error: {e}"),
                    Ok(()) => (),
                }

                // Reschedule the timer.
                let deadline = self.timeout_value();
                timer.as_mut().reset(deadline);
                timer_expired = false;
            }

            tokio::select! {
                Some((parents, round, epoch)) = self.rx_core.recv() => {
                    // If the core already moved to the next epoch we should pull the next
                    // committee as well.
                    match epoch.cmp(&self.committee.epoch()) {
                        Ordering::Greater => {
                            let message = self.rx_reconfigure.borrow_and_update().clone();
                            match message  {
                                ReconfigureNotification::NewEpoch(new_committee) => {
                                    self.change_epoch(new_committee);
                                },
                                ReconfigureNotification::UpdateCommittee(new_committee) => {
                                    self.committee = new_committee;
                                },
                                ReconfigureNotification::Shutdown => return,
                            }
                            tracing::debug!("Committee updated to {}", self.committee);
                        }
                        Ordering::Less => {
                            // We already updated committee but the core is slow. Ignore the parents
                            // from older epochs.
                            continue
                        },
                        Ordering::Equal => {
                            // Nothing to do, we can proceed.
                        }
                    }

                    // Compare the parents' round number with our current round.
                    match round.cmp(&self.round) {
                        Ordering::Greater => {
                            // We accept round bigger than our current round to jump ahead in case we were
                            // late (or just joined the network).
                            self.round = round;
                            self.last_parents = parents;

                        },
                        Ordering::Less => {
                            // Ignore parents from older rounds.
                            continue;
                        },
                        Ordering::Equal => {
                            // The core gives us the parents the first time they are enough to form a quorum.
                            // Then it keeps giving us all the extra parents.
                            self.last_parents.extend(parents)
                        }
                    }

                    // Check whether we can advance to the next round. Note that if we timeout,
                    // we ignore this check and advance anyway.
                    advance = self.ready();
                }

                // Receive digests from our workers.
                Some((digest, worker_id)) = self.rx_workers.recv() => {
                    self.digests.push((digest, worker_id));
                }

                // Check whether the timer expired.
                () = &mut timer, if !timer_expired => {
                    // Nothing to do.
                }

                // Check whether the committee changed.
                result = self.rx_reconfigure.changed() => {
                    result.expect("Committee channel dropped");
                    let message = self.rx_reconfigure.borrow().clone();
                    match message {
                        ReconfigureNotification::NewEpoch(new_committee) => {
                            self.change_epoch(new_committee);
                        },
                        ReconfigureNotification::UpdateCommittee(new_committee) => {
                            self.committee = new_committee;
                        },
                        ReconfigureNotification::Shutdown => return,
                    }
                    tracing::debug!("Committee updated to {}", self.committee);

                }
            }

            // update metrics
            self.metrics
                .num_of_pending_batches_in_proposer
                .with_label_values(&[&self.committee.epoch.to_string()])
                .set(self.digests.len() as i64);
        }
    }
}<|MERGE_RESOLUTION|>--- conflicted
+++ resolved
@@ -4,14 +4,10 @@
 use crate::{metrics::PrimaryMetrics, NetworkModel};
 use config::{Committee, Epoch, WorkerId};
 use crypto::{PublicKey, Signature};
-<<<<<<< HEAD
 use fastcrypto::{
     hash::{Digest, Hash as _},
     SignatureService,
 };
-=======
-use fastcrypto::{Hash as _, SignatureService};
->>>>>>> 154b41cd
 use std::{cmp::Ordering, sync::Arc};
 use storage::ProposerStore;
 use tokio::{
@@ -37,12 +33,7 @@
     /// The committee information.
     committee: Committee,
     /// Service to sign headers.
-<<<<<<< HEAD
     signature_service: SignatureService<Signature, { crypto::DIGEST_LENGTH }>,
-    /// The size of the headers' payload.
-    header_size: usize,
-=======
-    signature_service: SignatureService<Signature>,
     /// The threshold number of batches that can trigger
     /// a header creation. When there are available at least
     /// `header_num_of_batches_threshold` batches we are ok
@@ -50,7 +41,6 @@
     header_num_of_batches_threshold: usize,
     /// The maximum number of batches in header.
     max_header_num_of_batches: usize,
->>>>>>> 154b41cd
     /// The maximum delay to wait for batches' digests.
     max_header_delay: Duration,
     /// The network model in which the node operates.
