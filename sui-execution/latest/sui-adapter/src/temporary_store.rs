// Copyright (c) Mysten Labs, Inc.
// SPDX-License-Identifier: Apache-2.0

use crate::gas_charger::GasCharger;
use move_core_types::account_address::AccountAddress;
use move_core_types::language_storage::StructTag;
use move_core_types::resolver::ResourceResolver;
use move_core_types::trace::CallTrace;
use parking_lot::RwLock;
use std::collections::{BTreeMap, BTreeSet, HashSet};
use sui_protocol_config::ProtocolConfig;
use sui_types::base_types::VersionDigest;
use sui_types::committee::EpochId;
use sui_types::digests::ObjectDigest;
use sui_types::effects::{TransactionEffects, TransactionEvents};
use sui_types::execution::{
    DynamicallyLoadedObjectMetadata, ExecutionResults, ExecutionResultsV2, SharedInput,
};
use sui_types::execution_config_utils::to_binary_config;
use sui_types::execution_status::ExecutionStatus;
use sui_types::inner_temporary_store::InnerTemporaryStore;
use sui_types::storage::{BackingStore, PackageObject};
use sui_types::sui_system_state::{get_sui_system_state_wrapper, AdvanceEpochParams};
use sui_types::type_resolver::LayoutResolver;
use sui_types::{
    base_types::{ObjectID, ObjectRef, SequenceNumber, SuiAddress, TransactionDigest},
    effects::EffectsObjectChange,
    error::{ExecutionError, SuiError, SuiResult},
    fp_bail,
    gas::GasCostSummary,
    object::Owner,
    object::{Data, Object},
    storage::{BackingPackageStore, ChildObjectResolver, ParentSync, Storage},
    transaction::InputObjects,
};
use sui_types::{is_system_package, SUI_SYSTEM_STATE_OBJECT_ID};

pub struct TemporaryStore<'backing> {
    // The backing store for retrieving Move packages onchain.
    // When executing a Move call, the dependent packages are not going to be
    // in the input objects. They will be fetched from the backing store.
    // Also used for fetching the backing parent_sync to get the last known version for wrapped
    // objects
    store: &'backing dyn BackingStore,
    tx_digest: TransactionDigest,
    input_objects: BTreeMap<ObjectID, Object>,
    /// The version to assign to all objects written by the transaction using this store.
    lamport_timestamp: SequenceNumber,
    mutable_input_refs: BTreeMap<ObjectID, (VersionDigest, Owner)>, // Inputs that are mutable
    execution_results: ExecutionResultsV2,
    /// Objects that were loaded during execution (dynamic fields + received objects).
    loaded_runtime_objects: BTreeMap<ObjectID, DynamicallyLoadedObjectMetadata>,
    /// A map from wrapped object to its container. Used during expensive invariant checks.
    wrapped_object_containers: BTreeMap<ObjectID, ObjectID>,
    protocol_config: &'backing ProtocolConfig,

    /// Every package that was loaded from DB store during execution.
    /// These packages were not previously loaded into the temporary store.
    runtime_packages_loaded_from_db: RwLock<BTreeMap<ObjectID, PackageObject>>,

    /// The set of objects that we may receive during execution. Not guaranteed to receive all, or
    /// any of the objects referenced in this set.
    receiving_objects: Vec<ObjectRef>,
}

impl<'backing> TemporaryStore<'backing> {
    /// Creates a new store associated with an authority store, and populates it with
    /// initial objects.
    pub fn new(
        store: &'backing dyn BackingStore,
        input_objects: InputObjects,
        receiving_objects: Vec<ObjectRef>,
        tx_digest: TransactionDigest,
        protocol_config: &'backing ProtocolConfig,
    ) -> Self {
        let mutable_input_refs = input_objects.mutable_inputs();
        let lamport_timestamp = input_objects.lamport_timestamp(&receiving_objects);
        let objects = input_objects.into_object_map();
        #[cfg(debug_assertions)]
        {
            // Ensure that input objects and receiving objects must not overlap.
            assert!(objects
                .keys()
                .collect::<HashSet<_>>()
                .intersection(
                    &receiving_objects
                        .iter()
                        .map(|oref| &oref.0)
                        .collect::<HashSet<_>>()
                )
                .next()
                .is_none());
        }
        Self {
            store,
            tx_digest,
            input_objects: objects,
            lamport_timestamp,
            mutable_input_refs,
            execution_results: ExecutionResultsV2::default(),
            protocol_config,
            loaded_runtime_objects: BTreeMap::new(),
            wrapped_object_containers: BTreeMap::new(),
            runtime_packages_loaded_from_db: RwLock::new(BTreeMap::new()),
            receiving_objects,
        }
    }

    // Helpers to access private fields
    pub fn objects(&self) -> &BTreeMap<ObjectID, Object> {
        &self.input_objects
    }

    pub fn update_object_version_and_prev_tx(&mut self) {
        self.execution_results
            .update_version_and_previous_tx(self.lamport_timestamp, self.tx_digest);

        #[cfg(debug_assertions)]
        {
            self.check_invariants();
        }
    }

    /// Break up the structure and return its internal stores (objects, active_inputs, written, deleted)
    pub fn into_inner(self) -> InnerTemporaryStore {
        self.into_inner_with_call_traces(Vec::new())
    }

    pub fn into_inner_with_call_traces(self, call_traces: Vec<CallTrace>) -> InnerTemporaryStore {
        let results = self.execution_results;
        InnerTemporaryStore {
            input_objects: self.input_objects,
            mutable_inputs: self.mutable_input_refs,
            written: results.written_objects,
            events: TransactionEvents {
                data: results.user_events,
            },
            loaded_runtime_objects: self.loaded_runtime_objects,
            runtime_packages_loaded_from_db: self.runtime_packages_loaded_from_db.into_inner(),
            lamport_version: self.lamport_timestamp,
<<<<<<< HEAD
            call_traces,
=======
            binary_config: to_binary_config(self.protocol_config),
>>>>>>> 10da1ccd
        }
    }

    /// For every object from active_inputs (i.e. all mutable objects), if they are not
    /// mutated during the transaction execution, force mutating them by incrementing the
    /// sequence number. This is required to achieve safety.
    pub(crate) fn ensure_active_inputs_mutated(&mut self) {
        let mut to_be_updated = vec![];
        for id in self.mutable_input_refs.keys() {
            if !self.execution_results.modified_objects.contains(id) {
                // We cannot update here but have to push to `to_be_updated` and update later
                // because the for loop is holding a reference to `self`, and calling
                // `self.mutate_input_object` requires a mutable reference to `self`.
                to_be_updated.push(self.input_objects[id].clone());
            }
        }
        for object in to_be_updated {
            // The object must be mutated as it was present in the input objects
            self.mutate_input_object(object.clone());
        }
    }

    fn get_object_changes(&self) -> BTreeMap<ObjectID, EffectsObjectChange> {
        let results = &self.execution_results;
        let all_ids = results
            .created_object_ids
            .iter()
            .chain(&results.deleted_object_ids)
            .chain(&results.modified_objects)
            .chain(results.written_objects.keys())
            .collect::<BTreeSet<_>>();
        all_ids
            .into_iter()
            .map(|id| {
                (
                    *id,
                    EffectsObjectChange::new(
                        self.get_object_modified_at(id)
                            .map(|metadata| ((metadata.version, metadata.digest), metadata.owner)),
                        results.written_objects.get(id),
                        results.created_object_ids.contains(id),
                        results.deleted_object_ids.contains(id),
                    ),
                )
            })
            .collect()
    }

    pub fn into_effects(
        mut self,
        shared_object_refs: Vec<SharedInput>,
        transaction_digest: &TransactionDigest,
        mut transaction_dependencies: BTreeSet<TransactionDigest>,
        gas_cost_summary: GasCostSummary,
        status: ExecutionStatus,
        gas_charger: &mut GasCharger,
        epoch: EpochId,
        call_traces: Vec<CallTrace>,
    ) -> (InnerTemporaryStore, TransactionEffects) {
        self.update_object_version_and_prev_tx();

        // Regardless of execution status (including aborts), we insert the previous transaction
        // for any successfully received objects during the transaction.
        for (id, expected_version, expected_digest) in &self.receiving_objects {
            // If the receiving object is in the loaded runtime objects, then that means that it
            // was actually successfully loaded (so existed, and there was authenticated mutable
            // access to it). So we insert the previous transaction as a dependency.
            if let Some(obj_meta) = self.loaded_runtime_objects.get(id) {
                // Check that the expected version, digest, and owner match the loaded version,
                // digest, and owner. If they don't then don't register a dependency.
                // This is because this could be "spoofed" by loading a dynamic object field.
                let loaded_via_receive = obj_meta.version == *expected_version
                    && obj_meta.digest == *expected_digest
                    && obj_meta.owner.is_address_owned();
                if loaded_via_receive {
                    transaction_dependencies.insert(obj_meta.previous_transaction);
                }
            }
        }

        if self.protocol_config.enable_effects_v2() {
            self.into_effects_v2(
                shared_object_refs,
                transaction_digest,
                transaction_dependencies,
                gas_cost_summary,
                status,
                gas_charger,
                epoch,
                call_traces,
            )
        } else {
            let shared_object_refs = shared_object_refs
                .into_iter()
                .map(|shared_input| match shared_input {
                    SharedInput::Existing(oref) => oref,
                    SharedInput::Deleted(_) => {
                        unreachable!("Shared object deletion not supported in effects v1")
                    }
                })
                .collect();
            self.into_effects_v1(
                shared_object_refs,
                transaction_digest,
                transaction_dependencies,
                gas_cost_summary,
                status,
                gas_charger,
                epoch,
                call_traces,
            )
        }
    }

    fn into_effects_v1(
        self,
        shared_object_refs: Vec<ObjectRef>,
        transaction_digest: &TransactionDigest,
        transaction_dependencies: BTreeSet<TransactionDigest>,
        gas_cost_summary: GasCostSummary,
        status: ExecutionStatus,
        gas_charger: &mut GasCharger,
        epoch: EpochId,
        call_traces: Vec<CallTrace>,
    ) -> (InnerTemporaryStore, TransactionEffects) {
        let updated_gas_object_info = if let Some(coin_id) = gas_charger.gas_coin() {
            let object = &self.execution_results.written_objects[&coin_id];
            (object.compute_object_reference(), object.owner)
        } else {
            (
                (ObjectID::ZERO, SequenceNumber::default(), ObjectDigest::MIN),
                Owner::AddressOwner(SuiAddress::default()),
            )
        };
        let lampot_version = self.lamport_timestamp;

        let mut created = vec![];
        let mut mutated = vec![];
        let mut unwrapped = vec![];
        let mut deleted = vec![];
        let mut unwrapped_then_deleted = vec![];
        let mut wrapped = vec![];
        // It is important that we constructs `modified_at_versions` and `deleted_at_versions`
        // separately, and merge them latter to achieve the exact same order as in v1.
        let mut modified_at_versions = vec![];
        let mut deleted_at_versions = vec![];
        self.execution_results
            .written_objects
            .iter()
            .for_each(|(id, object)| {
                let object_ref = object.compute_object_reference();
                let owner = object.owner;
                if let Some(old_object_meta) = self.get_object_modified_at(id) {
                    modified_at_versions.push((*id, old_object_meta.version));
                    mutated.push((object_ref, owner));
                } else if self.execution_results.created_object_ids.contains(id) {
                    created.push((object_ref, owner));
                } else {
                    unwrapped.push((object_ref, owner));
                }
            });
        self.execution_results
            .modified_objects
            .iter()
            .filter(|id| !self.execution_results.written_objects.contains_key(id))
            .for_each(|id| {
                let old_object_meta = self.get_object_modified_at(id).unwrap();
                deleted_at_versions.push((*id, old_object_meta.version));
                if self.execution_results.deleted_object_ids.contains(id) {
                    deleted.push((*id, lampot_version, ObjectDigest::OBJECT_DIGEST_DELETED));
                } else {
                    wrapped.push((*id, lampot_version, ObjectDigest::OBJECT_DIGEST_WRAPPED));
                }
            });
        self.execution_results
            .deleted_object_ids
            .iter()
            .filter(|id| !self.execution_results.modified_objects.contains(id))
            .for_each(|id| {
                unwrapped_then_deleted.push((
                    *id,
                    lampot_version,
                    ObjectDigest::OBJECT_DIGEST_DELETED,
                ));
            });
        modified_at_versions.extend(deleted_at_versions);

        let inner = self.into_inner_with_call_traces(call_traces);
        let effects = TransactionEffects::new_from_execution_v1(
            status,
            epoch,
            gas_cost_summary,
            modified_at_versions,
            shared_object_refs,
            *transaction_digest,
            created,
            mutated,
            unwrapped,
            deleted,
            unwrapped_then_deleted,
            wrapped,
            updated_gas_object_info,
            if inner.events.data.is_empty() {
                None
            } else {
                Some(inner.events.digest())
            },
            transaction_dependencies.into_iter().collect(),
        );
        (inner, effects)
    }

    fn into_effects_v2(
        self,
        shared_object_refs: Vec<SharedInput>,
        transaction_digest: &TransactionDigest,
        transaction_dependencies: BTreeSet<TransactionDigest>,
        gas_cost_summary: GasCostSummary,
        status: ExecutionStatus,
        gas_charger: &mut GasCharger,
        epoch: EpochId,
        call_traces: Vec<CallTrace>,
    ) -> (InnerTemporaryStore, TransactionEffects) {
        // In the case of special transactions that don't require a gas object,
        // we don't really care about the effects to gas, just use the input for it.
        // Gas coins are guaranteed to be at least size 1 and if more than 1
        // the first coin is where all the others are merged.
        let gas_coin = gas_charger.gas_coin();

        let object_changes = self.get_object_changes();

        let lamport_version = self.lamport_timestamp;
        let inner = self.into_inner_with_call_traces(call_traces);

        let effects = TransactionEffects::new_from_execution_v2(
            status,
            epoch,
            gas_cost_summary,
            // TODO: Provide the list of read-only shared objects directly.
            shared_object_refs,
            *transaction_digest,
            lamport_version,
            object_changes,
            gas_coin,
            if inner.events.data.is_empty() {
                None
            } else {
                Some(inner.events.digest())
            },
            transaction_dependencies.into_iter().collect(),
        );

        (inner, effects)
    }

    /// An internal check of the invariants (will only fire in debug)
    #[cfg(debug_assertions)]
    fn check_invariants(&self) {
        // Check not both deleted and written
        debug_assert!(
            {
                self.execution_results
                    .written_objects
                    .keys()
                    .all(|id| !self.execution_results.deleted_object_ids.contains(id))
            },
            "Object both written and deleted."
        );

        // Check all mutable inputs are modified
        debug_assert!(
            {
                self.mutable_input_refs
                    .keys()
                    .all(|id| self.execution_results.modified_objects.contains(id))
            },
            "Mutable input not modified."
        );

        debug_assert!(
            {
                self.execution_results
                    .written_objects
                    .values()
                    .all(|obj| obj.previous_transaction == self.tx_digest)
            },
            "Object previous transaction not properly set",
        );
    }

    /// Mutate a mutable input object. This is used to mutate input objects outside of PT execution.
    pub fn mutate_input_object(&mut self, object: Object) {
        let id = object.id();
        debug_assert!(self.input_objects.contains_key(&id));
        debug_assert!(!object.is_immutable());
        self.execution_results.modified_objects.insert(id);
        self.execution_results.written_objects.insert(id, object);
    }

    /// Mutate a child object outside of PT. This should be used extremely rarely.
    /// Currently it's only used by advance_epoch_safe_mode because it's all native
    /// without PT. This should almost never be used otherwise.
    pub fn mutate_child_object(&mut self, old_object: Object, new_object: Object) {
        let id = new_object.id();
        let old_ref = old_object.compute_object_reference();
        debug_assert_eq!(old_ref.0, id);
        self.loaded_runtime_objects.insert(
            id,
            DynamicallyLoadedObjectMetadata {
                version: old_ref.1,
                digest: old_ref.2,
                owner: old_object.owner,
                storage_rebate: old_object.storage_rebate,
                previous_transaction: old_object.previous_transaction,
            },
        );
        self.execution_results.modified_objects.insert(id);
        self.execution_results
            .written_objects
            .insert(id, new_object);
    }

    /// Upgrade system package during epoch change. This requires special treatment
    /// since the system package to be upgraded is not in the input objects.
    /// We could probably fix above to make it less special.
    pub fn upgrade_system_package(&mut self, package: Object) {
        let id = package.id();
        assert!(package.is_package() && is_system_package(id));
        self.execution_results.modified_objects.insert(id);
        self.execution_results.written_objects.insert(id, package);
    }

    /// Crate a new objcet. This is used to create objects outside of PT execution.
    pub fn create_object(&mut self, object: Object) {
        // Created mutable objects' versions are set to the store's lamport timestamp when it is
        // committed to effects. Creating an object at a non-zero version risks violating the
        // lamport timestamp invariant (that a transaction's lamport timestamp is strictly greater
        // than all versions witnessed by the transaction).
        debug_assert!(
            object.is_immutable() || object.version() == SequenceNumber::MIN,
            "Created mutable objects should not have a version set",
        );
        let id = object.id();
        self.execution_results.created_object_ids.insert(id);
        self.execution_results.written_objects.insert(id, object);
    }

    /// Delete a mutable input object. This is used to delete input objects outside of PT execution.
    pub fn delete_input_object(&mut self, id: &ObjectID) {
        // there should be no deletion after write
        debug_assert!(!self.execution_results.written_objects.contains_key(id));
        debug_assert!(self.input_objects.contains_key(id));
        self.execution_results.modified_objects.insert(*id);
        self.execution_results.deleted_object_ids.insert(*id);
    }

    pub fn drop_writes(&mut self) {
        self.execution_results.drop_writes();
    }

    pub fn read_object(&self, id: &ObjectID) -> Option<&Object> {
        // there should be no read after delete
        debug_assert!(!self.execution_results.deleted_object_ids.contains(id));
        self.execution_results
            .written_objects
            .get(id)
            .or_else(|| self.input_objects.get(id))
    }

    pub fn save_loaded_runtime_objects(
        &mut self,
        loaded_runtime_objects: BTreeMap<ObjectID, DynamicallyLoadedObjectMetadata>,
    ) {
        #[cfg(debug_assertions)]
        {
            for (id, v1) in &loaded_runtime_objects {
                if let Some(v2) = self.loaded_runtime_objects.get(id) {
                    assert_eq!(v1, v2);
                }
            }
            for (id, v1) in &self.loaded_runtime_objects {
                if let Some(v2) = loaded_runtime_objects.get(id) {
                    assert_eq!(v1, v2);
                }
            }
        }
        // Merge the two maps because we may be calling the execution engine more than once
        // (e.g. in advance epoch transaction, where we may be publishing a new system package).
        self.loaded_runtime_objects.extend(loaded_runtime_objects);
    }

    pub fn save_wrapped_object_containers(
        &mut self,
        wrapped_object_containers: BTreeMap<ObjectID, ObjectID>,
    ) {
        #[cfg(debug_assertions)]
        {
            for (id, container1) in &wrapped_object_containers {
                if let Some(container2) = self.wrapped_object_containers.get(id) {
                    assert_eq!(container1, container2);
                }
            }
            for (id, container1) in &self.wrapped_object_containers {
                if let Some(container2) = wrapped_object_containers.get(id) {
                    assert_eq!(container1, container2);
                }
            }
        }
        // Merge the two maps because we may be calling the execution engine more than once
        // (e.g. in advance epoch transaction, where we may be publishing a new system package).
        self.wrapped_object_containers
            .extend(wrapped_object_containers);
    }

    pub fn estimate_effects_size_upperbound(&self) -> usize {
        if self.protocol_config.enable_effects_v2() {
            TransactionEffects::estimate_effects_size_upperbound_v2(
                self.execution_results.written_objects.len(),
                self.execution_results.modified_objects.len(),
                self.input_objects.len(),
            )
        } else {
            let num_deletes = self.execution_results.deleted_object_ids.len()
                + self
                    .execution_results
                    .modified_objects
                    .iter()
                    .filter(|id| {
                        // Filter for wrapped objects.
                        !self.execution_results.written_objects.contains_key(id)
                            && !self.execution_results.deleted_object_ids.contains(id)
                    })
                    .count();
            // In the worst case, the number of deps is equal to the number of input objects
            TransactionEffects::estimate_effects_size_upperbound_v1(
                self.execution_results.written_objects.len(),
                self.mutable_input_refs.len(),
                num_deletes,
                self.input_objects.len(),
            )
        }
    }

    pub fn written_objects_size(&self) -> usize {
        self.execution_results
            .written_objects
            .values()
            .fold(0, |sum, obj| sum + obj.object_size_for_gas_metering())
    }

    /// If there are unmetered storage rebate (due to system transaction), we put them into
    /// the storage rebate of 0x5 object.
    /// TODO: This will not work for potential future new system transactions if 0x5 is not in the input.
    /// We should fix this.
    pub fn conserve_unmetered_storage_rebate(&mut self, unmetered_storage_rebate: u64) {
        if unmetered_storage_rebate == 0 {
            // If unmetered_storage_rebate is 0, we are most likely executing the genesis transaction.
            // And in that case we cannot mutate the 0x5 object because it's newly created.
            // And there is no storage rebate that needs distribution anyway.
            return;
        }
        tracing::debug!(
            "Amount of unmetered storage rebate from system tx: {:?}",
            unmetered_storage_rebate
        );
        let mut system_state_wrapper = self
            .read_object(&SUI_SYSTEM_STATE_OBJECT_ID)
            .expect("0x5 object must be mutated in system tx with unmetered storage rebate")
            .clone();
        // In unmetered execution, storage_rebate field of mutated object must be 0.
        // If not, we would be dropping SUI on the floor by overriding it.
        assert_eq!(system_state_wrapper.storage_rebate, 0);
        system_state_wrapper.storage_rebate = unmetered_storage_rebate;
        self.mutate_input_object(system_state_wrapper);
    }

    /// Given an object ID, if it's not modified, returns None.
    /// Otherwise returns its metadata, including version, digest, owner and storage rebate.
    /// A modified object must be either a mutable input, or a loaded child object.
    /// The only exception is when we upgrade system packages, in which case the upgraded
    /// system packages are not part of input, but are modified.
    fn get_object_modified_at(
        &self,
        object_id: &ObjectID,
    ) -> Option<DynamicallyLoadedObjectMetadata> {
        if self.execution_results.modified_objects.contains(object_id) {
            Some(
                self.mutable_input_refs
                    .get(object_id)
                    .map(
                        |((version, digest), owner)| DynamicallyLoadedObjectMetadata {
                            version: *version,
                            digest: *digest,
                            owner: *owner,
                            // It's guaranteed that a mutable input object is an input object.
                            storage_rebate: self.input_objects[object_id].storage_rebate,
                            previous_transaction: self.input_objects[object_id]
                                .previous_transaction,
                        },
                    )
                    .or_else(|| self.loaded_runtime_objects.get(object_id).cloned())
                    .unwrap_or_else(|| {
                        debug_assert!(is_system_package(*object_id));
                        let package_obj =
                            self.store.get_package_object(object_id).unwrap().unwrap();
                        let obj = package_obj.object();
                        DynamicallyLoadedObjectMetadata {
                            version: obj.version(),
                            digest: obj.digest(),
                            owner: obj.owner,
                            storage_rebate: obj.storage_rebate,
                            previous_transaction: obj.previous_transaction,
                        }
                    }),
            )
        } else {
            None
        }
    }
}

impl<'backing> TemporaryStore<'backing> {
    // check that every object read is owned directly or indirectly by sender, sponsor,
    // or a shared object input
    pub fn check_ownership_invariants(
        &self,
        sender: &SuiAddress,
        gas_charger: &mut GasCharger,
        mutable_inputs: &HashSet<ObjectID>,
        is_epoch_change: bool,
    ) -> SuiResult<()> {
        let gas_objs: HashSet<&ObjectID> = gas_charger.gas_coins().iter().map(|g| &g.0).collect();
        // mark input objects as authenticated
        let mut authenticated_for_mutation: HashSet<_> = self
            .input_objects
            .iter()
            .filter_map(|(id, obj)| {
                if gas_objs.contains(id) {
                    // gas could be owned by either the sender (common case) or sponsor
                    // (if this is a sponsored tx, which we do not know inside this function).
                    // Either way, no object ownership chain should be rooted in a gas object
                    // thus, consider object authenticated, but don't add it to authenticated_objs
                    return None;
                }
                match &obj.owner {
                    Owner::AddressOwner(a) => {
                        assert!(sender == a, "Input object not owned by sender");
                        Some(id)
                    }
                    Owner::Shared { .. } => Some(id),
                    Owner::Immutable => {
                        // object is authenticated, but it cannot own other objects,
                        // so we should not add it to `authenticated_objs`
                        // However, we would definitely want to add immutable objects
                        // to the set of authenticated roots if we were doing runtime
                        // checks inside the VM instead of after-the-fact in the temporary
                        // store. Here, we choose not to add them because this will catch a
                        // bug where we mutate or delete an object that belongs to an immutable
                        // object (though it will show up somewhat opaquely as an authentication
                        // failure), whereas adding the immutable object to the roots will prevent
                        // us from catching this.
                        None
                    }
                    Owner::ObjectOwner(_parent) => {
                        unreachable!("Input objects must be address owned, shared, or immutable")
                    }
                }
            })
            .filter(|id| {
                // remove any non-mutable inputs. This will remove deleted or readonly shared
                // objects
                mutable_inputs.contains(id)
            })
            .copied()
            .collect();

        // check all modified objects are authenticated (excluding gas objects)
        let mut objects_to_authenticate = self
            .execution_results
            .modified_objects
            .iter()
            .filter(|id| !gas_objs.contains(id))
            .copied()
            .collect::<Vec<_>>();
        // Map from an ObjectID to the ObjectID that covers it.
        while let Some(to_authenticate) = objects_to_authenticate.pop() {
            if authenticated_for_mutation.contains(&to_authenticate) {
                // object has been authenticated
                continue;
            }
            let wrapped_parent = self.wrapped_object_containers.get(&to_authenticate);
            let parent = if let Some(container_id) = wrapped_parent {
                // If the object is wrapped, then the container must be authenticated.
                // For example, the ID is for a wrapped table or bag.
                *container_id
            } else {
                let Some(old_obj) = self.store.get_object(&to_authenticate)? else {
                    panic!(
                        "
                        Failed to load object {to_authenticate:?}. \n\
                        If it cannot be loaded, \
                        we would expect it to be in the wrapped object map: {:?}",
                        &self.wrapped_object_containers
                    )
                };
                match &old_obj.owner {
                    Owner::ObjectOwner(parent) => ObjectID::from(*parent),
                    Owner::AddressOwner(parent) => {
                        // For Receiving<_> objects, the address owner is actually an object.
                        // If it was actually an address, we should have caught it as an input and
                        // it would already have been in authenticated_for_mutation
                        ObjectID::from(*parent)
                    }
                    owner @ Owner::Shared { .. } => panic!(
                        "Unauthenticated root at {to_authenticate:?} with owner {owner:?}\n\
                        Potentially covering objects in: {authenticated_for_mutation:#?}",
                    ),
                    Owner::Immutable => {
                        assert!(
                            is_epoch_change,
                            "Immutable objects cannot be written, except for \
                            Sui Framework/Move stdlib upgrades at epoch change boundaries"
                        );
                        // Note: this assumes that the only immutable objects an epoch change
                        // tx can update are system packages,
                        // but in principle we could allow others.
                        assert!(
                            is_system_package(to_authenticate),
                            "Only system packages can be upgraded"
                        );
                        continue;
                    }
                }
            };
            // we now assume the object is authenticated and must check the parent
            authenticated_for_mutation.insert(to_authenticate);
            objects_to_authenticate.push(parent);
        }
        Ok(())
    }
}

impl<'backing> TemporaryStore<'backing> {
    /// Track storage gas for each mutable input object (including the gas coin)
    /// and each created object. Compute storage refunds for each deleted object.
    /// Will *not* charge anything, gas status keeps track of storage cost and rebate.
    /// All objects will be updated with their new (current) storage rebate/cost.
    /// `SuiGasStatus` `storage_rebate` and `storage_gas_units` track the transaction
    /// overall storage rebate and cost.
    pub(crate) fn collect_storage_and_rebate(&mut self, gas_charger: &mut GasCharger) {
        // Use two loops because we cannot mut iterate written while calling get_object_modified_at.
        let old_storage_rebates: Vec<_> = self
            .execution_results
            .written_objects
            .keys()
            .map(|object_id| {
                self.get_object_modified_at(object_id)
                    .map(|metadata| metadata.storage_rebate)
                    .unwrap_or_default()
            })
            .collect();
        for (object, old_storage_rebate) in self
            .execution_results
            .written_objects
            .values_mut()
            .zip(old_storage_rebates)
        {
            // new object size
            let new_object_size = object.object_size_for_gas_metering();
            // track changes and compute the new object `storage_rebate`
            let new_storage_rebate = gas_charger.track_storage_mutation(
                object.id(),
                new_object_size,
                old_storage_rebate,
            );
            object.storage_rebate = new_storage_rebate;
        }

        self.collect_rebate(gas_charger);
    }

    pub(crate) fn collect_rebate(&self, gas_charger: &mut GasCharger) {
        for object_id in &self.execution_results.modified_objects {
            if self
                .execution_results
                .written_objects
                .contains_key(object_id)
            {
                continue;
            }
            // get and track the deleted object `storage_rebate`
            let storage_rebate = self
                .get_object_modified_at(object_id)
                // Unwrap is safe because this loop iterates through all modified objects.
                .unwrap()
                .storage_rebate;
            gas_charger.track_storage_mutation(*object_id, 0, storage_rebate);
        }
    }

    pub fn check_execution_results_consistency(&self) -> Result<(), ExecutionError> {
        assert_invariant!(
            self.execution_results
                .created_object_ids
                .iter()
                .all(|id| !self.execution_results.deleted_object_ids.contains(id)
                    && !self.execution_results.modified_objects.contains(id)),
            "Created object IDs cannot also be deleted or modified"
        );
        assert_invariant!(
            self.execution_results.modified_objects.iter().all(|id| {
                self.mutable_input_refs.contains_key(id)
                    || self.loaded_runtime_objects.contains_key(id)
                    || is_system_package(*id)
            }),
            "A modified object must be either a mutable input, a loaded child object, or a system package"
        );
        Ok(())
    }
}
//==============================================================================
// Charge gas current - end
//==============================================================================

impl<'backing> TemporaryStore<'backing> {
    pub fn advance_epoch_safe_mode(
        &mut self,
        params: &AdvanceEpochParams,
        protocol_config: &ProtocolConfig,
    ) {
        let wrapper = get_sui_system_state_wrapper(self.store.as_object_store())
            .expect("System state wrapper object must exist");
        let (old_object, new_object) =
            wrapper.advance_epoch_safe_mode(params, self.store.as_object_store(), protocol_config);
        self.mutate_child_object(old_object, new_object);
    }
}

type ModifiedObjectInfo<'a> = (
    ObjectID,
    // old object metadata, including version, digest, owner, and storage rebate.
    Option<DynamicallyLoadedObjectMetadata>,
    Option<&'a Object>,
);

impl<'backing> TemporaryStore<'backing> {
    fn get_input_sui(
        &self,
        id: &ObjectID,
        expected_version: SequenceNumber,
        layout_resolver: &mut impl LayoutResolver,
    ) -> Result<u64, ExecutionError> {
        if let Some(obj) = self.input_objects.get(id) {
            // the assumption here is that if it is in the input objects must be the right one
            if obj.version() != expected_version {
                invariant_violation!(
                    "Version mismatching when resolving input object to check conservation--\
                     expected {}, got {}",
                    expected_version,
                    obj.version(),
                );
            }
            obj.get_total_sui(layout_resolver).map_err(|e| {
                make_invariant_violation!(
                    "Failed looking up input SUI in SUI conservation checking for input with \
                         type {:?}: {e:#?}",
                    obj.struct_tag(),
                )
            })
        } else {
            // not in input objects, must be a dynamic field
            let Ok(Some(obj)) = self.store.get_object_by_key(id, expected_version) else {
                invariant_violation!(
                    "Failed looking up dynamic field {id} in SUI conservation checking"
                );
            };
            obj.get_total_sui(layout_resolver).map_err(|e| {
                make_invariant_violation!(
                    "Failed looking up input SUI in SUI conservation checking for type \
                         {:?}: {e:#?}",
                    obj.struct_tag(),
                )
            })
        }
    }

    /// Return the list of all modified objects, for each object, returns
    /// - Object ID,
    /// - Input: If the object existed prior to this transaction, include their version and storage_rebate,
    /// - Output: If a new version of the object is written, include the new object.
    fn get_modified_objects(&self) -> Vec<ModifiedObjectInfo<'_>> {
        self.execution_results
            .modified_objects
            .iter()
            .map(|id| {
                let metadata = self.get_object_modified_at(id);
                let output = self.execution_results.written_objects.get(id);
                (*id, metadata, output)
            })
            .chain(
                self.execution_results
                    .written_objects
                    .iter()
                    .filter_map(|(id, object)| {
                        if self.execution_results.modified_objects.contains(id) {
                            None
                        } else {
                            Some((*id, None, Some(object)))
                        }
                    }),
            )
            .collect()
    }

    /// Check that this transaction neither creates nor destroys SUI. This should hold for all txes
    /// except the epoch change tx, which mints staking rewards equal to the gas fees burned in the
    /// previous epoch.  Specifically, this checks two key invariants about storage
    /// fees and storage rebate:
    ///
    /// 1. all SUI in storage rebate fields of input objects should flow either to the transaction
    ///    storage rebate, or the transaction non-refundable storage rebate
    /// 2. all SUI charged for storage should flow into the storage rebate field of some output
    ///    object
    ///
    /// This function is intended to be called *after* we have charged for
    /// gas + applied the storage rebate to the gas object, but *before* we
    /// have updated object versions.
    pub fn check_sui_conserved(
        &self,
        simple_conservation_checks: bool,
        gas_summary: &GasCostSummary,
    ) -> Result<(), ExecutionError> {
        if !simple_conservation_checks {
            return Ok(());
        }
        // total amount of SUI in storage rebate of input objects
        let mut total_input_rebate = 0;
        // total amount of SUI in storage rebate of output objects
        let mut total_output_rebate = 0;
        for (_, input, output) in self.get_modified_objects() {
            if let Some(input) = input {
                total_input_rebate += input.storage_rebate;
            }
            if let Some(object) = output {
                total_output_rebate += object.storage_rebate;
            }
        }

        if gas_summary.storage_cost == 0 {
            // this condition is usually true when the transaction went OOG and no
            // gas is left for storage charges.
            // The storage cost has to be there at least for the gas coin which
            // will not be deleted even when going to 0.
            // However if the storage cost is 0 and if there is any object touched
            // or deleted the value in input must be equal to the output plus rebate and
            // non refundable.
            // Rebate and non refundable will be positive when there are object deleted
            // (gas smashing being the primary and possibly only example).
            // A more typical condition is for all storage charges in summary to be 0 and
            // then input and output must be the same value
            if total_input_rebate
                != total_output_rebate
                    + gas_summary.storage_rebate
                    + gas_summary.non_refundable_storage_fee
            {
                return Err(ExecutionError::invariant_violation(format!(
                    "SUI conservation failed -- no storage charges in gas summary \
                        and total storage input rebate {} not equal  \
                        to total storage output rebate {}",
                    total_input_rebate, total_output_rebate,
                )));
            }
        } else {
            // all SUI in storage rebate fields of input objects should flow either to
            // the transaction storage rebate, or the non-refundable storage rebate pool
            if total_input_rebate
                != gas_summary.storage_rebate + gas_summary.non_refundable_storage_fee
            {
                return Err(ExecutionError::invariant_violation(format!(
                    "SUI conservation failed -- {} SUI in storage rebate field of input objects, \
                        {} SUI in tx storage rebate or tx non-refundable storage rebate",
                    total_input_rebate, gas_summary.non_refundable_storage_fee,
                )));
            }

            // all SUI charged for storage should flow into the storage rebate field
            // of some output object
            if gas_summary.storage_cost != total_output_rebate {
                return Err(ExecutionError::invariant_violation(format!(
                    "SUI conservation failed -- {} SUI charged for storage, \
                        {} SUI in storage rebate field of output objects",
                    gas_summary.storage_cost, total_output_rebate
                )));
            }
        }
        Ok(())
    }

    /// Check that this transaction neither creates nor destroys SUI.
    /// This more expensive check will check a third invariant on top of the 2 performed
    /// by `check_sui_conserved` above:
    ///
    /// * all SUI in input objects (including coins etc in the Move part of an object) should flow
    ///    either to an output object, or be burned as part of computation fees or non-refundable
    ///    storage rebate
    ///
    /// This function is intended to be called *after* we have charged for gas + applied the
    /// storage rebate to the gas object, but *before* we have updated object versions. The
    /// advance epoch transaction would mint `epoch_fees` amount of SUI, and burn `epoch_rebates`
    /// amount of SUI. We need these information for this check.
    pub fn check_sui_conserved_expensive(
        &self,
        gas_summary: &GasCostSummary,
        advance_epoch_gas_summary: Option<(u64, u64)>,
        layout_resolver: &mut impl LayoutResolver,
    ) -> Result<(), ExecutionError> {
        // total amount of SUI in input objects, including both coins and storage rebates
        let mut total_input_sui = 0;
        // total amount of SUI in output objects, including both coins and storage rebates
        let mut total_output_sui = 0;
        for (id, input, output) in self.get_modified_objects() {
            if let Some(input) = input {
                total_input_sui += self.get_input_sui(&id, input.version, layout_resolver)?;
            }
            if let Some(object) = output {
                total_output_sui += object.get_total_sui(layout_resolver).map_err(|e| {
                    make_invariant_violation!(
                        "Failed looking up output SUI in SUI conservation checking for \
                         mutated type {:?}: {e:#?}",
                        object.struct_tag(),
                    )
                })?;
            }
        }
        // note: storage_cost flows into the storage_rebate field of the output objects, which is
        // why it is not accounted for here.
        // similarly, all of the storage_rebate *except* the storage_fund_rebate_inflow
        // gets credited to the gas coin both computation costs and storage rebate inflow are
        total_output_sui += gas_summary.computation_cost + gas_summary.non_refundable_storage_fee;
        if let Some((epoch_fees, epoch_rebates)) = advance_epoch_gas_summary {
            total_input_sui += epoch_fees;
            total_output_sui += epoch_rebates;
        }
        if total_input_sui != total_output_sui {
            return Err(ExecutionError::invariant_violation(format!(
                "SUI conservation failed: input={}, output={}, \
                    this transaction either mints or burns SUI",
                total_input_sui, total_output_sui,
            )));
        }
        Ok(())
    }
}

impl<'backing> ChildObjectResolver for TemporaryStore<'backing> {
    fn read_child_object(
        &self,
        parent: &ObjectID,
        child: &ObjectID,
        child_version_upper_bound: SequenceNumber,
    ) -> SuiResult<Option<Object>> {
        let obj_opt = self.execution_results.written_objects.get(child);
        if obj_opt.is_some() {
            Ok(obj_opt.cloned())
        } else {
            self.store
                .read_child_object(parent, child, child_version_upper_bound)
        }
    }

    fn get_object_received_at_version(
        &self,
        owner: &ObjectID,
        receiving_object_id: &ObjectID,
        receive_object_at_version: SequenceNumber,
        epoch_id: EpochId,
    ) -> SuiResult<Option<Object>> {
        // You should never be able to try and receive an object after deleting it or writing it in the same
        // transaction since `Receiving` doesn't have copy.
        debug_assert!(!self
            .execution_results
            .written_objects
            .contains_key(receiving_object_id));
        debug_assert!(!self
            .execution_results
            .deleted_object_ids
            .contains(receiving_object_id));
        self.store.get_object_received_at_version(
            owner,
            receiving_object_id,
            receive_object_at_version,
            epoch_id,
        )
    }
}

impl<'backing> Storage for TemporaryStore<'backing> {
    fn reset(&mut self) {
        self.drop_writes();
    }

    fn read_object(&self, id: &ObjectID) -> Option<&Object> {
        TemporaryStore::read_object(self, id)
    }

    /// Take execution results v2, and translate it back to be compatible with effects v1.
    fn record_execution_results(&mut self, results: ExecutionResults) {
        let ExecutionResults::V2(results) = results else {
            panic!("ExecutionResults::V2 expected in sui-execution v1 and above");
        };
        // It's important to merge instead of override results because it's
        // possible to execute PT more than once during tx execution.
        self.execution_results.merge_results(results);
    }

    fn save_loaded_runtime_objects(
        &mut self,
        loaded_runtime_objects: BTreeMap<ObjectID, DynamicallyLoadedObjectMetadata>,
    ) {
        TemporaryStore::save_loaded_runtime_objects(self, loaded_runtime_objects)
    }

    fn save_wrapped_object_containers(
        &mut self,
        wrapped_object_containers: BTreeMap<ObjectID, ObjectID>,
    ) {
        TemporaryStore::save_wrapped_object_containers(self, wrapped_object_containers)
    }
}

impl<'backing> BackingPackageStore for TemporaryStore<'backing> {
    fn get_package_object(&self, package_id: &ObjectID) -> SuiResult<Option<PackageObject>> {
        // We first check the objects in the temporary store because in non-production code path,
        // it is possible to read packages that are just written in the same transaction.
        // This can happen for example when we run the expensive conservation checks, where we may
        // look into the types of each written object in the output, and some of them need the
        // newly written packages for type checking.
        // In production path though, this should never happen.
        if let Some(obj) = self.execution_results.written_objects.get(package_id) {
            Ok(Some(PackageObject::new(obj.clone())))
        } else {
            self.store.get_package_object(package_id).map(|obj| {
                // Track object but leave unchanged
                if let Some(v) = &obj {
                    if !self
                        .runtime_packages_loaded_from_db
                        .read()
                        .contains_key(package_id)
                    {
                        // TODO: Can this lock ever block execution?
                        // TODO: Another way to avoid the cost of maintaining this map is to not
                        // enable it in normal runs, and if a fork is detected, rerun it with a flag
                        // turned on and start populating this field.
                        self.runtime_packages_loaded_from_db
                            .write()
                            .insert(*package_id, v.clone());
                    }
                }
                obj
            })
        }
    }
}

impl<'backing> ResourceResolver for TemporaryStore<'backing> {
    type Error = SuiError;

    fn get_resource(
        &self,
        address: &AccountAddress,
        struct_tag: &StructTag,
    ) -> Result<Option<Vec<u8>>, Self::Error> {
        let object = match self.read_object(&ObjectID::from(*address)) {
            Some(x) => x,
            None => match self.read_object(&ObjectID::from(*address)) {
                None => return Ok(None),
                Some(x) => {
                    if !x.is_immutable() {
                        fp_bail!(SuiError::ExecutionInvariantViolation);
                    }
                    x
                }
            },
        };

        match &object.data {
            Data::Move(m) => {
                assert!(
                    m.is_type(struct_tag),
                    "Invariant violation: ill-typed object in storage \
                    or bad object request from caller"
                );
                Ok(Some(m.contents().to_vec()))
            }
            other => unimplemented!(
                "Bad object lookup: expected Move object, but got {:?}",
                other
            ),
        }
    }
}

impl<'backing> ParentSync for TemporaryStore<'backing> {
    fn get_latest_parent_entry_ref_deprecated(
        &self,
        _object_id: ObjectID,
    ) -> SuiResult<Option<ObjectRef>> {
        unreachable!("Never called in newer protocol versions")
    }
}<|MERGE_RESOLUTION|>--- conflicted
+++ resolved
@@ -138,11 +138,8 @@
             loaded_runtime_objects: self.loaded_runtime_objects,
             runtime_packages_loaded_from_db: self.runtime_packages_loaded_from_db.into_inner(),
             lamport_version: self.lamport_timestamp,
-<<<<<<< HEAD
+            binary_config: to_binary_config(self.protocol_config),
             call_traces,
-=======
-            binary_config: to_binary_config(self.protocol_config),
->>>>>>> 10da1ccd
         }
     }
 
