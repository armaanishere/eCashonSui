// Copyright (c) Mysten Labs, Inc.
// SPDX-License-Identifier: Apache-2.0

use std::{sync::Arc, time::Duration};

use parking_lot::RwLock;
use tokio::sync::mpsc::UnboundedSender;

use crate::{
    block::{BlockAPI, VerifiedBlock},
    commit::{load_committed_subdag_from_store, CommitAPI, CommitIndex},
    context::Context,
    dag_state::DagState,
    error::{ConsensusError, ConsensusResult},
    leader_schedule::LeaderSchedule,
    linearizer::Linearizer,
    storage::Store,
    CommitConsumer, CommittedSubDag,
};

/// Role of CommitObserver
/// - Called by core when try_commit() returns newly committed leaders.
/// - The newly committed leaders are sent to commit observer and then commit observer
/// gets subdags for each leader via the commit interpreter (linearizer)
/// - The committed subdags are sent as consensus output via an unbounded tokio channel.
/// No back pressure mechanism is needed as backpressure is handled as input into
/// consenus.
/// - Commit metadata including index is persisted in store, before the CommittedSubDag
/// is sent to the consumer.
/// - When CommitObserver is initialized a last processed commit index can be used
/// to ensure any missing commits are re-sent.
pub(crate) struct CommitObserver {
    context: Arc<Context>,
    /// Component to deterministically collect subdags for committed leaders.
    commit_interpreter: Linearizer,
    /// An unbounded channel to send committed sub-dags to the consumer of consensus output.
    sender: UnboundedSender<CommittedSubDag>,
    /// Persistent storage for blocks, commits and other consensus data.
    store: Arc<dyn Store>,
    leader_schedule: Arc<LeaderSchedule>,
}

impl CommitObserver {
    pub(crate) fn new(
        context: Arc<Context>,
        commit_consumer: CommitConsumer,
        dag_state: Arc<RwLock<DagState>>,
        store: Arc<dyn Store>,
        leader_schedule: Arc<LeaderSchedule>,
    ) -> Self {
        let mut observer = Self {
            context,
            commit_interpreter: Linearizer::new(dag_state.clone()),
            sender: commit_consumer.sender,
            store,
            leader_schedule,
        };

        observer.recover_and_send_commits(commit_consumer.last_processed_commit_index);
        observer
    }

    pub(crate) fn handle_commit(
        &mut self,
        committed_leaders: Vec<VerifiedBlock>,
    ) -> ConsensusResult<Vec<CommittedSubDag>> {
        let _s = self
            .context
            .metrics
            .node_metrics
            .scope_processing_time
            .with_label_values(&["CommitObserver::handle_commit"])
            .start_timer();

        let committed_sub_dags = self.commit_interpreter.handle_commit(committed_leaders);
        let mut sent_sub_dags = vec![];
        let reputation_scores_desc = self
            .leader_schedule
            .leader_swap_table
            .read()
            .reputation_scores_desc
            .clone();
        for mut committed_sub_dag in committed_sub_dags.into_iter() {
            // TODO: Only update scores after a leader schedule change
            // On handle commit the current scores that were used to elect the
            // leader of the subdag will be added to the subdag and sent to sui.
            committed_sub_dag.update_scores(reputation_scores_desc.clone());
            // Failures in sender.send() are assumed to be permanent
            if let Err(err) = self.sender.send(committed_sub_dag.clone()) {
                tracing::error!(
                    "Failed to send committed sub-dag, probably due to shutdown: {err:?}"
                );
                return Err(ConsensusError::Shutdown);
            }
            tracing::debug!(
                "Sending to execution commit {} leader {}",
                committed_sub_dag.commit_ref,
                committed_sub_dag.leader
            );
            sent_sub_dags.push(committed_sub_dag);
        }

        self.report_metrics(&sent_sub_dags);
        tracing::trace!("Committed & sent {sent_sub_dags:#?}");
        Ok(sent_sub_dags)
    }

    fn recover_and_send_commits(&mut self, last_processed_commit_index: CommitIndex) {
        // TODO: remove this check, to allow consensus to regenerate commits?
        let last_commit = self
            .store
            .read_last_commit()
            .expect("Reading the last commit should not fail");

        if let Some(last_commit) = last_commit {
            let last_commit_index = last_commit.index();

            assert!(last_commit_index >= last_processed_commit_index);
            if last_commit_index == last_processed_commit_index {
                return;
            }
        };

        // We should not send the last processed commit again, so last_processed_commit_index+1
        let unsent_commits = self
            .store
            .scan_commits(((last_processed_commit_index + 1)..CommitIndex::MAX).into())
            .expect("Scanning commits should not fail");

        // Resend all the committed subdags to the consensus output channel
        // for all the commits above the last processed index.
        let mut last_sent_commit_index = last_processed_commit_index;
        let num_unsent_commits = unsent_commits.len();
        for (index, commit) in unsent_commits.into_iter().enumerate() {
            // Commit index must be continuous.
            assert_eq!(commit.index(), last_sent_commit_index + 1);
            let mut committed_sub_dag =
                load_committed_subdag_from_store(self.store.as_ref(), commit);

            // On recovery leader schedule will be updated with the current scores
            // and the scores will be passed along with the last commit sent to
            // sui so that the current scores are available for submission.
            if index == num_unsent_commits - 1 {
                committed_sub_dag.update_scores(
                    self.leader_schedule
                        .leader_swap_table
                        .read()
                        .reputation_scores_desc
                        .clone(),
                );
            }
            self.sender.send(committed_sub_dag).unwrap_or_else(|e| {
                panic!(
                    "Failed to send commit during recovery, probably due to shutdown: {:?}",
                    e
                )
            });

            last_sent_commit_index += 1;
        }
    }

    fn report_metrics(&self, committed: &[CommittedSubDag]) {
        let utc_now = self.context.clock.timestamp_utc_ms();
        let mut total = 0;
        for block in committed.iter().flat_map(|dag| &dag.blocks) {
            let latency_ms = utc_now
                .checked_sub(block.timestamp_ms())
                .unwrap_or_default();

            total += 1;

            self.context
                .metrics
                .node_metrics
                .block_commit_latency
                .observe(Duration::from_millis(latency_ms).as_secs_f64());
            self.context
                .metrics
                .node_metrics
                .last_committed_leader_round
                .set(block.round() as i64);
        }

        self.context
            .metrics
            .node_metrics
            .blocks_per_commit_count
            .observe(total as f64);
        self.context
            .metrics
            .node_metrics
            .sub_dags_per_commit_count
            .observe(committed.len() as f64);
    }
}

#[cfg(test)]
mod tests {
    use parking_lot::RwLock;
    use tokio::sync::mpsc::{unbounded_channel, UnboundedReceiver};

    use super::*;
    use crate::{
        block::{BlockRef, Round},
        commit::DEFAULT_WAVE_LENGTH,
        context::Context,
        dag_state::DagState,
        storage::mem_store::MemStore,
        test_dag_builder::DagBuilder,
    };

    #[tokio::test]
    async fn test_handle_commit() {
        telemetry_subscribers::init_for_testing();
        let num_authorities = 4;
        let context = Arc::new(Context::new_for_test(num_authorities).0);
        let mem_store = Arc::new(MemStore::new());
        let dag_state = Arc::new(RwLock::new(DagState::new(
            context.clone(),
            mem_store.clone(),
        )));
        let last_processed_commit_round = 0;
        let last_processed_commit_index = 0;
        let (sender, mut receiver) = unbounded_channel();

        let leader_schedule = Arc::new(LeaderSchedule::from_store(
            context.clone(),
            dag_state.clone(),
        ));

        let mut observer = CommitObserver::new(
            context.clone(),
            CommitConsumer::new(
                sender,
                last_processed_commit_round,
                last_processed_commit_index,
            ),
            dag_state.clone(),
            mem_store.clone(),
            leader_schedule,
        );

        // Populate fully connected test blocks for round 0 ~ 10, authorities 0 ~ 3.
        let num_rounds = 10;
        let mut builder = DagBuilder::new(context.clone());
        builder
            .layers(1..=num_rounds)
            .build()
            .persist_layers(dag_state.clone());

        let leaders = builder
            .leader_blocks(1..=num_rounds)
            .into_iter()
            .map(Option::unwrap)
            .collect::<Vec<_>>();

        let commits = observer.handle_commit(leaders.clone()).unwrap();

        // Check commits are returned by CommitObserver::handle_commit is accurate
        let mut expected_stored_refs: Vec<BlockRef> = vec![];
        for (idx, subdag) in commits.iter().enumerate() {
            tracing::info!("{subdag:?}");
            assert_eq!(subdag.leader, leaders[idx].reference());
            let expected_ts = if idx == 0 {
                leaders[idx].timestamp_ms()
            } else {
                leaders[idx]
                    .timestamp_ms()
                    .max(commits[idx - 1].timestamp_ms)
            };
            assert_eq!(expected_ts, subdag.timestamp_ms);
            if idx == 0 {
                // First subdag includes the leader block plus all ancestor blocks
                // of the leader minus the genesis round blocks
                assert_eq!(subdag.blocks.len(), 1);
            } else {
                // Every subdag after will be missing the leader block from the previous
                // committed subdag
                assert_eq!(subdag.blocks.len(), num_authorities);
            }
            for block in subdag.blocks.iter() {
                expected_stored_refs.push(block.reference());
                assert!(block.round() <= leaders[idx].round());
            }
            assert_eq!(subdag.commit_ref.index, idx as CommitIndex + 1);
        }

        // Check commits sent over consensus output channel is accurate
        let mut processed_subdag_index = 0;
        while let Ok(subdag) = receiver.try_recv() {
            assert_eq!(subdag, commits[processed_subdag_index]);
            assert_eq!(subdag.reputation_scores_desc, vec![]);
<<<<<<< HEAD
            processed_subdag_index = subdag.commit_index as usize;
=======
            processed_subdag_index = subdag.commit_ref.index as usize;
>>>>>>> d709c305
            if processed_subdag_index == leaders.len() {
                break;
            }
        }
        assert_eq!(processed_subdag_index, leaders.len());

        verify_channel_empty(&mut receiver);

        // Check commits have been persisted to storage
        let last_commit = mem_store.read_last_commit().unwrap().unwrap();
        assert_eq!(
            last_commit.index(),
            commits.last().unwrap().commit_ref.index
        );
        let all_stored_commits = mem_store
            .scan_commits((0..CommitIndex::MAX).into())
            .unwrap();
        assert_eq!(all_stored_commits.len(), leaders.len());
        let blocks_existence = mem_store.contains_blocks(&expected_stored_refs).unwrap();
        assert!(blocks_existence.iter().all(|exists| *exists));
    }

    #[tokio::test]
    async fn test_recover_and_send_commits() {
        telemetry_subscribers::init_for_testing();
        let num_authorities = 4;
        let context = Arc::new(Context::new_for_test(num_authorities).0);
        let mem_store = Arc::new(MemStore::new());
        let dag_state = Arc::new(RwLock::new(DagState::new(
            context.clone(),
            mem_store.clone(),
        )));
        let last_processed_commit_round = 0;
        let last_processed_commit_index = 0;
        let (sender, mut receiver) = unbounded_channel();

        let leader_schedule = Arc::new(LeaderSchedule::from_store(
            context.clone(),
            dag_state.clone(),
        ));

        let mut observer = CommitObserver::new(
            context.clone(),
            CommitConsumer::new(
                sender.clone(),
                last_processed_commit_round,
                last_processed_commit_index,
            ),
            dag_state.clone(),
            mem_store.clone(),
            leader_schedule.clone(),
        );

        // Populate fully connected test blocks for round 0 ~ 10, authorities 0 ~ 3.
        let num_rounds = 10;
        let mut builder = DagBuilder::new(context.clone());
        builder
            .layers(1..=num_rounds)
            .build()
            .persist_layers(dag_state.clone());

        let leaders = builder
            .leader_blocks(1..=num_rounds)
            .into_iter()
            .map(Option::unwrap)
            .collect::<Vec<_>>();

        // Commit first batch of leaders (2) and "receive" the subdags as the
        // consumer of the consensus output channel.
        let expected_last_processed_index: usize = 2;
        let expected_last_processed_round =
            expected_last_processed_index as u32 * DEFAULT_WAVE_LENGTH;
        let mut commits = observer
            .handle_commit(
                leaders
                    .clone()
                    .into_iter()
                    .take(expected_last_processed_index)
                    .collect::<Vec<_>>(),
            )
            .unwrap();

        // Check commits sent over consensus output channel is accurate
        let mut processed_subdag_index = 0;
        while let Ok(subdag) = receiver.try_recv() {
            tracing::info!("Processed {subdag}");
            assert_eq!(subdag, commits[processed_subdag_index]);
            assert_eq!(subdag.reputation_scores_desc, vec![]);
<<<<<<< HEAD
            processed_subdag_index = subdag.commit_index as usize;
=======
            processed_subdag_index = subdag.commit_ref.index as usize;
>>>>>>> d709c305
            if processed_subdag_index == expected_last_processed_index {
                break;
            }
        }
        assert_eq!(processed_subdag_index, expected_last_processed_index);

        verify_channel_empty(&mut receiver);

        // Check last stored commit is correct
        let last_commit = mem_store.read_last_commit().unwrap().unwrap();
        assert_eq!(
            last_commit.index(),
            expected_last_processed_index as CommitIndex
        );

        // Handle next batch of leaders (1), these will be sent by consensus but not
        // "processed" by consensus output channel. Simulating something happened on
        // the consumer side where the commits were not persisted.
        commits.append(
            &mut observer
                .handle_commit(
                    leaders
                        .clone()
                        .into_iter()
                        .skip(expected_last_processed_index)
                        .collect::<Vec<_>>(),
                )
                .unwrap(),
        );

        let expected_last_sent_index = num_rounds as usize;
        while let Ok(subdag) = receiver.try_recv() {
            tracing::info!("{subdag} was sent but not processed by consumer");
            assert_eq!(subdag, commits[processed_subdag_index]);
            assert_eq!(subdag.reputation_scores_desc, vec![]);
<<<<<<< HEAD
            processed_subdag_index = subdag.commit_index as usize;
=======
            processed_subdag_index = subdag.commit_ref.index as usize;
>>>>>>> d709c305
            if processed_subdag_index == expected_last_sent_index {
                break;
            }
        }
        assert_eq!(processed_subdag_index, expected_last_sent_index);

        verify_channel_empty(&mut receiver);

        // Check last stored commit is correct. We should persist the last commit
        // that was sent over the channel regardless of how the consumer handled
        // the commit on their end.
        let last_commit = mem_store.read_last_commit().unwrap().unwrap();
        assert_eq!(last_commit.index(), expected_last_sent_index as CommitIndex);

        // Re-create commit observer starting from index 2 which represents the
        // last processed index from the consumer over consensus output channel
        let _observer = CommitObserver::new(
            context.clone(),
            CommitConsumer::new(
                sender,
                expected_last_processed_round as Round,
                expected_last_processed_index as CommitIndex,
            ),
            dag_state.clone(),
            mem_store.clone(),
            leader_schedule,
        );

        // Check commits sent over consensus output channel is accurate starting
        // from last processed index of 2 and finishing at last sent index of 3.
        processed_subdag_index = expected_last_processed_index;
        while let Ok(subdag) = receiver.try_recv() {
            tracing::info!("Processed {subdag} on resubmission");
            assert_eq!(subdag, commits[processed_subdag_index]);
            assert_eq!(subdag.reputation_scores_desc, vec![]);
<<<<<<< HEAD
            processed_subdag_index = subdag.commit_index as usize;
=======
            processed_subdag_index = subdag.commit_ref.index as usize;
>>>>>>> d709c305
            if processed_subdag_index == expected_last_sent_index {
                break;
            }
        }
        assert_eq!(processed_subdag_index, expected_last_sent_index);

        verify_channel_empty(&mut receiver);
    }

    #[tokio::test]
    async fn test_send_no_missing_commits() {
        telemetry_subscribers::init_for_testing();
        let num_authorities = 4;
        let context = Arc::new(Context::new_for_test(num_authorities).0);
        let mem_store = Arc::new(MemStore::new());
        let dag_state = Arc::new(RwLock::new(DagState::new(
            context.clone(),
            mem_store.clone(),
        )));
        let last_processed_commit_round = 0;
        let last_processed_commit_index = 0;
        let (sender, mut receiver) = unbounded_channel();

        let leader_schedule = Arc::new(LeaderSchedule::from_store(
            context.clone(),
            dag_state.clone(),
        ));

        let mut observer = CommitObserver::new(
            context.clone(),
            CommitConsumer::new(
                sender.clone(),
                last_processed_commit_round,
                last_processed_commit_index,
            ),
            dag_state.clone(),
            mem_store.clone(),
            leader_schedule.clone(),
        );

        // Populate fully connected test blocks for round 0 ~ 10, authorities 0 ~ 3.
        let num_rounds = 10;
        let mut builder = DagBuilder::new(context.clone());
        builder
            .layers(1..=num_rounds)
            .build()
            .persist_layers(dag_state.clone());

        let leaders = builder
            .leader_blocks(1..=num_rounds)
            .into_iter()
            .map(Option::unwrap)
            .collect::<Vec<_>>();

        // Commit all of the leaders and "receive" the subdags as the consumer of
        // the consensus output channel.
        let expected_last_processed_index: usize = 10;
        let expected_last_processed_round =
            expected_last_processed_index as u32 * DEFAULT_WAVE_LENGTH;
        let commits = observer.handle_commit(leaders.clone()).unwrap();

        // Check commits sent over consensus output channel is accurate
        let mut processed_subdag_index = 0;
        while let Ok(subdag) = receiver.try_recv() {
            tracing::info!("Processed {subdag}");
            assert_eq!(subdag, commits[processed_subdag_index]);
            assert_eq!(subdag.reputation_scores_desc, vec![]);
<<<<<<< HEAD
            processed_subdag_index = subdag.commit_index as usize;
=======
            processed_subdag_index = subdag.commit_ref.index as usize;
>>>>>>> d709c305
            if processed_subdag_index == expected_last_processed_index {
                break;
            }
        }
        assert_eq!(processed_subdag_index, expected_last_processed_index);

        verify_channel_empty(&mut receiver);

        // Check last stored commit is correct
        let last_commit = mem_store.read_last_commit().unwrap().unwrap();
        assert_eq!(
            last_commit.index(),
            expected_last_processed_index as CommitIndex
        );

        // Re-create commit observer starting from index 3 which represents the
        // last processed index from the consumer over consensus output channel
        let _observer = CommitObserver::new(
            context.clone(),
            CommitConsumer::new(
                sender,
                expected_last_processed_round as Round,
                expected_last_processed_index as CommitIndex,
            ),
            dag_state.clone(),
            mem_store.clone(),
            leader_schedule,
        );

        // No commits should be resubmitted as consensus store's last commit index
        // is equal to last processed index by consumer
        verify_channel_empty(&mut receiver);
    }

    /// After receiving all expected subdags, ensure channel is empty
    fn verify_channel_empty(receiver: &mut UnboundedReceiver<CommittedSubDag>) {
        match receiver.try_recv() {
            Ok(_) => {
                panic!("Expected the consensus output channel to be empty, but found more subdags.")
            }
            Err(e) => match e {
                tokio::sync::mpsc::error::TryRecvError::Empty => {}
                tokio::sync::mpsc::error::TryRecvError::Disconnected => {
                    panic!("The consensus output channel was unexpectedly closed.")
                }
            },
        }
    }
}<|MERGE_RESOLUTION|>--- conflicted
+++ resolved
@@ -291,11 +291,7 @@
         while let Ok(subdag) = receiver.try_recv() {
             assert_eq!(subdag, commits[processed_subdag_index]);
             assert_eq!(subdag.reputation_scores_desc, vec![]);
-<<<<<<< HEAD
-            processed_subdag_index = subdag.commit_index as usize;
-=======
             processed_subdag_index = subdag.commit_ref.index as usize;
->>>>>>> d709c305
             if processed_subdag_index == leaders.len() {
                 break;
             }
@@ -384,11 +380,7 @@
             tracing::info!("Processed {subdag}");
             assert_eq!(subdag, commits[processed_subdag_index]);
             assert_eq!(subdag.reputation_scores_desc, vec![]);
-<<<<<<< HEAD
-            processed_subdag_index = subdag.commit_index as usize;
-=======
             processed_subdag_index = subdag.commit_ref.index as usize;
->>>>>>> d709c305
             if processed_subdag_index == expected_last_processed_index {
                 break;
             }
@@ -424,11 +416,7 @@
             tracing::info!("{subdag} was sent but not processed by consumer");
             assert_eq!(subdag, commits[processed_subdag_index]);
             assert_eq!(subdag.reputation_scores_desc, vec![]);
-<<<<<<< HEAD
-            processed_subdag_index = subdag.commit_index as usize;
-=======
             processed_subdag_index = subdag.commit_ref.index as usize;
->>>>>>> d709c305
             if processed_subdag_index == expected_last_sent_index {
                 break;
             }
@@ -464,11 +452,7 @@
             tracing::info!("Processed {subdag} on resubmission");
             assert_eq!(subdag, commits[processed_subdag_index]);
             assert_eq!(subdag.reputation_scores_desc, vec![]);
-<<<<<<< HEAD
-            processed_subdag_index = subdag.commit_index as usize;
-=======
             processed_subdag_index = subdag.commit_ref.index as usize;
->>>>>>> d709c305
             if processed_subdag_index == expected_last_sent_index {
                 break;
             }
@@ -536,11 +520,7 @@
             tracing::info!("Processed {subdag}");
             assert_eq!(subdag, commits[processed_subdag_index]);
             assert_eq!(subdag.reputation_scores_desc, vec![]);
-<<<<<<< HEAD
-            processed_subdag_index = subdag.commit_index as usize;
-=======
             processed_subdag_index = subdag.commit_ref.index as usize;
->>>>>>> d709c305
             if processed_subdag_index == expected_last_processed_index {
                 break;
             }
