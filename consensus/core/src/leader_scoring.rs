--- conflicted
+++ resolved
@@ -313,10 +313,7 @@
     use std::cmp::max;
 
     use super::*;
-<<<<<<< HEAD
-=======
     use crate::commit::{CommitDigest, CommitRef};
->>>>>>> d709c305
     use crate::{leader_scoring_strategy::VoteScoringStrategy, test_dag_builder::DagBuilder};
 
     #[tokio::test]
@@ -400,16 +397,11 @@
         let mut last_committed_rounds = vec![0; 4];
         for (idx, leader) in leaders.into_iter().enumerate() {
             let commit_index = idx as u32 + 1;
-<<<<<<< HEAD
-            let subdag =
-                dag_builder.get_subdag(leader, last_committed_rounds.clone(), commit_index);
-=======
             let (subdag, _commit) = dag_builder.get_sub_dag_and_commit(
                 leader,
                 last_committed_rounds.clone(),
                 commit_index,
             );
->>>>>>> d709c305
             for block in subdag.blocks.iter() {
                 last_committed_rounds[block.author().value()] =
                     max(block.round(), last_committed_rounds[block.author().value()]);
@@ -492,16 +484,11 @@
         let mut last_committed_rounds = vec![0; 4];
         for (idx, leader) in leaders.into_iter().enumerate() {
             let commit_index = idx as u32 + 1;
-<<<<<<< HEAD
-            let subdag =
-                dag_builder.get_subdag(leader, last_committed_rounds.clone(), commit_index);
-=======
             let (subdag, _commit) = dag_builder.get_sub_dag_and_commit(
                 leader,
                 last_committed_rounds.clone(),
                 commit_index,
             );
->>>>>>> d709c305
             tracing::info!("{subdag:?}");
             for block in subdag.blocks.iter() {
                 last_committed_rounds[block.author().value()] =
