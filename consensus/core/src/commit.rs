--- conflicted
+++ resolved
@@ -317,11 +317,7 @@
             leader,
             blocks,
             timestamp_ms,
-<<<<<<< HEAD
-            commit_index,
-=======
             commit_ref,
->>>>>>> d709c305
             reputation_scores_desc: vec![],
         }
     }
@@ -331,17 +327,6 @@
     }
 }
 
-<<<<<<< HEAD
-    /// Sort the blocks of the sub-dag by round number then authority index. Any
-    /// deterministic & stable algorithm works.
-    pub(crate) fn sort(&mut self) {
-        self.blocks.sort_by(|a, b| {
-            a.round()
-                .cmp(&b.round())
-                .then_with(|| a.author().cmp(&b.author()))
-        });
-    }
-=======
 // Sort the blocks of the sub-dag blocks by round number then authority index. Any
 // deterministic & stable algorithm works.
 pub(crate) fn sort_sub_dag_blocks(blocks: &mut [VerifiedBlock]) {
@@ -350,7 +335,6 @@
             .cmp(&b.round())
             .then_with(|| a.author().cmp(&b.author()))
     })
->>>>>>> d709c305
 }
 
 impl Display for CommittedSubDag {
@@ -372,11 +356,7 @@
 
 impl fmt::Debug for CommittedSubDag {
     fn fmt(&self, f: &mut fmt::Formatter<'_>) -> fmt::Result {
-<<<<<<< HEAD
-        write!(f, "{}@{} ([", self.leader, self.commit_index)?;
-=======
         write!(f, "{}@{} ([", self.leader, self.commit_ref)?;
->>>>>>> d709c305
         for block in &self.blocks {
             write!(f, "{}, ", block.reference())?;
         }
