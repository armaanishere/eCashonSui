--- conflicted
+++ resolved
@@ -3,16 +3,11 @@
 
 #![allow(clippy::blacklisted_name)]
 
-<<<<<<< HEAD
 use std::str::FromStr;
-
-use crate::gas_coin::GasCoin;
-=======
 use crate::{
     crypto::{get_key_pair, BcsSignable, Signature},
     gas_coin::GasCoin,
 };
->>>>>>> 3af4b1ae
 
 use super::*;
 
