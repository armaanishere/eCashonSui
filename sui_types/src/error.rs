--- conflicted
+++ resolved
@@ -285,12 +285,9 @@
 
     #[error("Failed to connect with consensus node: {0}")]
     ConsensusConnectionBroken(String),
-<<<<<<< HEAD
 
     #[error("Failed to lock shared objects: {0}")]
     SharedObjectLockingFailure(String),
-=======
->>>>>>> cf53ad57
 }
 
 pub type SuiResult<T = ()> = Result<T, SuiError>;
