--- conflicted
+++ resolved
@@ -1502,13 +1502,8 @@
     pub commit_timestamp_ms: u64,
 }
 
-<<<<<<< HEAD
-#[derive(Debug, Clone, Serialize, Deserialize, JsonSchema)]
+#[derive(Debug, Clone, Serialize, Deserialize, JsonSchema, PartialEq, Eq)]
 #[serde(rename = "TransactionKind", tag = "type", content = "content")]
-=======
-#[derive(Debug, Clone, Serialize, Deserialize, JsonSchema, PartialEq, Eq)]
-#[serde(rename = "TransactionKind")]
->>>>>>> ce676f27
 pub enum SuiTransactionKind {
     /// Initiate an object transfer between addresses
     TransferObject(SuiTransferObject),
