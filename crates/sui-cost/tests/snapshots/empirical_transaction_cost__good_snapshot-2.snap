--- conflicted
+++ resolved
@@ -4,23 +4,13 @@
 ---
 {
   "MergeCoin": {
-<<<<<<< HEAD
-    "computation_cost": 5218,
-    "storage_cost": 6217,
+    "computation_cost": 6222,
+    "storage_cost": 6224,
     "storage_rebate": 0
   },
   "Publish": {
-    "computation_cost": 5207,
-    "storage_cost": 6154,
-=======
-    "computation_cost": 5985,
-    "storage_cost": 5873,
-    "storage_rebate": 0
-  },
-  "Publish": {
-    "computation_cost": 5975,
-    "storage_cost": 5810,
->>>>>>> 20adb893
+    "computation_cost": 6212,
+    "storage_cost": 6161,
     "storage_rebate": 0
   },
   "SharedCounterAssertValue": {
@@ -39,13 +29,8 @@
     "storage_rebate": 0
   },
   "SplitCoin": {
-<<<<<<< HEAD
-    "computation_cost": 5196,
-    "storage_cost": 6186,
-=======
-    "computation_cost": 5964,
-    "storage_cost": 5842,
->>>>>>> 20adb893
+    "computation_cost": 6201,
+    "storage_cost": 6193,
     "storage_rebate": 0
   },
   "TransferPortionSuiCoin": {
