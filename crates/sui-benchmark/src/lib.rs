// Copyright (c) Mysten Labs, Inc.
// SPDX-License-Identifier: Apache-2.0
use anyhow::bail;
use async_trait::async_trait;
use embedded_reconfig_observer::EmbeddedReconfigObserver;
use fullnode_reconfig_observer::FullNodeReconfigObserver;
use futures::{stream::FuturesUnordered, StreamExt};
use prometheus::Registry;
use roaring::RoaringBitmap;
use std::{
    collections::BTreeMap,
    sync::{Arc, Mutex},
    time::Duration,
};
use sui_config::genesis::Genesis;
use sui_core::{
    authority_aggregator::{AuthorityAggregator, AuthorityAggregatorBuilder},
    authority_client::{
        make_authority_clients_with_timeout_config, AuthorityAPI, NetworkAuthorityClient,
    },
    quorum_driver::{
        QuorumDriver, QuorumDriverHandler, QuorumDriverHandlerBuilder, QuorumDriverMetrics,
    },
};
use sui_json_rpc_types::{
    SuiObjectDataOptions, SuiTransactionBlockEffects, SuiTransactionBlockEffectsAPI,
    SuiTransactionBlockResponseOptions,
};
use sui_network::{DEFAULT_CONNECT_TIMEOUT_SEC, DEFAULT_REQUEST_TIMEOUT_SEC};
use sui_sdk::{SuiClient, SuiClientBuilder};
use sui_types::base_types::SequenceNumber;
use sui_types::messages::Argument;
use sui_types::messages::CallArg;
use sui_types::messages::ObjectArg;
use sui_types::messages::TransactionEvents;
use sui_types::programmable_transaction_builder::ProgrammableTransactionBuilder;
use sui_types::sui_system_state::sui_system_state_summary::SuiSystemStateSummary;
use sui_types::{
    base_types::ObjectID,
    committee::{Committee, EpochId},
    crypto::{
        AggregateAuthenticator, AggregateAuthoritySignature, AuthorityQuorumSignInfo,
        AuthoritySignature,
    },
    message_envelope::Envelope,
    messages::{
        CertifiedTransaction, CertifiedTransactionEffects, HandleCertificateResponse,
        QuorumDriverResponse, Transaction, TransactionEffectsAPI, TransactionStatus,
    },
    object::Object,
};
use sui_types::{base_types::ObjectRef, crypto::AuthorityStrongQuorumSignInfo, object::Owner};
use sui_types::{
    base_types::{AuthorityName, SuiAddress},
    sui_system_state::SuiSystemStateTrait,
};
use sui_types::{error::SuiError, gas::GasCostSummary};
use tokio::{task::JoinSet, time::timeout};
use tracing::{error, info};

pub mod bank;
pub mod benchmark_setup;
pub mod drivers;
pub mod embedded_reconfig_observer;
pub mod fullnode_reconfig_observer;
pub mod in_memory_wallet;
pub mod options;
pub mod system_state_observer;
pub mod util;
pub mod workloads;
use futures::FutureExt;

#[derive(Debug)]
/// A wrapper on execution results to accommodate different types of
/// responses from LocalValidatorAggregatorProxy and FullNodeProxy
#[allow(clippy::large_enum_variant)]
pub enum ExecutionEffects {
    CertifiedTransactionEffects(CertifiedTransactionEffects, TransactionEvents),
    SuiTransactionBlockEffects(SuiTransactionBlockEffects),
}

impl ExecutionEffects {
    pub fn mutated(&self) -> Vec<(ObjectRef, Owner)> {
        match self {
            ExecutionEffects::CertifiedTransactionEffects(certified_effects, ..) => {
                certified_effects.data().mutated().to_vec()
            }
            ExecutionEffects::SuiTransactionBlockEffects(sui_tx_effects) => sui_tx_effects
                .mutated()
                .iter()
                .map(|refe| (refe.reference.to_object_ref(), refe.owner))
                .collect(),
        }
    }

    pub fn created(&self) -> Vec<(ObjectRef, Owner)> {
        match self {
            ExecutionEffects::CertifiedTransactionEffects(certified_effects, ..) => {
                certified_effects.data().created().to_vec()
            }
            ExecutionEffects::SuiTransactionBlockEffects(sui_tx_effects) => sui_tx_effects
                .created()
                .iter()
                .map(|refe| (refe.reference.to_object_ref(), refe.owner))
                .collect(),
        }
    }

    pub fn deleted(&self) -> Vec<ObjectRef> {
        match self {
            ExecutionEffects::CertifiedTransactionEffects(certified_effects, ..) => {
                certified_effects.data().deleted().to_vec()
            }
            ExecutionEffects::SuiTransactionBlockEffects(sui_tx_effects) => sui_tx_effects
                .deleted()
                .iter()
                .map(|refe| refe.to_object_ref())
                .collect(),
        }
    }

    pub fn quorum_sig(&self) -> Option<&AuthorityStrongQuorumSignInfo> {
        match self {
            ExecutionEffects::CertifiedTransactionEffects(certified_effects, ..) => {
                Some(certified_effects.auth_sig())
            }
            ExecutionEffects::SuiTransactionBlockEffects(_) => None,
        }
    }

    pub fn gas_object(&self) -> (ObjectRef, Owner) {
        match self {
            ExecutionEffects::CertifiedTransactionEffects(certified_effects, ..) => {
                *certified_effects.data().gas_object()
            }
            ExecutionEffects::SuiTransactionBlockEffects(sui_tx_effects) => {
                let refe = &sui_tx_effects.gas_object();
                (refe.reference.to_object_ref(), refe.owner)
            }
        }
    }

    pub fn sender(&self) -> SuiAddress {
        match self.gas_object().1 {
            Owner::AddressOwner(a) => a,
            Owner::ObjectOwner(_) | Owner::Shared { .. } | Owner::Immutable => unreachable!(), // owner of gas object is always an address
        }
    }

    pub fn is_ok(&self) -> bool {
        match self {
            ExecutionEffects::CertifiedTransactionEffects(certified_effects, ..) => {
                certified_effects.data().status().is_ok()
            }
            ExecutionEffects::SuiTransactionBlockEffects(sui_tx_effects) => {
                sui_tx_effects.status().is_ok()
            }
        }
    }

    pub fn gas_cost_summary(&self) -> GasCostSummary {
        match self {
            crate::ExecutionEffects::CertifiedTransactionEffects(a, _) => {
                a.data().gas_cost_summary().clone()
            }
            crate::ExecutionEffects::SuiTransactionBlockEffects(b) => {
                std::convert::Into::<GasCostSummary>::into(b.gas_cost_summary().clone())
            }
        }
    }

    pub fn gas_used(&self) -> u64 {
        self.gas_cost_summary().gas_used()
    }

    pub fn net_gas_used(&self) -> i64 {
        self.gas_cost_summary().net_gas_usage()
    }
}

#[async_trait]
pub trait ValidatorProxy {
    async fn get_object(&self, object_id: ObjectID) -> Result<Object, anyhow::Error>;

    async fn get_latest_system_state_object(&self) -> Result<SuiSystemStateSummary, anyhow::Error>;

    async fn execute_transaction_block(&self, tx: Transaction) -> anyhow::Result<ExecutionEffects>;

    /// This function is similar to `execute_transaction` but does not check any validator's
    /// signature. It should only be used for benchmarks.
    async fn execute_bench_transaction(&self, tx: Transaction) -> anyhow::Result<ExecutionEffects>;

    fn clone_committee(&self) -> Committee;

    fn get_current_epoch(&self) -> EpochId;

    fn clone_new(&self) -> Box<dyn ValidatorProxy + Send + Sync>;

    async fn get_validators(&self) -> Result<Vec<SuiAddress>, anyhow::Error>;
}

// TODO: Eventually remove this proxy because we shouldn't rely on validators to read objects.
pub struct LocalValidatorAggregatorProxy {
    _qd_handler: QuorumDriverHandler<NetworkAuthorityClient>,
    // Stress client does not verify individual validator signatures since this is very expensive
    qd: Arc<QuorumDriver<NetworkAuthorityClient>>,
    committee: Committee,
    clients: BTreeMap<AuthorityName, NetworkAuthorityClient>,
    requests: Mutex<JoinSet<()>>,
}

impl LocalValidatorAggregatorProxy {
    pub async fn from_genesis(
        genesis: &Genesis,
        registry: &Registry,
        reconfig_fullnode_rpc_url: Option<&str>,
    ) -> Self {
        let (aggregator, _) = AuthorityAggregatorBuilder::from_genesis(genesis)
            .with_registry(registry)
            .build()
            .unwrap();

        let committee = genesis.committee_with_network();
        let clients = make_authority_clients_with_timeout_config(
            &committee,
            DEFAULT_CONNECT_TIMEOUT_SEC,
            DEFAULT_REQUEST_TIMEOUT_SEC,
        )
        .unwrap();

        Self::new_impl(
            aggregator,
            registry,
            reconfig_fullnode_rpc_url,
            clients,
            committee.committee,
        )
        .await
    }

    async fn new_impl(
        aggregator: AuthorityAggregator<NetworkAuthorityClient>,
        registry: &Registry,
        reconfig_fullnode_rpc_url: Option<&str>,
        clients: BTreeMap<AuthorityName, NetworkAuthorityClient>,
        committee: Committee,
    ) -> Self {
        let quorum_driver_metrics = Arc::new(QuorumDriverMetrics::new(registry));
        let qd_handler = (if let Some(reconfig_fullnode_rpc_url) = reconfig_fullnode_rpc_url {
            let qd_handler_builder = QuorumDriverHandlerBuilder::new(
                Arc::new(aggregator.clone()),
                quorum_driver_metrics,
            );
            info!(
                "Using FullNodeReconfigObserver: {:?}",
                reconfig_fullnode_rpc_url
            );
            let committee_store = aggregator.clone_committee_store();
            let reconfig_observer = Arc::new(
                FullNodeReconfigObserver::new(
                    reconfig_fullnode_rpc_url,
                    committee_store,
                    aggregator.safe_client_metrics_base.clone(),
                    aggregator.metrics.clone(),
                )
                .await,
            );
            qd_handler_builder.with_reconfig_observer(reconfig_observer)
        } else {
            info!("Using EmbeddedReconfigObserver");
            let observer = EmbeddedReconfigObserver::new();
            // Get the latest committee from config observer
            let new_agg = observer
                .get_committee(Arc::new(aggregator))
                .await
                .expect("Failed to get latest committee");
            let qd_handler_builder =
                QuorumDriverHandlerBuilder::new(new_agg, quorum_driver_metrics);
            qd_handler_builder.with_reconfig_observer(Arc::new(EmbeddedReconfigObserver::new()))
        })
        .start();

        let qd = qd_handler.clone_quorum_driver();
        Self {
            _qd_handler: qd_handler,
            qd,
            clients,
            committee,
            requests: Mutex::new(JoinSet::new()),
        }
    }
}

#[async_trait]
impl ValidatorProxy for LocalValidatorAggregatorProxy {
    async fn get_object(&self, object_id: ObjectID) -> Result<Object, anyhow::Error> {
        let auth_agg = self.qd.authority_aggregator().load();
        Ok(auth_agg
            .get_latest_object_version_for_testing(object_id)
            .await?)
    }

    async fn get_latest_system_state_object(&self) -> Result<SuiSystemStateSummary, anyhow::Error> {
        let auth_agg = self.qd.authority_aggregator().load();
        Ok(auth_agg
            .get_latest_system_state_object_for_testing()
            .await?
            .into_sui_system_state_summary())
    }

    async fn execute_transaction_block(&self, tx: Transaction) -> anyhow::Result<ExecutionEffects> {
        if std::env::var("BENCH_MODE").is_ok() {
            return self.execute_bench_transaction(tx).await;
        }
        let tx_digest = *tx.digest();
        let tx = tx.verify()?;
        let mut retry_cnt = 0;
        while retry_cnt < 3 {
            let ticket = self.qd.submit_transaction(tx.clone()).await?;
            // The ticket only times out when QuorumDriver exceeds the retry times
            match ticket.await {
                Ok(resp) => {
                    let QuorumDriverResponse {
                        effects_cert,
                        events,
                    } = resp;
                    return Ok(ExecutionEffects::CertifiedTransactionEffects(
                        effects_cert.into(),
                        events,
                    ));
                }
                Err(err) => {
                    error!(
                        ?tx_digest,
                        retry_cnt, "Transaction failed with err: {:?}", err
                    );
                    retry_cnt += 1;
                }
            }
        }
        bail!("Transaction {:?} failed for {retry_cnt} times", tx_digest);
    }

    async fn execute_bench_transaction(&self, tx: Transaction) -> anyhow::Result<ExecutionEffects> {
        // Store the epoch number; we read it from the votes and use it later to create the certificate.
        let mut epoch = 0;

        // Send the transaction to all validators.
        let mut futures = FuturesUnordered::new();
        for (name, client) in self.clients.iter() {
            let fut = client.handle_transaction(tx.clone()).map(|r| (r, *name));
            futures.push(fut);
        }

        // TODO: This following aggregation will not work well at epoch boundary.

        // Listen to the replies from the first 2f+1 votes.
        let mut total_stake = 0;
        let mut votes = Vec::new();
        let mut certificate = None;
        while let Some((response, name)) = futures.next().await {
            match response {
                Ok(response) => match response.status {
                    // If all goes well, the authority returns a vote.
                    TransactionStatus::Signed(signature) => {
                        epoch = signature.epoch;
                        total_stake += self.committee.weight(&signature.authority);
                        votes.push(signature);
                    }
                    // The transaction may be submitted again in case the certificate's submission failed.
                    TransactionStatus::Executed(cert, _effects, _) => {
                        tracing::warn!("Transaction already submitted: {tx:?}");
                        if let Some(cert) = cert {
                            certificate = Some(CertifiedTransaction::new_from_data_and_sig(
                                tx.data().clone(),
                                cert,
                            ));
                        }
                    }
                },
                // This typically happens when the validators are overloaded and the transaction is
                // immediately rejected.
                Err(e) => {
                    self.qd
                        .authority_aggregator()
                        .load()
                        .metrics
                        .process_tx_errors
                        .with_label_values(&[&name.concise().to_string(), e.as_ref()])
                        .inc();
                    tracing::warn!("Failed to submit transaction: {e}")
                }
            }

            if total_stake >= self.committee.quorum_threshold() {
                break;
            }

            if certificate.is_some() {
                break;
            }
        }

        // Assemble a certificate from the validator's replies.
        let certified_transaction: CertifiedTransaction = match certificate {
            Some(x) => x,
            None => {
                let signatures: BTreeMap<_, _> = votes
                    .into_iter()
                    .map(|a| (a.authority, a.signature))
                    .collect();
                let mut signers_map = RoaringBitmap::new();
                for pk in signatures.keys() {
                    signers_map.insert(
                        self.committee
                            .authority_index(pk)
                            .ok_or(SuiError::UnknownSigner {
                                signer: Some(pk.concise().to_string()),
                                index: None,
                                committee: Box::new(self.committee.clone()),
                            })
                            .expect("Received signature from unknown validator"),
                    );
                }
                let sigs: Vec<AuthoritySignature> = signatures.into_values().collect();

                let quorum_signature = AuthorityQuorumSignInfo {
                    epoch,
                    // Note: This function simply aggregates signatures (it does not check that they
                    // are individually valid).
                    signature: AggregateAuthoritySignature::aggregate(&sigs)
                        .map_err(|e| SuiError::InvalidSignature {
                            error: e.to_string(),
                        })
                        .expect("Validator returned invalid signature"),
                    signers_map,
                };

                Envelope::new_from_data_and_sig(tx.into_data(), quorum_signature)
            }
        };

        // Send the certificate to all validators.
        let mut futures = FuturesUnordered::new();
        total_stake = 0;
        let mut transaction_effects = None;
        let mut transaction_events = None;
        for (name, client) in self.clients.iter() {
            let client = client.clone();
            let certificate = certified_transaction.clone();
            let name = *name;
            futures.push(async move {
                client
                    .handle_certificate(certificate)
                    .map(move |r| (r, name))
                    .await
            });
        }

        // Wait for the replies from a quorum of validators.
        while let Some((response, name)) = futures.next().await {
            match response {
                // If all goes well, the validators reply with signed effects.
                Ok(HandleCertificateResponse {
                    signed_effects,
                    events,
                }) => {
                    let author = signed_effects.auth_sig().authority;
                    transaction_effects = Some(signed_effects.data().clone());
                    transaction_events = Some(events);
                    total_stake += self.committee.weight(&author);
                }

                // This typically happens when the validators are overloaded and the certificate is
                // immediately rejected.
                Err(e) => {
                    self.qd
                        .authority_aggregator()
                        .load()
                        .metrics
                        .process_cert_errors
                        .with_label_values(&[&name.concise().to_string(), e.as_ref()])
                        .inc();
                    tracing::warn!("Failed to submit certificate: {e}")
                }
            }

            if total_stake >= self.committee.quorum_threshold() {
                break;
            }
        }

        // Abort if we failed to submit the certificate to enough validators. This typically
        // happens when the validators are overloaded and the requests timed out.
        if transaction_effects.is_none() || total_stake < self.committee.quorum_threshold() {
            bail!("Failed to submit certificate to quorum of validators");
        }

        // Wait for 10 more seconds on remaining requests asynchronously.
        {
            let mut requests = self.requests.lock().unwrap();
            requests.spawn(async move {
                let _ = timeout(Duration::from_secs(10), futures.collect::<Vec<_>>()).await;
            });
        }

        // Package the certificate and effects to return.
        let signed_material = certified_transaction.auth_sig().clone();
        let effects = ExecutionEffects::CertifiedTransactionEffects(
            Envelope::new_from_data_and_sig(transaction_effects.unwrap(), signed_material),
            transaction_events.unwrap(),
        );
        Ok(effects)
    }

    fn clone_committee(&self) -> Committee {
        self.qd.clone_committee()
    }

    fn get_current_epoch(&self) -> EpochId {
        self.qd.current_epoch()
    }

    fn clone_new(&self) -> Box<dyn ValidatorProxy + Send + Sync> {
        let qdh = self._qd_handler.clone_new();
        let qd = qdh.clone_quorum_driver();
        Box::new(Self {
            _qd_handler: qdh,
            qd,
            clients: self.clients.clone(),
            committee: self.committee.clone(),
            requests: Mutex::new(JoinSet::new()),
        })
    }

    async fn get_validators(&self) -> Result<Vec<SuiAddress>, anyhow::Error> {
        let system_state = self.get_latest_system_state_object().await?;
        Ok(system_state
            .active_validators
            .iter()
            .map(|v| v.sui_address)
            .collect())
    }
}

pub struct FullNodeProxy {
    sui_client: SuiClient,
    committee: Committee,
}

impl FullNodeProxy {
    pub async fn from_url(http_url: &str) -> Result<Self, anyhow::Error> {
        // Each request times out after 60s (default value)
        let sui_client = SuiClientBuilder::default()
            .max_concurrent_requests(500_000)
            .build(http_url)
            .await?;

        let resp = sui_client.read_api().get_committee_info(None).await?;
        let epoch = resp.epoch;
        let committee_vec = resp.validators;
        let committee_map =
            BTreeMap::from_iter(committee_vec.into_iter().map(|(name, stake)| (name, stake)));
        let committee =
            Committee::new_for_testing_with_normalized_voting_power(epoch, committee_map);

        Ok(Self {
            sui_client,
            committee,
        })
    }
}

#[async_trait]
impl ValidatorProxy for FullNodeProxy {
    async fn get_object(&self, object_id: ObjectID) -> Result<Object, anyhow::Error> {
        let response = self
            .sui_client
            .read_api()
            .get_object_with_options(object_id, SuiObjectDataOptions::bcs_lossless())
            .await?;

        if let Some(sui_object) = response.data {
            sui_object.try_into()
        } else if let Some(error) = response.error {
            bail!("Error getting object {:?}: {}", object_id, error)
        } else {
            bail!("Object {:?} not found and no error provided", object_id)
        }
    }

    async fn get_latest_system_state_object(&self) -> Result<SuiSystemStateSummary, anyhow::Error> {
        Ok(self
            .sui_client
            .governance_api()
            .get_latest_sui_system_state()
            .await?)
    }

    async fn execute_transaction_block(&self, tx: Transaction) -> anyhow::Result<ExecutionEffects> {
        let tx_digest = *tx.digest();
        let tx = tx.verify()?;
        let mut retry_cnt = 0;
        while retry_cnt < 10 {
            // Fullnode could time out after WAIT_FOR_FINALITY_TIMEOUT (30s) in TransactionOrchestrator
            // SuiClient times out after 60s
            match self
                .sui_client
                .quorum_driver()
                .execute_transaction_block(
                    tx.clone(),
                    SuiTransactionBlockResponseOptions::new().with_effects(),
                    None,
                )
                .await
            {
                Ok(resp) => {
                    let effects = ExecutionEffects::SuiTransactionBlockEffects(
                        resp.effects.expect("effects field should not be None"),
                    );
                    return Ok(effects);
                }
                Err(err) => {
                    error!(
                        ?tx_digest,
                        retry_cnt, "Transaction failed with err: {:?}", err
                    );
                    retry_cnt += 1;
                }
            }
        }
        bail!("Transaction {:?} failed for {retry_cnt} times", tx_digest);
    }

    async fn execute_bench_transaction(&self, tx: Transaction) -> anyhow::Result<ExecutionEffects> {
        self.execute_transaction_block(tx).await
    }

    fn clone_committee(&self) -> Committee {
        self.committee.clone()
    }

    fn get_current_epoch(&self) -> EpochId {
        self.committee.epoch
    }

    fn clone_new(&self) -> Box<dyn ValidatorProxy + Send + Sync> {
        Box::new(Self {
            sui_client: self.sui_client.clone(),
            committee: self.clone_committee(),
        })
    }

    async fn get_validators(&self) -> Result<Vec<SuiAddress>, anyhow::Error> {
        let validators = self
            .sui_client
            .governance_api()
            .get_latest_sui_system_state()
            .await?
            .active_validators;
        Ok(validators.into_iter().map(|v| v.sui_address).collect())
    }
}

#[derive(Debug, PartialEq, Eq, Hash, Clone)]
pub enum BenchMoveCallArg {
    Pure(Vec<u8>),
    Shared((ObjectID, SequenceNumber, bool)),
    ImmOrOwnedObject(ObjectRef),
    ImmOrOwnedObjectVec(Vec<ObjectRef>),
    SharedObjectVec(Vec<(ObjectID, SequenceNumber, bool)>),
}

impl From<bool> for BenchMoveCallArg {
    fn from(b: bool) -> Self {
        // unwrap safe because every u8 value is BCS-serializable
        BenchMoveCallArg::Pure(bcs::to_bytes(&b).unwrap())
    }
}

impl From<u8> for BenchMoveCallArg {
    fn from(n: u8) -> Self {
        // unwrap safe because every u8 value is BCS-serializable
        BenchMoveCallArg::Pure(bcs::to_bytes(&n).unwrap())
    }
}

impl From<u16> for BenchMoveCallArg {
    fn from(n: u16) -> Self {
        // unwrap safe because every u16 value is BCS-serializable
        BenchMoveCallArg::Pure(bcs::to_bytes(&n).unwrap())
    }
}

impl From<u32> for BenchMoveCallArg {
    fn from(n: u32) -> Self {
        // unwrap safe because every u32 value is BCS-serializable
        BenchMoveCallArg::Pure(bcs::to_bytes(&n).unwrap())
    }
}

impl From<u64> for BenchMoveCallArg {
    fn from(n: u64) -> Self {
        // unwrap safe because every u64 value is BCS-serializable
        BenchMoveCallArg::Pure(bcs::to_bytes(&n).unwrap())
    }
}

impl From<u128> for BenchMoveCallArg {
    fn from(n: u128) -> Self {
        // unwrap safe because every u128 value is BCS-serializable
        BenchMoveCallArg::Pure(bcs::to_bytes(&n).unwrap())
    }
}

impl From<&Vec<u8>> for BenchMoveCallArg {
    fn from(v: &Vec<u8>) -> Self {
        // unwrap safe because every vec<u8> value is BCS-serializable
        BenchMoveCallArg::Pure(bcs::to_bytes(v).unwrap())
    }
}

impl From<ObjectRef> for BenchMoveCallArg {
    fn from(obj: ObjectRef) -> Self {
        BenchMoveCallArg::ImmOrOwnedObject(obj)
    }
}

impl From<CallArg> for BenchMoveCallArg {
    fn from(ca: CallArg) -> Self {
        match ca {
            CallArg::Pure(p) => BenchMoveCallArg::Pure(p),
            CallArg::Object(obj) => match obj {
                ObjectArg::ImmOrOwnedObject(imo) => BenchMoveCallArg::ImmOrOwnedObject(imo),
                ObjectArg::SharedObject {
                    id,
                    initial_shared_version,
                    mutable,
                } => BenchMoveCallArg::Shared((id, initial_shared_version, mutable)),
            },
        }
    }
}

/// Convert MoveCallArg to Vector of Argument for PT
pub fn convert_move_call_args(
    args: &[BenchMoveCallArg],
    pt_builder: &mut ProgrammableTransactionBuilder,
) -> Vec<Argument> {
    args.iter()
        .map(|arg| match arg {
            BenchMoveCallArg::Pure(bytes) => {
                pt_builder.input(CallArg::Pure(bytes.clone())).unwrap()
            }
            BenchMoveCallArg::Shared((id, initial_shared_version, mutable)) => pt_builder
                .input(CallArg::Object(ObjectArg::SharedObject {
                    id: *id,
                    initial_shared_version: *initial_shared_version,
                    mutable: *mutable,
                }))
                .unwrap(),
<<<<<<< HEAD
            BenchMoveCallArg::ImmOrOwnedObject(obj_ref) => pt_builder
                .input(CallArg::Object(ObjectArg::ImmOrOwnedObject(*obj_ref)))
                .unwrap(),
=======
            BenchMoveCallArg::ImmOrOwnedObject(obj_ref) => {
                pt_builder.input((*obj_ref).into()).unwrap()
            }
>>>>>>> d83ce010
            BenchMoveCallArg::ImmOrOwnedObjectVec(obj_refs) => pt_builder
                .make_obj_vec(obj_refs.iter().map(|q| ObjectArg::ImmOrOwnedObject(*q)))
                .unwrap(),
            BenchMoveCallArg::SharedObjectVec(obj_refs) => pt_builder
                .make_obj_vec(
                    obj_refs
                        .iter()
                        .map(
                            |(id, initial_shared_version, mutable)| ObjectArg::SharedObject {
                                id: *id,
                                initial_shared_version: *initial_shared_version,
                                mutable: *mutable,
                            },
                        ),
                )
                .unwrap(),
        })
        .collect()
}<|MERGE_RESOLUTION|>--- conflicted
+++ resolved
@@ -759,15 +759,9 @@
                     mutable: *mutable,
                 }))
                 .unwrap(),
-<<<<<<< HEAD
-            BenchMoveCallArg::ImmOrOwnedObject(obj_ref) => pt_builder
-                .input(CallArg::Object(ObjectArg::ImmOrOwnedObject(*obj_ref)))
-                .unwrap(),
-=======
             BenchMoveCallArg::ImmOrOwnedObject(obj_ref) => {
                 pt_builder.input((*obj_ref).into()).unwrap()
             }
->>>>>>> d83ce010
             BenchMoveCallArg::ImmOrOwnedObjectVec(obj_refs) => pt_builder
                 .make_obj_vec(obj_refs.iter().map(|q| ObjectArg::ImmOrOwnedObject(*q)))
                 .unwrap(),
