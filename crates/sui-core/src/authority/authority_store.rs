--- conflicted
+++ resolved
@@ -241,14 +241,12 @@
         }
     }
 
-<<<<<<< HEAD
     // TODO: Async retry method, using tokio-retry crate.
-=======
+
     /// Await a new pending certificate to be added
     pub async fn wait_for_new_pending(&self) {
         self.pending_notifier.notified().await
     }
->>>>>>> b4dbb67a
 
     /// Returns the TransactionEffects if we have an effects structure for this transaction digest
     pub fn get_effects(
