--- conflicted
+++ resolved
@@ -279,13 +279,9 @@
     /// Ensures there can only be a single consensus client is updating the state.
     pub consensus_guardrail: AtomicUsize,
 
-<<<<<<< HEAD
-    pub metrics: &'static AuthorityMetrics,
+    pub metrics: AuthorityMetrics,
 
     latest_checkpoint_num: AtomicU64,
-=======
-    pub metrics: AuthorityMetrics,
->>>>>>> bb429dfc
 }
 
 /// The authority state encapsulates all state, drives execution, and ensures safety.
@@ -1009,11 +1005,7 @@
         event_store: Option<Arc<ES>>,
         checkpoints: Option<Arc<Mutex<CheckpointStore>>>,
         genesis: &Genesis,
-<<<<<<< HEAD
-=======
-        enable_event_processing: bool,
         prometheus_registry: &prometheus::Registry,
->>>>>>> bb429dfc
     ) -> Self {
         let (tx, _rx) = tokio::sync::broadcast::channel(BROADCAST_CAPACITY);
         let native_functions =
@@ -1080,12 +1072,8 @@
                     .expect("Notifier cannot start."),
             ),
             consensus_guardrail: AtomicUsize::new(0),
-<<<<<<< HEAD
-            metrics: &METRICS,
+            metrics: AuthorityMetrics::new(prometheus_registry),
             latest_checkpoint_num: AtomicU64::new(0),
-=======
-            metrics: AuthorityMetrics::new(prometheus_registry),
->>>>>>> bb429dfc
         };
 
         // Process tx recovery log first, so that the batch and checkpoint recovery (below)
