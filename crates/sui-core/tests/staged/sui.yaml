--- conflicted
+++ resolved
@@ -319,18 +319,16 @@
     40:
       ArityMismatch: UNIT
     41:
-<<<<<<< HEAD
-      EffectsTooLarge:
-        STRUCT:
-          - current_size: U64
-          - max_size: U64
-=======
       FeatureNotYetSupported: UNIT
     42:
       PackageUpgradeError:
         NEWTYPE:
           TYPENAME: PackageUpgradeError
->>>>>>> 1be0e5a6
+    43:
+      EffectsTooLarge:
+        STRUCT:
+          - current_size: U64
+          - max_size: U64
 ExecutionStatus:
   ENUM:
     0:
