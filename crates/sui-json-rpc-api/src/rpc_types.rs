// Copyright (c) 2022, Mysten Labs, Inc.
// SPDX-License-Identifier: Apache-2.0

/// This file contain response types used by the GatewayAPI, most of the types mirrors it's internal type counterparts.
/// These mirrored types allow us to optimise the JSON serde without impacting the internal types, which are optimise for storage.
///
use std::collections::BTreeMap;
use std::fmt;
use std::fmt::Write;
use std::fmt::{Display, Formatter};

use colored::Colorize;
use either::Either;
use itertools::Itertools;
use move_bytecode_utils::module_cache::GetModule;
use move_core_types::identifier::Identifier;
use move_core_types::language_storage::{StructTag, TypeTag};
use move_core_types::value::{MoveStruct, MoveStructLayout, MoveValue};
use schemars::JsonSchema;
use serde::ser::Error;
use serde::Deserialize;
use serde::Serialize;
use serde_json::Value;

use move_core_types::parser::parse_type_tag;
use serde_with::serde_as;
use sui_json::SuiJsonValue;
use sui_types::base_types::{
    ObjectDigest, ObjectID, ObjectInfo, ObjectRef, SequenceNumber, SuiAddress, TransactionDigest,
};
use sui_types::committee::EpochId;
use sui_types::crypto::{AuthorityQuorumSignInfo, Signature};
use sui_types::error::SuiError;
use sui_types::event::{Event, TransferType};
use sui_types::gas::GasCostSummary;
use sui_types::gas_coin::GasCoin;
use sui_types::messages::{
    CallArg, CertifiedTransaction, ExecutionStatus, InputObjectKind, MoveModulePublish,
    SingleTransactionKind, TransactionData, TransactionEffects, TransactionKind,
};
use sui_types::move_package::disassemble_modules;
use sui_types::object::{Data, MoveObject, Object, ObjectFormatOptions, ObjectRead, Owner};
use sui_types::sui_serde::{Base64, Encoding};

use sui_types::messages_checkpoint::CheckpointSequenceNumber;

#[cfg(test)]
#[path = "unit_tests/gateway_types_tests.rs"]
mod gateway_types_tests;

#[derive(Serialize, Deserialize, Debug, JsonSchema)]
pub struct TransactionEffectsResponse {
    pub certificate: SuiCertifiedTransaction,
    pub effects: SuiTransactionEffects,
    pub timestamp_ms: Option<u64>,
}

#[derive(Serialize, Deserialize, Debug, JsonSchema)]
pub enum TransactionResponse {
    EffectResponse(TransactionEffectsResponse),
    PublishResponse(PublishResponse),
    MergeCoinResponse(MergeCoinResponse),
    SplitCoinResponse(SplitCoinResponse),
}

impl TransactionResponse {
    pub fn to_publish_response(self) -> Result<PublishResponse, SuiError> {
        match self {
            TransactionResponse::PublishResponse(resp) => Ok(resp),
            _ => Err(SuiError::UnexpectedMessage),
        }
    }

    pub fn to_merge_coin_response(self) -> Result<MergeCoinResponse, SuiError> {
        match self {
            TransactionResponse::MergeCoinResponse(resp) => Ok(resp),
            _ => Err(SuiError::UnexpectedMessage),
        }
    }

    pub fn to_split_coin_response(self) -> Result<SplitCoinResponse, SuiError> {
        match self {
            TransactionResponse::SplitCoinResponse(resp) => Ok(resp),
            _ => Err(SuiError::UnexpectedMessage),
        }
    }

    pub fn to_effect_response(self) -> Result<TransactionEffectsResponse, SuiError> {
        match self {
            TransactionResponse::EffectResponse(resp) => Ok(resp),
            _ => Err(SuiError::UnexpectedMessage),
        }
    }
}

#[derive(Serialize, Deserialize, Clone, Debug, JsonSchema)]
#[serde(rename_all = "camelCase")]
pub struct SplitCoinResponse {
    /// Certificate of the transaction
    pub certificate: SuiCertifiedTransaction,
    /// The updated original coin object after split
    pub updated_coin: SuiParsedObject,
    /// All the newly created coin objects generated from the split
    pub new_coins: Vec<SuiParsedObject>,
    /// The updated gas payment object after deducting payment
    pub updated_gas: SuiParsedObject,
}

impl Display for SplitCoinResponse {
    fn fmt(&self, f: &mut Formatter<'_>) -> std::fmt::Result {
        let mut writer = String::new();
        writeln!(writer, "{}", "----- Certificate ----".bold())?;
        write!(writer, "{}", self.certificate)?;
        writeln!(writer, "{}", "----- Split Coin Results ----".bold())?;

        let coin = GasCoin::try_from(&self.updated_coin).map_err(fmt::Error::custom)?;
        writeln!(writer, "Updated Coin : {}", coin)?;
        let mut new_coin_text = Vec::new();
        for coin in &self.new_coins {
            let coin = GasCoin::try_from(coin).map_err(fmt::Error::custom)?;
            new_coin_text.push(format!("{coin}"))
        }
        writeln!(
            writer,
            "New Coins : {}",
            new_coin_text.join(",\n            ")
        )?;
        let gas_coin = GasCoin::try_from(&self.updated_gas).map_err(fmt::Error::custom)?;
        writeln!(writer, "Updated Gas : {}", gas_coin)?;
        write!(f, "{}", writer)
    }
}

#[derive(Serialize, Deserialize, Clone, Debug, JsonSchema)]
#[serde(rename_all = "camelCase")]
pub struct MergeCoinResponse {
    /// Certificate of the transaction
    pub certificate: SuiCertifiedTransaction,
    /// The updated original coin object after merge
    pub updated_coin: SuiParsedObject,
    /// The updated gas payment object after deducting payment
    pub updated_gas: SuiParsedObject,
}

impl Display for MergeCoinResponse {
    fn fmt(&self, f: &mut Formatter<'_>) -> std::fmt::Result {
        let mut writer = String::new();
        writeln!(writer, "{}", "----- Certificate ----".bold())?;
        write!(writer, "{}", self.certificate)?;
        writeln!(writer, "{}", "----- Merge Coin Results ----".bold())?;

        let coin = GasCoin::try_from(&self.updated_coin).map_err(fmt::Error::custom)?;
        writeln!(writer, "Updated Coin : {}", coin)?;
        let gas_coin = GasCoin::try_from(&self.updated_gas).map_err(fmt::Error::custom)?;
        writeln!(writer, "Updated Gas : {}", gas_coin)?;
        write!(f, "{}", writer)
    }
}

pub type SuiRawObject = SuiObject<SuiRawMoveObject>;
pub type SuiParsedObject = SuiObject<SuiParsedMoveObject>;

#[derive(Debug, Clone, Deserialize, Serialize, JsonSchema, Eq, PartialEq)]
#[serde(rename_all = "camelCase", rename = "Object")]
pub struct SuiObject<T: SuiMoveObject> {
    /// The meat of the object
    pub data: SuiData<T>,
    /// The owner that unlocks this object
    pub owner: Owner,
    /// The digest of the transaction that created or last mutated this object
    pub previous_transaction: TransactionDigest,
    /// The amount of SUI we would rebate if this object gets deleted.
    /// This number is re-calculated each time the object is mutated based on
    /// the present storage gas price.
    pub storage_rebate: u64,
    pub reference: SuiObjectRef,
}

#[derive(Debug, Clone, Deserialize, Serialize, JsonSchema, Eq, PartialEq, Ord, PartialOrd)]
#[serde(rename_all = "camelCase", rename = "ObjectRef")]
pub struct SuiObjectRef {
    /// Hex code as string representing the object id
    pub object_id: ObjectID,
    /// Object version.
    pub version: SequenceNumber,
    /// Base64 string representing the object digest
    pub digest: ObjectDigest,
}

impl SuiObjectRef {
    pub fn to_object_ref(&self) -> ObjectRef {
        (self.object_id, self.version, self.digest)
    }
}

impl From<ObjectRef> for SuiObjectRef {
    fn from(oref: ObjectRef) -> Self {
        Self {
            object_id: oref.0,
            version: oref.1,
            digest: oref.2,
        }
    }
}

impl Display for SuiParsedObject {
    fn fmt(&self, f: &mut Formatter<'_>) -> std::fmt::Result {
        let type_ = if self.data.type_().is_some() {
            "Move Object"
        } else {
            "Move Package"
        };
        let mut writer = String::new();
        writeln!(
            writer,
            "{}",
            format!(
                "----- {type_} ({}[{}]) -----",
                self.id(),
                self.version().value()
            )
            .bold()
        )?;
        writeln!(writer, "{}: {}", "Owner".bold().bright_black(), self.owner)?;
        writeln!(
            writer,
            "{}: {}",
            "Version".bold().bright_black(),
            self.version().value()
        )?;
        writeln!(
            writer,
            "{}: {}",
            "Storage Rebate".bold().bright_black(),
            self.storage_rebate
        )?;
        writeln!(
            writer,
            "{}: {:?}",
            "Previous Transaction".bold().bright_black(),
            self.previous_transaction
        )?;
        writeln!(writer, "{}", "----- Data -----".bold())?;
        write!(writer, "{}", &self.data)?;
        write!(f, "{}", writer)
    }
}

impl<T: SuiMoveObject> SuiObject<T> {
    pub fn id(&self) -> ObjectID {
        self.reference.object_id
    }
    pub fn version(&self) -> SequenceNumber {
        self.reference.version
    }

    pub fn try_from(o: Object, layout: Option<MoveStructLayout>) -> Result<Self, anyhow::Error> {
        let oref = o.compute_object_reference();
        let data = match o.data {
            Data::Move(m) => {
                let layout = layout.ok_or(SuiError::ObjectSerializationError {
                    error: "Layout is required to convert Move object to json".to_owned(),
                })?;
                SuiData::MoveObject(T::try_from_layout(m, layout)?)
            }
            Data::Package(p) => SuiData::Package(SuiMovePackage {
                disassembled: p.disassemble()?,
            }),
        };
        Ok(Self {
            data,
            owner: o.owner,
            previous_transaction: o.previous_transaction,
            storage_rebate: o.storage_rebate,
            reference: oref.into(),
        })
    }
}

#[derive(Debug, Deserialize, Serialize, JsonSchema, Clone, Eq, PartialEq)]
#[serde(tag = "dataType", rename_all = "camelCase", rename = "Data")]
pub enum SuiData<T: SuiMoveObject> {
    // Manually handle generic schema generation
    MoveObject(#[schemars(with = "Either<SuiParsedMoveObject,SuiRawMoveObject>")] T),
    Package(SuiMovePackage),
}

impl Display for SuiData<SuiParsedMoveObject> {
    fn fmt(&self, f: &mut Formatter<'_>) -> fmt::Result {
        let mut writer = String::new();
        match self {
            SuiData::MoveObject(o) => {
                writeln!(writer, "{}: {}", "type".bold().bright_black(), o.type_)?;
                write!(writer, "{}", &o.fields)?;
            }
            SuiData::Package(p) => {
                write!(
                    writer,
                    "{}: {:?}",
                    "Modules".bold().bright_black(),
                    p.disassembled.keys()
                )?;
            }
        }
        write!(f, "{}", writer)
    }
}

fn indent<T: Display>(d: &T, indent: usize) -> String {
    d.to_string()
        .lines()
        .map(|line| format!("{:indent$}{}", "", line))
        .join("\n")
}

pub trait SuiMoveObject: Sized {
    fn try_from_layout(object: MoveObject, layout: MoveStructLayout)
        -> Result<Self, anyhow::Error>;

    fn try_from(o: MoveObject, resolver: &impl GetModule) -> Result<Self, anyhow::Error> {
        let layout = o.get_layout(ObjectFormatOptions::default(), resolver)?;
        Self::try_from_layout(o, layout)
    }

    fn type_(&self) -> &str;
}

#[derive(Debug, Deserialize, Serialize, JsonSchema, Clone, Eq, PartialEq)]
#[serde(rename = "MoveObject")]
pub struct SuiParsedMoveObject {
    #[serde(rename = "type")]
    pub type_: String,
    pub fields: SuiMoveStruct,
}

impl SuiMoveObject for SuiParsedMoveObject {
    fn try_from_layout(
        object: MoveObject,
        layout: MoveStructLayout,
    ) -> Result<Self, anyhow::Error> {
        let move_struct = object.to_move_struct(&layout)?.into();

        Ok(
            if let SuiMoveStruct::WithTypes { type_, fields } = move_struct {
                SuiParsedMoveObject {
                    type_,
                    fields: SuiMoveStruct::WithFields(fields),
                }
            } else {
                SuiParsedMoveObject {
                    type_: object.type_.to_string(),
                    fields: move_struct,
                }
            },
        )
    }

    fn type_(&self) -> &str {
        &self.type_
    }
}

#[serde_as]
#[derive(Debug, Deserialize, Serialize, JsonSchema, Clone, Eq, PartialEq)]
#[serde(rename = "RawMoveObject")]
pub struct SuiRawMoveObject {
    #[serde(rename = "type")]
    pub type_: String,
    #[serde_as(as = "Base64")]
    #[schemars(with = "Base64")]
    pub bcs_bytes: Vec<u8>,
}

impl SuiMoveObject for SuiRawMoveObject {
    fn try_from_layout(
        object: MoveObject,
        _layout: MoveStructLayout,
    ) -> Result<Self, anyhow::Error> {
        Ok(Self {
            type_: object.type_.to_string(),
            bcs_bytes: object.into_contents(),
        })
    }

    fn type_(&self) -> &str {
        &self.type_
    }
}

impl TryFrom<&SuiParsedObject> for GasCoin {
    type Error = SuiError;
    fn try_from(object: &SuiParsedObject) -> Result<Self, Self::Error> {
        match &object.data {
            SuiData::MoveObject(o) => {
                if GasCoin::type_().to_string() == o.type_ {
                    return GasCoin::try_from(&o.fields);
                }
            }
            SuiData::Package(_) => {}
        }

        return Err(SuiError::TypeError {
            error: format!(
                "Gas object type is not a gas coin: {:?}",
                object.data.type_()
            ),
        });
    }
}

impl TryFrom<&SuiMoveStruct> for GasCoin {
    type Error = SuiError;
    fn try_from(move_struct: &SuiMoveStruct) -> Result<Self, Self::Error> {
        match move_struct {
            SuiMoveStruct::WithFields(fields) | SuiMoveStruct::WithTypes { type_: _, fields } => {
                if let SuiMoveValue::Number(balance) = fields["balance"].clone() {
                    if let SuiMoveValue::VersionedID { id, version } = fields["id"].clone() {
                        return Ok(GasCoin::new(id, SequenceNumber::from(version), balance));
                    }
                }
            }
            _ => {}
        }
        return Err(SuiError::TypeError {
            error: format!("Struct is not a gas coin: {move_struct:?}"),
        });
    }
}

impl<T: SuiMoveObject> SuiData<T> {
    pub fn try_as_move(&self) -> Option<&T> {
        match self {
            SuiData::MoveObject(o) => Some(o),
            SuiData::Package(_) => None,
        }
    }
    pub fn try_as_package(&self) -> Option<&SuiMovePackage> {
        match self {
            SuiData::MoveObject(_) => None,
            SuiData::Package(p) => Some(p),
        }
    }
    pub fn type_(&self) -> Option<&str> {
        match self {
            SuiData::MoveObject(m) => Some(m.type_()),
            SuiData::Package(_) => None,
        }
    }
}

#[derive(Serialize, Deserialize, Clone, Debug, JsonSchema)]
#[serde(rename_all = "camelCase")]
pub struct PublishResponse {
    /// Certificate of the transaction
    pub certificate: SuiCertifiedTransaction,
    /// The newly published package object reference.
    pub package: SuiObjectRef,
    /// List of Move objects created as part of running the module initializers in the package
    pub created_objects: Vec<SuiParsedObject>,
    /// The updated gas payment object after deducting payment
    pub updated_gas: SuiParsedObject,
}

impl Display for PublishResponse {
    fn fmt(&self, f: &mut Formatter<'_>) -> std::fmt::Result {
        let mut writer = String::new();
        writeln!(writer, "{}", "----- Certificate ----".bold())?;
        write!(writer, "{}", self.certificate)?;
        writeln!(writer, "{}", "----- Publish Results ----".bold())?;
        writeln!(
            writer,
            "{}",
            format!(
                "The newly published package object ID: {:?}\n",
                self.package.object_id
            )
            .bold()
        )?;
        if !self.created_objects.is_empty() {
            writeln!(
                writer,
                "List of objects created by running module initializers:"
            )?;
            for obj in &self.created_objects {
                writeln!(writer, "{}\n", obj)?;
            }
        }
        let gas_coin = GasCoin::try_from(&self.updated_gas).map_err(fmt::Error::custom)?;
        writeln!(writer, "Updated Gas : {}", gas_coin)?;
        write!(f, "{}", writer)
    }
}

pub type GetObjectDataResponse = SuiObjectRead<SuiParsedMoveObject>;
pub type GetRawObjectDataResponse = SuiObjectRead<SuiRawMoveObject>;

#[derive(Serialize, Deserialize, JsonSchema)]
#[serde(tag = "status", content = "details", rename = "ObjectRead")]
pub enum SuiObjectRead<T: SuiMoveObject> {
    Exists(SuiObject<T>),
    NotExists(ObjectID),
    Deleted(SuiObjectRef),
}

impl<T: SuiMoveObject> SuiObjectRead<T> {
    /// Returns a reference to the object if there is any, otherwise an Err if
    /// the object does not exist or is deleted.
    pub fn object(&self) -> Result<&SuiObject<T>, SuiError> {
        match &self {
            Self::Deleted(oref) => Err(SuiError::ObjectDeleted {
                object_ref: oref.to_object_ref(),
            }),
            Self::NotExists(id) => Err(SuiError::ObjectNotFound { object_id: *id }),
            Self::Exists(o) => Ok(o),
        }
    }

    /// Returns the object value if there is any, otherwise an Err if
    /// the object does not exist or is deleted.
    pub fn into_object(self) -> Result<SuiObject<T>, SuiError> {
        match self {
            Self::Deleted(oref) => Err(SuiError::ObjectDeleted {
                object_ref: oref.to_object_ref(),
            }),
            Self::NotExists(id) => Err(SuiError::ObjectNotFound { object_id: id }),
            Self::Exists(o) => Ok(o),
        }
    }
}

impl<T: SuiMoveObject> TryFrom<ObjectRead> for SuiObjectRead<T> {
    type Error = anyhow::Error;

    fn try_from(value: ObjectRead) -> Result<Self, Self::Error> {
        match value {
            ObjectRead::NotExists(id) => Ok(SuiObjectRead::NotExists(id)),
            ObjectRead::Exists(_, o, layout) => {
                Ok(SuiObjectRead::Exists(SuiObject::try_from(o, layout)?))
            }
            ObjectRead::Deleted(oref) => Ok(SuiObjectRead::Deleted(oref.into())),
        }
    }
}

#[derive(Debug, Deserialize, Serialize, JsonSchema, Clone, Eq, PartialEq)]
#[serde(untagged, rename = "MoveValue")]
pub enum SuiMoveValue {
    Number(u64),
    Bool(bool),
    Address(SuiAddress),
    Vector(Vec<SuiMoveValue>),
    Bytearray(Base64),
    String(String),
    VersionedID { id: ObjectID, version: u64 },
    Struct(SuiMoveStruct),
    Option(Box<Option<SuiMoveValue>>),
}

impl Display for SuiMoveValue {
    fn fmt(&self, f: &mut Formatter<'_>) -> fmt::Result {
        let mut writer = String::new();
        match self {
            SuiMoveValue::Number(value) => {
                write!(writer, "{}", value)?;
            }
            SuiMoveValue::Bool(value) => {
                write!(writer, "{}", value)?;
            }
            SuiMoveValue::Address(value) => {
                write!(writer, "{}", value)?;
            }
            SuiMoveValue::Vector(vec) => {
                write!(
                    writer,
                    "{}",
                    vec.iter().map(|value| format!("{value}")).join(",\n")
                )?;
            }
            SuiMoveValue::String(value) => {
                write!(writer, "{}", value)?;
            }
            SuiMoveValue::VersionedID { id, version } => {
                write!(writer, "{id}[{version}]")?;
            }
            SuiMoveValue::Struct(value) => {
                write!(writer, "{}", value)?;
            }
            SuiMoveValue::Option(value) => {
                write!(writer, "{:?}", value)?;
            }
            SuiMoveValue::Bytearray(value) => {
                write!(
                    writer,
                    "{:?}",
                    value.clone().to_vec().map_err(fmt::Error::custom)?
                )?;
            }
        }

        write!(f, "{}", writer.trim_end_matches('\n'))
    }
}

impl From<MoveValue> for SuiMoveValue {
    fn from(value: MoveValue) -> Self {
        match value {
            MoveValue::U8(value) => SuiMoveValue::Number(value.into()),
            MoveValue::U64(value) => SuiMoveValue::Number(value),
            MoveValue::U128(value) => SuiMoveValue::String(format!("{value}")),
            MoveValue::Bool(value) => SuiMoveValue::Bool(value),
            MoveValue::Vector(value) => {
                // Try convert bytearray
                if value.iter().all(|value| matches!(value, MoveValue::U8(_))) {
                    let bytearray = value
                        .iter()
                        .flat_map(|value| {
                            if let MoveValue::U8(u8) = value {
                                Some(*u8)
                            } else {
                                None
                            }
                        })
                        .collect::<Vec<_>>();
                    return SuiMoveValue::Bytearray(Base64::from_bytes(&bytearray));
                }
                SuiMoveValue::Vector(value.into_iter().map(|value| value.into()).collect())
            }
            MoveValue::Struct(value) => {
                // Best effort Sui core type conversion
                if let MoveStruct::WithTypes { type_, fields } = &value {
                    if let Some(value) = try_convert_type(type_, fields) {
                        return value;
                    }
                };
                SuiMoveValue::Struct(value.into())
            }
            MoveValue::Signer(value) | MoveValue::Address(value) => {
                SuiMoveValue::Address(SuiAddress::from(ObjectID::from(value)))
            }
        }
    }
}

#[derive(Debug, Deserialize, Serialize, JsonSchema, Clone, Eq, PartialEq)]
#[serde(untagged, rename = "MoveStruct")]
pub enum SuiMoveStruct {
    Runtime(Vec<SuiMoveValue>),
    WithTypes {
        #[serde(rename = "type")]
        type_: String,
        fields: BTreeMap<String, SuiMoveValue>,
    },
    WithFields(BTreeMap<String, SuiMoveValue>),
}

impl Display for SuiMoveStruct {
    fn fmt(&self, f: &mut Formatter<'_>) -> fmt::Result {
        let mut writer = String::new();
        match self {
            SuiMoveStruct::Runtime(_) => {}
            SuiMoveStruct::WithFields(fields) => {
                for (name, value) in fields {
                    writeln!(writer, "{}: {value}", name.bold().bright_black())?;
                }
            }
            SuiMoveStruct::WithTypes { type_, fields } => {
                writeln!(writer)?;
                writeln!(writer, "  {}: {type_}", "type".bold().bright_black())?;
                for (name, value) in fields {
                    let value = format!("{}", value);
                    let value = if value.starts_with('\n') {
                        indent(&value, 2)
                    } else {
                        value
                    };
                    writeln!(writer, "  {}: {value}", name.bold().bright_black())?;
                }
            }
        }
        write!(f, "{}", writer.trim_end_matches('\n'))
    }
}

fn try_convert_type(type_: &StructTag, fields: &[(Identifier, MoveValue)]) -> Option<SuiMoveValue> {
    let struct_name = format!(
        "0x{}::{}::{}",
        type_.address.short_str_lossless(),
        type_.module,
        type_.name
    );
    let fields = fields
        .iter()
        .map(|(id, value)| (id.to_string(), value.clone().into()))
        .collect::<BTreeMap<_, SuiMoveValue>>();
    match struct_name.as_str() {
<<<<<<< HEAD
        "0x2::utf8::String" | "0x1::ascii::String" => {
=======
        "0x2::UTF8::String" | "0x1::ascii::String" => {
>>>>>>> 801b115c
            if let SuiMoveValue::Bytearray(bytes) = fields["bytes"].clone() {
                if let Ok(bytes) = bytes.to_vec() {
                    if let Ok(s) = String::from_utf8(bytes) {
                        return Some(SuiMoveValue::String(s));
                    }
                }
            }
        }
        "0x2::url::Url" => return Some(fields["url"].clone()),
        "0x2::id::ID" => {
            if let SuiMoveValue::Address(id) = fields["bytes"] {
                return Some(SuiMoveValue::Address(id));
            }
        }
        "0x2::id::UniqueID" => {
            if let SuiMoveValue::Address(id) = fields["id"].clone() {
                return Some(SuiMoveValue::Address(id));
            }
        }
        "0x2::id::VersionedID" => {
            if let SuiMoveValue::Address(address) = fields["id"].clone() {
                if let SuiMoveValue::Number(version) = fields["version"].clone() {
                    return Some(SuiMoveValue::VersionedID {
                        id: address.into(),
                        version,
                    });
                }
            }
        }
        "0x2::balance::Balance" => {
            if let SuiMoveValue::Number(value) = fields["value"].clone() {
                return Some(SuiMoveValue::Number(value));
            }
        }
        "0x1::option::Option" => {
            if let SuiMoveValue::Vector(values) = fields["vec"].clone() {
                return Some(SuiMoveValue::Option(Box::new(values.first().cloned())));
            }
        }
        _ => {}
    }
    None
}

impl From<MoveStruct> for SuiMoveStruct {
    fn from(move_struct: MoveStruct) -> Self {
        match move_struct {
            MoveStruct::Runtime(value) => {
                SuiMoveStruct::Runtime(value.into_iter().map(|value| value.into()).collect())
            }
            MoveStruct::WithFields(value) => SuiMoveStruct::WithFields(
                value
                    .into_iter()
                    .map(|(id, value)| (id.into_string(), value.into()))
                    .collect(),
            ),
            MoveStruct::WithTypes { type_, fields } => SuiMoveStruct::WithTypes {
                type_: type_.to_string(),
                fields: fields
                    .into_iter()
                    .map(|(id, value)| (id.into_string(), value.into()))
                    .collect(),
            },
        }
    }
}

#[derive(Debug, Deserialize, Serialize, JsonSchema, Clone, Eq, PartialEq)]
#[serde(rename = "MovePackage")]
pub struct SuiMovePackage {
    disassembled: BTreeMap<String, Value>,
}

impl TryFrom<MoveModulePublish> for SuiMovePackage {
    type Error = anyhow::Error;

    fn try_from(m: MoveModulePublish) -> Result<Self, Self::Error> {
        Ok(Self {
            disassembled: disassemble_modules(m.modules.iter())?,
        })
    }
}

#[derive(Debug, Deserialize, Serialize, JsonSchema, Clone)]
#[serde(rename = "TransactionData", rename_all = "camelCase")]
pub struct SuiTransactionData {
    pub transactions: Vec<SuiTransactionKind>,
    pub sender: SuiAddress,
    gas_payment: SuiObjectRef,
    pub gas_budget: u64,
}

impl Display for SuiTransactionData {
    fn fmt(&self, f: &mut Formatter<'_>) -> std::fmt::Result {
        let mut writer = String::new();
        if self.transactions.len() == 1 {
            writeln!(writer, "{}", self.transactions.first().unwrap())?;
        } else {
            writeln!(writer, "Transaction Kind : Batch")?;
            writeln!(writer, "List of transactions in the batch:")?;
            for kind in &self.transactions {
                writeln!(writer, "{}", kind)?;
            }
        }
        write!(f, "{}", writer)
    }
}

impl TryFrom<TransactionData> for SuiTransactionData {
    type Error = anyhow::Error;

    fn try_from(data: TransactionData) -> Result<Self, Self::Error> {
        let transactions = match data.kind.clone() {
            TransactionKind::Single(tx) => {
                vec![tx.try_into()?]
            }
            TransactionKind::Batch(txs) => txs
                .into_iter()
                .map(SuiTransactionKind::try_from)
                .collect::<Result<Vec<_>, _>>()?,
        };
        Ok(Self {
            transactions,
            sender: data.signer(),
            gas_payment: data.gas().into(),
            gas_budget: data.gas_budget,
        })
    }
}

#[derive(Debug, Clone, Serialize, Deserialize, JsonSchema)]
#[serde(rename = "TransactionKind")]
pub enum SuiTransactionKind {
    /// Initiate a coin transfer between addresses
    TransferCoin(SuiTransferCoin),
    /// Publish a new Move module
    Publish(SuiMovePackage),
    /// Call a function in a published Move module
    Call(SuiMoveCall),
    /// Initiate a SUI coin transfer between addresses
    TransferSui(SuiTransferSui),
    /// A system transaction that will update epoch information on-chain.
    ChangeEpoch(SuiChangeEpoch),
    // .. more transaction types go here
}

impl Display for SuiTransactionKind {
    fn fmt(&self, f: &mut Formatter<'_>) -> std::fmt::Result {
        let mut writer = String::new();
        match &self {
            Self::TransferCoin(t) => {
                writeln!(writer, "Transaction Kind : Transfer Coin")?;
                writeln!(writer, "Recipient : {}", t.recipient)?;
                writeln!(writer, "Object ID : {}", t.object_ref.object_id)?;
                writeln!(writer, "Version : {:?}", t.object_ref.version)?;
                write!(
                    writer,
                    "Object Digest : {}",
                    Base64::encode(t.object_ref.digest)
                )?;
            }
            Self::TransferSui(t) => {
                writeln!(writer, "Transaction Kind : Transfer SUI")?;
                writeln!(writer, "Recipient : {}", t.recipient)?;
                if let Some(amount) = t.amount {
                    writeln!(writer, "Amount: {}", amount)?;
                } else {
                    writeln!(writer, "Amount: Full Balance")?;
                }
            }
            Self::Publish(_p) => {
                write!(writer, "Transaction Kind : Publish")?;
            }
            Self::Call(c) => {
                writeln!(writer, "Transaction Kind : Call")?;
                writeln!(
                    writer,
                    "Package ID : {}",
                    c.package.object_id.to_hex_literal()
                )?;
                writeln!(writer, "Module : {}", c.module)?;
                writeln!(writer, "Function : {}", c.function)?;
                writeln!(writer, "Arguments : {:?}", c.arguments)?;
                write!(writer, "Type Arguments : {:?}", c.type_arguments)?;
            }
            Self::ChangeEpoch(e) => {
                writeln!(writer, "Transaction Kind: Epoch Change")?;
                writeln!(writer, "New epoch ID: {}", e.epoch)?;
                writeln!(writer, "Storage gas reward: {}", e.storage_charge)?;
                writeln!(writer, "Computation gas reward: {}", e.computation_charge)?;
            }
        }
        write!(f, "{}", writer)
    }
}

impl TryFrom<SingleTransactionKind> for SuiTransactionKind {
    type Error = anyhow::Error;

    fn try_from(tx: SingleTransactionKind) -> Result<Self, Self::Error> {
        Ok(match tx {
            SingleTransactionKind::TransferCoin(t) => Self::TransferCoin(SuiTransferCoin {
                recipient: t.recipient,
                object_ref: t.object_ref.into(),
            }),
            SingleTransactionKind::TransferSui(t) => Self::TransferSui(SuiTransferSui {
                recipient: t.recipient,
                amount: t.amount,
            }),
            SingleTransactionKind::Publish(p) => Self::Publish(p.try_into()?),
            SingleTransactionKind::Call(c) => Self::Call(SuiMoveCall {
                package: c.package.into(),
                module: c.module.to_string(),
                function: c.function.to_string(),
                type_arguments: c.type_arguments.iter().map(|ty| ty.to_string()).collect(),
                arguments: c
                    .arguments
                    .into_iter()
                    .map(|arg| match arg {
                        CallArg::Pure(p) => SuiJsonValue::from_bcs_bytes(&p),
                        CallArg::ImmOrOwnedObject((id, _, _)) => {
                            SuiJsonValue::new(Value::String(id.to_hex_literal()))
                        }
                        CallArg::SharedObject(id) => {
                            SuiJsonValue::new(Value::String(id.to_hex_literal()))
                        }
                    })
                    .collect::<Result<Vec<_>, _>>()?,
            }),
            SingleTransactionKind::ChangeEpoch(e) => Self::ChangeEpoch(SuiChangeEpoch {
                epoch: e.epoch,
                storage_charge: e.storage_charge,
                computation_charge: e.computation_charge,
            }),
        })
    }
}

#[derive(Debug, Clone, Serialize, Deserialize, JsonSchema)]
#[serde(rename = "MoveCall", rename_all = "camelCase")]
pub struct SuiMoveCall {
    pub package: SuiObjectRef,
    pub module: String,
    pub function: String,
    #[serde(default, skip_serializing_if = "Vec::is_empty")]
    pub type_arguments: Vec<String>,
    #[serde(default, skip_serializing_if = "Vec::is_empty")]
    pub arguments: Vec<SuiJsonValue>,
}

#[derive(Debug, Clone, Serialize, Deserialize, JsonSchema)]
pub struct SuiChangeEpoch {
    pub epoch: EpochId,
    pub storage_charge: u64,
    pub computation_charge: u64,
}

#[derive(Debug, Clone, Serialize, Deserialize, JsonSchema)]
#[serde(rename = "CertifiedTransaction", rename_all = "camelCase")]
pub struct SuiCertifiedTransaction {
    // This is a cache of an otherwise expensive to compute value.
    // DO NOT serialize or deserialize from the network or disk.
    pub transaction_digest: TransactionDigest,
    pub data: SuiTransactionData,
    /// tx_signature is signed by the transaction sender, applied on `data`.
    pub tx_signature: Signature,
    /// authority signature information, if available, is signed by an authority, applied on `data`.
    pub auth_sign_info: AuthorityQuorumSignInfo,
}

impl Display for SuiCertifiedTransaction {
    fn fmt(&self, f: &mut Formatter<'_>) -> std::fmt::Result {
        let mut writer = String::new();
        writeln!(writer, "Transaction Hash: {:?}", self.transaction_digest)?;
        writeln!(writer, "Transaction Signature: {:?}", self.tx_signature)?;
        writeln!(
            writer,
            "Signed Authorities : {:?}",
            self.auth_sign_info
                .signatures
                .iter()
                .map(|(name, _)| name)
                .collect::<Vec<_>>()
        )?;
        write!(writer, "{}", &self.data)?;
        write!(f, "{}", writer)
    }
}

impl TryFrom<CertifiedTransaction> for SuiCertifiedTransaction {
    type Error = anyhow::Error;

    fn try_from(cert: CertifiedTransaction) -> Result<Self, Self::Error> {
        Ok(Self {
            transaction_digest: *cert.digest(),
            data: cert.data.try_into()?,
            tx_signature: cert.tx_signature,
            auth_sign_info: cert.auth_sign_info,
        })
    }
}

/// The response from processing a transaction or a certified transaction
#[derive(Eq, PartialEq, Clone, Debug, Serialize, Deserialize, JsonSchema)]
#[serde(rename = "TransactionEffects", rename_all = "camelCase")]
pub struct SuiTransactionEffects {
    // The status of the execution
    pub status: SuiExecutionStatus,
    // The object references of the shared objects used in this transaction. Empty if no shared objects were used.
    #[serde(default, skip_serializing_if = "Vec::is_empty")]
    pub shared_objects: Vec<SuiObjectRef>,
    // The transaction digest
    pub transaction_digest: TransactionDigest,
    // ObjectRef and owner of new objects created.
    #[serde(default, skip_serializing_if = "Vec::is_empty")]
    pub created: Vec<OwnedObjectRef>,
    // ObjectRef and owner of mutated objects, including gas object.
    #[serde(default, skip_serializing_if = "Vec::is_empty")]
    pub mutated: Vec<OwnedObjectRef>,
    // ObjectRef and owner of objects that are unwrapped in this transaction.
    // Unwrapped objects are objects that were wrapped into other objects in the past,
    // and just got extracted out.
    #[serde(default, skip_serializing_if = "Vec::is_empty")]
    pub unwrapped: Vec<OwnedObjectRef>,
    // Object Refs of objects now deleted (the old refs).
    #[serde(default, skip_serializing_if = "Vec::is_empty")]
    pub deleted: Vec<SuiObjectRef>,
    // Object refs of objects now wrapped in other objects.
    #[serde(default, skip_serializing_if = "Vec::is_empty")]
    pub wrapped: Vec<SuiObjectRef>,
    // The updated gas object reference. Have a dedicated field for convenient access.
    // It's also included in mutated.
    pub gas_object: OwnedObjectRef,
    /// The events emitted during execution. Note that only successful transactions emit events
    #[serde(default, skip_serializing_if = "Vec::is_empty")]
    pub events: Vec<SuiEvent>,
    /// The set of transaction digests this transaction depends on.
    #[serde(default, skip_serializing_if = "Vec::is_empty")]
    pub dependencies: Vec<TransactionDigest>,
}

impl SuiTransactionEffects {
    /// Return an iterator of mutated objects, but excluding the gas object.
    pub fn mutated_excluding_gas(&self) -> impl Iterator<Item = &OwnedObjectRef> {
        self.mutated.iter().filter(|o| *o != &self.gas_object)
    }

    pub fn try_from(
        effect: TransactionEffects,
        resolver: &impl GetModule,
    ) -> Result<Self, anyhow::Error> {
        Ok(Self {
            status: effect.status.into(),
            shared_objects: to_sui_object_ref(effect.shared_objects),
            transaction_digest: effect.transaction_digest,
            created: to_owned_ref(effect.created),
            mutated: to_owned_ref(effect.mutated),
            unwrapped: to_owned_ref(effect.unwrapped),
            deleted: to_sui_object_ref(effect.deleted),
            wrapped: to_sui_object_ref(effect.wrapped),
            gas_object: OwnedObjectRef {
                owner: effect.gas_object.1,
                reference: effect.gas_object.0.into(),
            },
            events: effect
                .events
                .into_iter()
                // TODO: figure out how to map the non-Move events
                .map(|event| SuiEvent::try_from(event, resolver))
                .collect::<Result<_, _>>()?,
            dependencies: effect.dependencies,
        })
    }
}

impl Display for SuiTransactionEffects {
    fn fmt(&self, f: &mut Formatter<'_>) -> std::fmt::Result {
        let mut writer = String::new();
        writeln!(writer, "Status : {:?}", self.status)?;
        if !self.created.is_empty() {
            writeln!(writer, "Created Objects:")?;
            for oref in &self.created {
                writeln!(
                    writer,
                    "  - ID: {} , Owner: {}",
                    oref.reference.object_id, oref.owner
                )?;
            }
        }
        if !self.mutated.is_empty() {
            writeln!(writer, "Mutated Objects:")?;
            for oref in &self.mutated {
                writeln!(
                    writer,
                    "  - ID: {} , Owner: {}",
                    oref.reference.object_id, oref.owner
                )?;
            }
        }
        if !self.deleted.is_empty() {
            writeln!(writer, "Deleted Objects:")?;
            for oref in &self.deleted {
                writeln!(writer, "  - ID: {}", oref.object_id)?;
            }
        }
        if !self.wrapped.is_empty() {
            writeln!(writer, "Wrapped Objects:")?;
            for oref in &self.wrapped {
                writeln!(writer, "  - ID: {}", oref.object_id)?;
            }
        }
        if !self.unwrapped.is_empty() {
            writeln!(writer, "Unwrapped Objects:")?;
            for oref in &self.unwrapped {
                writeln!(
                    writer,
                    "  - ID: {} , Owner: {}",
                    oref.reference.object_id, oref.owner
                )?;
            }
        }
        write!(f, "{}", writer)
    }
}

#[derive(Eq, PartialEq, Clone, Debug, Serialize, Deserialize, JsonSchema)]
#[serde(rename = "ExecutionStatus", rename_all = "camelCase", tag = "status")]
pub enum SuiExecutionStatus {
    // Gas used in the success case.
    Success {
        gas_cost: SuiGasCostSummary,
    },
    // Gas used in the failed case, and the error.
    Failure {
        gas_cost: SuiGasCostSummary,
        error: String,
    },
}

impl SuiExecutionStatus {
    pub fn is_ok(&self) -> bool {
        matches!(self, SuiExecutionStatus::Success { .. })
    }
    pub fn is_err(&self) -> bool {
        matches!(self, SuiExecutionStatus::Failure { .. })
    }
}

impl From<ExecutionStatus> for SuiExecutionStatus {
    fn from(status: ExecutionStatus) -> Self {
        match status {
            ExecutionStatus::Success { gas_cost } => Self::Success {
                gas_cost: gas_cost.into(),
            },
            ExecutionStatus::Failure { gas_cost, error } => Self::Failure {
                gas_cost: gas_cost.into(),
                error: error.to_string(),
            },
        }
    }
}

fn to_sui_object_ref(refs: Vec<ObjectRef>) -> Vec<SuiObjectRef> {
    refs.into_iter().map(SuiObjectRef::from).collect()
}

fn to_owned_ref(owned_refs: Vec<(ObjectRef, Owner)>) -> Vec<OwnedObjectRef> {
    owned_refs
        .into_iter()
        .map(|(oref, owner)| OwnedObjectRef {
            owner,
            reference: oref.into(),
        })
        .collect()
}

#[derive(Eq, PartialEq, Clone, Debug, Serialize, Deserialize, JsonSchema)]
#[serde(rename = "GasCostSummary", rename_all = "camelCase")]
pub struct SuiGasCostSummary {
    pub computation_cost: u64,
    pub storage_cost: u64,
    pub storage_rebate: u64,
}

impl From<GasCostSummary> for SuiGasCostSummary {
    fn from(s: GasCostSummary) -> Self {
        Self {
            computation_cost: s.computation_cost,
            storage_cost: s.storage_cost,
            storage_rebate: s.storage_rebate,
        }
    }
}

#[derive(Eq, PartialEq, Clone, Debug, Serialize, Deserialize, JsonSchema)]
#[serde(rename = "ObjectRef")]
pub struct OwnedObjectRef {
    pub owner: Owner,
    pub reference: SuiObjectRef,
}

#[serde_as]
#[derive(Eq, PartialEq, Clone, Debug, Serialize, Deserialize, JsonSchema)]
#[serde(rename = "Event", rename_all = "camelCase")]
pub enum SuiEvent {
    /// Move-specific event
    MoveEvent {
        #[serde(rename = "type")]
        type_: String,
        fields: SuiMoveStruct,
        #[serde_as(as = "Base64")]
        #[schemars(with = "Base64")]
        bcs: Vec<u8>,
    },
    /// Module published
    #[serde(rename_all = "camelCase")]
    Publish { package_id: ObjectID },
    /// Transfer objects to new address / wrap in another object / coin
    #[serde(rename_all = "camelCase")]
    TransferObject {
        object_id: ObjectID,
        version: SequenceNumber,
        destination_addr: SuiAddress,
        type_: TransferType,
    },
    /// Delete object
    DeleteObject(ObjectID),
    /// New object creation
    NewObject(ObjectID),
    /// Epooch change
    EpochChange(EpochId),
    /// New checkpoint
    Checkpoint(CheckpointSequenceNumber),
}

impl SuiEvent {
    pub fn try_from(event: Event, resolver: &impl GetModule) -> Result<Self, anyhow::Error> {
        Ok(match event {
            Event::MoveEvent(event) => {
                let bcs = event.contents().to_vec();
                let move_obj: SuiParsedMoveObject = SuiMoveObject::try_from(event, resolver)?;
                SuiEvent::MoveEvent {
                    type_: move_obj.type_,
                    fields: move_obj.fields,
                    bcs,
                }
            }
            Event::Publish { package_id } => SuiEvent::Publish { package_id },
            Event::TransferObject {
                object_id,
                version,
                destination_addr,
                type_,
            } => SuiEvent::TransferObject {
                object_id,
                version,
                destination_addr,
                type_,
            },
            Event::DeleteObject(id) => SuiEvent::DeleteObject(id),
            Event::NewObject(id) => SuiEvent::NewObject(id),
            Event::EpochChange(id) => SuiEvent::EpochChange(id),
            Event::Checkpoint(seq) => SuiEvent::Checkpoint(seq),
        })
    }
}

#[derive(Debug, PartialEq, Eq, Clone, Serialize, Deserialize, JsonSchema)]
#[serde(rename = "TransferCoin", rename_all = "camelCase")]
pub struct SuiTransferCoin {
    pub recipient: SuiAddress,
    pub object_ref: SuiObjectRef,
}

#[derive(Debug, PartialEq, Eq, Clone, Serialize, Deserialize, JsonSchema)]
#[serde(rename = "TransferSui", rename_all = "camelCase")]
pub struct SuiTransferSui {
    pub recipient: SuiAddress,
    pub amount: Option<u64>,
}

#[derive(Debug, PartialEq, Eq, Clone, Serialize, Deserialize, JsonSchema)]
#[serde(rename = "InputObjectKind")]
pub enum SuiInputObjectKind {
    // A Move package, must be immutable.
    MovePackage(ObjectID),
    // A Move object, either immutable, or owned mutable.
    ImmOrOwnedMoveObject(SuiObjectRef),
    // A Move object that's shared and mutable.
    SharedMoveObject(ObjectID),
}

impl From<InputObjectKind> for SuiInputObjectKind {
    fn from(input: InputObjectKind) -> Self {
        match input {
            InputObjectKind::MovePackage(id) => Self::MovePackage(id),
            InputObjectKind::ImmOrOwnedMoveObject(oref) => Self::ImmOrOwnedMoveObject(oref.into()),
            InputObjectKind::SharedMoveObject(id) => Self::SharedMoveObject(id),
        }
    }
}

#[derive(Clone, Serialize, Deserialize, JsonSchema, Ord, PartialOrd, Eq, PartialEq, Debug)]
#[serde(rename = "ObjectInfo", rename_all = "camelCase")]
pub struct SuiObjectInfo {
    pub object_id: ObjectID,
    pub version: SequenceNumber,
    pub digest: ObjectDigest,
    #[serde(rename = "type")]
    pub type_: String,
    pub owner: Owner,
    pub previous_transaction: TransactionDigest,
}

impl From<ObjectInfo> for SuiObjectInfo {
    fn from(info: ObjectInfo) -> Self {
        Self {
            object_id: info.object_id,
            version: info.version,
            digest: info.digest,
            type_: info.type_,
            owner: info.owner,
            previous_transaction: info.previous_transaction,
        }
    }
}

#[derive(Serialize, Deserialize, JsonSchema)]
#[serde(rename_all = "camelCase")]
pub struct ObjectExistsResponse {
    object_ref: SuiObjectRef,
    owner: Owner,
    previous_transaction: TransactionDigest,
    data: SuiData<SuiParsedMoveObject>,
}

#[derive(Serialize, Deserialize, JsonSchema)]
#[serde(rename_all = "camelCase")]
pub struct ObjectNotExistsResponse {
    object_id: String,
}

#[derive(Serialize, Deserialize, JsonSchema)]
#[serde(rename = "TypeTag")]
pub struct SuiTypeTag(String);

impl TryInto<TypeTag> for SuiTypeTag {
    type Error = anyhow::Error;
    fn try_into(self) -> Result<TypeTag, Self::Error> {
        parse_type_tag(&self.0)
    }
}

impl From<TypeTag> for SuiTypeTag {
    fn from(tag: TypeTag) -> Self {
        Self(format!("{}", tag))
    }
}<|MERGE_RESOLUTION|>--- conflicted
+++ resolved
@@ -693,11 +693,7 @@
         .map(|(id, value)| (id.to_string(), value.clone().into()))
         .collect::<BTreeMap<_, SuiMoveValue>>();
     match struct_name.as_str() {
-<<<<<<< HEAD
         "0x2::utf8::String" | "0x1::ascii::String" => {
-=======
-        "0x2::UTF8::String" | "0x1::ascii::String" => {
->>>>>>> 801b115c
             if let SuiMoveValue::Bytearray(bytes) = fields["bytes"].clone() {
                 if let Ok(bytes) = bytes.to_vec() {
                     if let Ok(s) = String::from_utf8(bytes) {
