--- conflicted
+++ resolved
@@ -2068,16 +2068,11 @@
 deny_list_v2_remove
 	public fun
 	0x2::coin
-<<<<<<< HEAD
 deny_list_v2_contains_current_epoch
-	public(package) fun
+	public fun
 	0x2::coin
 deny_list_v2_contains_next_epoch
-	public(package) fun
-=======
-deny_list_v2_most_recent_contains
-	public fun
->>>>>>> 5cad056f
+	public fun
 	0x2::coin
 deny_list_v2_enable_global_pause
 	public fun
@@ -2085,16 +2080,11 @@
 deny_list_v2_disable_global_pause
 	public fun
 	0x2::coin
-<<<<<<< HEAD
 deny_list_v2_is_global_pause_enabled_current_epoch
-	public(package) fun
+	public fun
 	0x2::coin
 deny_list_v2_is_global_pause_enabled_next_epoch
-	public(package) fun
-=======
-deny_list_v2_most_recent_is_global_pause_enabled
-	public fun
->>>>>>> 5cad056f
+	public fun
 	0x2::coin
 mint_and_transfer
 	public entry fun
