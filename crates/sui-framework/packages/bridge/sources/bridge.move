// Copyright (c) Mysten Labs, Inc.
// SPDX-License-Identifier: Apache-2.0

module bridge::bridge {
    use std::option;
    use std::option::{none, Option, some};

    use sui::address;
    use sui::balance;
    use sui::coin::{Self, Coin};
    use sui::event::emit;
    use sui::linked_table::{Self, LinkedTable};
    use sui::object::UID;
    use sui::transfer;
    use sui::tx_context::{Self, TxContext};
    use sui::vec_map::{Self, VecMap};
    use sui::versioned::{Self, Versioned};

    use bridge::chain_ids;
    use bridge::committee::{Self, BridgeCommittee};
    use bridge::message::{Self, BridgeMessage, BridgeMessageKey};
    use bridge::message_types;
    use bridge::treasury::{Self, BridgeTreasury, token_id};

    struct Bridge has key {
        id: UID,
        inner: Versioned
    }

    struct BridgeInner has store {
        bridge_version: u64,
        chain_id: u8,
        // nonce for replay protection
        sequence_nums: VecMap<u8, u64>,
        // committee
        committee: BridgeCommittee,
        // Bridge treasury for mint/burn bridged tokens
        treasury: BridgeTreasury,
        bridge_records: LinkedTable<BridgeMessageKey, BridgeRecord>,
        frozen: bool,
    }

    // Emergency Op types
    const FREEZE: u8 = 0;
    const UNFREEZE: u8 = 1;

    struct BridgeEvent has copy, drop {
        message: BridgeMessage,
    }

    struct BridgeRecord has store, drop {
        message: BridgeMessage,
        verified_signatures: Option<vector<vector<u8>>>,
        claimed: bool
    }

    const EUnexpectedMessageType: u64 = 0;
    const EUnauthorisedClaim: u64 = 1;
    const EMalformedMessageError: u64 = 2;
    const EUnexpectedTokenType: u64 = 3;
    const EUnexpectedChainID: u64 = 4;
    const ENotSystemAddress: u64 = 5;
    const EUnexpectedSeqNum: u64 = 6;
    const EWrongInnerVersion: u64 = 7;
    const EAlreadyClaimed: u64 = 8;
    const ERecordAlreadyExists: u64 = 9;
    const EBridgeUnavailable: u64 = 10;
    const EUnexpectedOperation: u64 = 11;
    const EInvalidBridgeRoute: u64 = 12;

    const EInvariantSuiInitializedTokenTransferShouldNotBeClaimed: u64 = 13;
    const EMessageNotFoundInRecords: u64 = 14;

    const CURRENT_VERSION: u64 = 1;

    struct TokenTransferApproved has copy, drop {
        message_key: BridgeMessageKey,
    }

    struct TokenTransferClaimed has copy, drop {
        message_key: BridgeMessageKey,
    }

    struct TokenTransferAlreadyApproved has copy, drop {
        message_key: BridgeMessageKey,
    }

    struct TokenTransferAlreadyClaimed has copy, drop {
        message_key: BridgeMessageKey,
    }

    // this method is called once in end of epoch tx to create the bridge
    #[allow(unused_function)]
    fun create(id: UID, chain_id: u8, ctx: &mut TxContext) {
        assert!(tx_context::sender(ctx) == @0x0, ENotSystemAddress);
        let bridge_inner = BridgeInner {
            bridge_version: CURRENT_VERSION,
            chain_id,
            sequence_nums: vec_map::empty<u8, u64>(),
            committee: committee::create(ctx),
            treasury: treasury::create(ctx),
            bridge_records: linked_table::new<BridgeMessageKey, BridgeRecord>(ctx),
            frozen: false,
        };
        let bridge = Bridge {
            id,
            inner: versioned::create(CURRENT_VERSION, bridge_inner, ctx)
        };
        transfer::share_object(bridge);
    }

    fun load_inner_mut(
        self: &mut Bridge,
    ): &mut BridgeInner {
        let version = versioned::version(&self.inner);

        // TODO: Replace this with a lazy update function when we add a new version of the inner object.
        assert!(version == CURRENT_VERSION, EWrongInnerVersion);
        let inner: &mut BridgeInner = versioned::load_value_mut(&mut self.inner);
        assert!(inner.bridge_version == version, EWrongInnerVersion);
        inner
    }

    #[allow(unused_function)] // TODO: remove annotation after implementing user-facing API
    fun load_inner(
        self: &Bridge,
    ): &BridgeInner {
        let version = versioned::version(&self.inner);

        // TODO: Replace this with a lazy update function when we add a new version of the inner object.
        assert!(version == CURRENT_VERSION, EWrongInnerVersion);
        let inner: &BridgeInner = versioned::load_value(&self.inner);
        assert!(inner.bridge_version == version, EWrongInnerVersion);
        inner
    }

    // Create bridge request to send token to other chain, the request will be in pending state until approved
    public fun send_token<T>(
        self: &mut Bridge,
        target_chain: u8,
        target_address: vector<u8>,
        token: Coin<T>,
        ctx: &mut TxContext
    ) {
        let inner = load_inner_mut(self);
        assert!(chain_ids::is_valid_route(inner.chain_id, target_chain), EInvalidBridgeRoute);
        assert!(!inner.frozen, EBridgeUnavailable);
        let bridge_seq_num = next_seq_num(inner, message_types::token());
        // create bridge message

        let message = message::create_token_bridge_message(
            inner.chain_id,
            bridge_seq_num,
            address::to_bytes(tx_context::sender(ctx)),
            target_chain,
            target_address,
            token_id<T>(),
            balance::value(coin::balance(&token))
        );

        // burn / escrow token, unsupported coins will fail in this step
        treasury::burn(&mut inner.treasury, token, ctx);

        // Store pending bridge request
        let key = message::key(&message);
        linked_table::push_back(&mut inner.bridge_records, key, BridgeRecord {
            message,
            verified_signatures: none(),
            claimed: false,
        });

        // emit event
        emit(BridgeEvent { message });
    }

    // Record bridge message approvals in Sui, called by the bridge client
    // If already approved, return early instead of aborting.
    public fun approve_bridge_message(
        self: &mut Bridge,
        message: BridgeMessage,
        signatures: vector<vector<u8>>,
    ) {
        let inner = load_inner_mut(self);
        let key = message::key(&message);

        // TODO: use borrow mut

        // retrieve pending message if source chain is Sui, the initial message must exist on chain.
        if (message::message_type(&message) == message_types::token() && message::source_chain(&message) == inner.chain_id) {
            let record = linked_table::remove(&mut inner.bridge_records, key);
            assert!(record.message == message, EMalformedMessageError);
            assert!(!record.claimed, EInvariantSuiInitializedTokenTransferShouldNotBeClaimed);

            // If record already has verified signatures, it means the message has been approved.
            // Then we push this message back to bridge_records and exit early.
            if (option::is_some(&record.verified_signatures)) {
                emit(TokenTransferAlreadyApproved { message_key: key });
                linked_table::push_back(&mut inner.bridge_records, key, record);
                return
            }
        };

        // At this point, if this message is in bridge_records, we know it's already approved
        // because we only add a message to bridge_records after verifying the signatures.
        if (linked_table::contains(&inner.bridge_records, key)) {
            emit(TokenTransferAlreadyApproved { message_key: key });
            return
        };

        // At this point, we know the message has not been approved, hence has not been claimed.
        // verify signatures
        committee::verify_signatures(&inner.committee, message, signatures);

        // Critical: here we set `claimed` as false. It's vitally important to make sure
        // the token transfer has not been claimed already.
        // Store approval
        linked_table::push_back(&mut inner.bridge_records, key, BridgeRecord {
            message,
            verified_signatures: some(signatures),
            claimed: false
        });
        emit(TokenTransferApproved { message_key: key });
    }

    // Claim token from approved bridge message
    // Returns Some(Coin) if coin can be claimed. If already claimed, return None
    fun claim_token_internal<T>(
        self: &mut Bridge,
        source_chain: u8,
        bridge_seq_num: u64,
        ctx: &mut TxContext
    ): (Option<Coin<T>>, address) {
        let inner = load_inner_mut(self);
        let key = message::create_key(source_chain, message_types::token(), bridge_seq_num);
        if (!linked_table::contains(&inner.bridge_records, key)) {
            abort EMessageNotFoundInRecords
        };
        // TODO: use borrow mut
        // retrieve approved bridge message
        let BridgeRecord {
            message,
            verified_signatures: signatures,
            claimed
        } = linked_table::remove(&mut inner.bridge_records, key);
        // ensure this is a token bridge message
        assert!(message::message_type(&message) == message_types::token(), EUnexpectedMessageType);
        // Ensure it's signed
        assert!(option::is_some(&signatures), EUnauthorisedClaim);

        // extract token message
        let token_payload = message::extract_token_bridge_payload(&message);
        // get owner address
        let owner = address::from_bytes(message::token_target_address(&token_payload));

        // If already claimed, exit early
        if (claimed) {
            emit(TokenTransferAlreadyClaimed { message_key: key });
            linked_table::push_back(&mut inner.bridge_records, key, BridgeRecord {
                message,
                verified_signatures: signatures,
                claimed: true // <-- this is important
            });
            return (option::none(), owner)
        };

        let target_chain = message::token_target_chain(&token_payload);
        // ensure target chain matches self.chain_id
        assert!(target_chain == inner.chain_id, EUnexpectedChainID);

<<<<<<< HEAD
        // TODO: why do we check validity of the route here? what if inconsistency?

=======
>>>>>>> 3684ddb3
        // Ensure route is valid
        // TODO: add unit tests
        assert!(chain_ids::is_valid_route(source_chain, target_chain), EInvalidBridgeRoute);

        // get owner address
        let owner = address::from_bytes(message::token_target_address(&token_payload));
        // check token type
        assert!(treasury::token_id<T>() == message::token_type(&token_payload), EUnexpectedTokenType);
        // claim from treasury
        let token = treasury::mint<T>(&mut inner.treasury, message::token_amount(&token_payload), ctx);
        // Record changes
        linked_table::push_back(&mut inner.bridge_records, key, BridgeRecord {
            message,
            verified_signatures: signatures,
            claimed: true
        });
        emit(TokenTransferClaimed { message_key: key });
        (option::some(token), owner)
    }

    // This function can only be called by the token recipient
    // Returns None if the token has already been claimed.
    public fun claim_token<T>(self: &mut Bridge, source_chain: u8, bridge_seq_num: u64, ctx: &mut TxContext): Option<Coin<T>> {
        let (token, owner) = claim_token_internal<T>(self, source_chain, bridge_seq_num, ctx);
        // Only token owner can claim the token
        assert!(tx_context::sender(ctx) == owner, EUnauthorisedClaim);
        token
    }

    // This function can be called by anyone to claim and transfer the token to the recipient
    // If the token has already been claimed, it will return instead of aborting.
    public fun claim_and_transfer_token<T>(
        self: &mut Bridge,
        source_chain: u8,
        bridge_seq_num: u64,
        ctx: &mut TxContext
    ) {
        let (token, owner) = claim_token_internal<T>(self, source_chain, bridge_seq_num, ctx);
        if (option::is_none(&token)) {
            option::destroy_none(token);
            return
        };
        transfer::public_transfer(option::destroy_some(token), owner)
    }

    public fun execute_emergency_op(
        self: &mut Bridge,
        message: BridgeMessage,
        signatures: vector<vector<u8>>,
    ) {
        assert!(message::message_type(&message) == message_types::emergency_op(), EUnexpectedMessageType);
        let inner = load_inner_mut(self);
        // check emergency ops seq number, emergency ops can only be executed in sequence order.
        let emergency_op_seq_num = next_seq_num(inner, message_types::emergency_op());
        assert!(message::seq_num(&message) == emergency_op_seq_num, EUnexpectedSeqNum);
        committee::verify_signatures(&inner.committee, message, signatures);
        let payload = message::extract_emergency_op_payload(&message);

        if (message::emergency_op_type(&payload) == FREEZE) {
            inner.frozen == true;
        } else if (message::emergency_op_type(&payload) == UNFREEZE) {
            inner.frozen == false;
        } else {
            abort EUnexpectedOperation
        };
    }

    fun next_seq_num(self: &mut BridgeInner, msg_type: u8): u64 {
        if (!vec_map::contains(&self.sequence_nums, &msg_type)) {
            vec_map::insert(&mut self.sequence_nums, msg_type, 1);
            return 0
        };
        let (key, seq_num) = vec_map::remove(&mut self.sequence_nums, &msg_type);
        vec_map::insert(&mut self.sequence_nums, key, seq_num + 1);
        seq_num
    }
}<|MERGE_RESOLUTION|>--- conflicted
+++ resolved
@@ -267,11 +267,7 @@
         // ensure target chain matches self.chain_id
         assert!(target_chain == inner.chain_id, EUnexpectedChainID);
 
-<<<<<<< HEAD
         // TODO: why do we check validity of the route here? what if inconsistency?
-
-=======
->>>>>>> 3684ddb3
         // Ensure route is valid
         // TODO: add unit tests
         assert!(chain_ids::is_valid_route(source_chain, target_chain), EInvalidBridgeRoute);
