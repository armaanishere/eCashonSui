--- conflicted
+++ resolved
@@ -81,298 +81,6 @@
         front_index = front_index + 1;
         back_index = back_index - 1;
     }
-}
-
-/// Pushes all of the elements of the `other` vector into the `lhs` vector.
-public fun append<Element>(lhs: &mut vector<Element>, mut other: vector<Element>) {
-    other.reverse();
-    while (other.length() != 0) lhs.push_back(other.pop_back());
-    other.destroy_empty();
-}
-
-/// Return `true` if the vector `v` has no elements and `false` otherwise.
-public fun is_empty<Element>(v: &vector<Element>): bool {
-    v.length() == 0
-}
-
-/// Return true if `e` is in the vector `v`.
-/// Otherwise, returns false.
-public fun contains<Element>(v: &vector<Element>, e: &Element): bool {
-    let mut i = 0;
-    let len = v.length();
-    while (i < len) {
-        if (&v[i] == e) return true;
-        i = i + 1;
-    };
-    false
-}
-
-/// Return `(true, i)` if `e` is in the vector `v` at index `i`.
-/// Otherwise, returns `(false, 0)`.
-public fun index_of<Element>(v: &vector<Element>, e: &Element): (bool, u64) {
-    let mut i = 0;
-    let len = v.length();
-    while (i < len) {
-        if (&v[i] == e) return (true, i);
-        i = i + 1;
-    };
-    (false, 0)
-}
-
-/// Remove the `i`th element of the vector `v`, shifting all subsequent elements.
-/// This is O(n) and preserves ordering of elements in the vector.
-/// Aborts if `i` is out of bounds.
-public fun remove<Element>(v: &mut vector<Element>, mut i: u64): Element {
-    let mut len = v.length();
-    // i out of bounds; abort
-    if (i >= len) abort EINDEX_OUT_OF_BOUNDS;
-
-    len = len - 1;
-    while (i < len) v.swap(i, {
-        i = i + 1;
-        i
-    });
-    v.pop_back()
-}
-
-/// Insert `e` at position `i` in the vector `v`.
-/// If `i` is in bounds, this shifts the old `v[i]` and all subsequent elements to the right.
-/// If `i == v.length()`, this adds `e` to the end of the vector.
-/// This is O(n) and preserves ordering of elements in the vector.
-/// Aborts if `i > v.length()`
-public fun insert<Element>(v: &mut vector<Element>, e: Element, mut i: u64) {
-    let len = v.length();
-    // i too big abort
-    if (i > len) abort EINDEX_OUT_OF_BOUNDS;
-
-    v.push_back(e);
-    while (i < len) {
-        v.swap(i, len);
-        i = i + 1
-    }
-}
-
-/// Swap the `i`th element of the vector `v` with the last element and then pop the vector.
-/// This is O(1), but does not preserve ordering of elements in the vector.
-/// Aborts if `i` is out of bounds.
-public fun swap_remove<Element>(v: &mut vector<Element>, i: u64): Element {
-    assert!(v.length() != 0, EINDEX_OUT_OF_BOUNDS);
-    let last_idx = v.length() - 1;
-    v.swap(i, last_idx);
-    v.pop_back()
-}
-
-// === Macros ===
-
-/// Create a vector of length `n` by calling the function `f` on each index.
-public macro fun tabulate<$T>($n: u64, $f: |u64| -> $T): vector<$T> {
-    let mut v = vector[];
-    let n = $n;
-    n.do!(|i| v.push_back($f(i)));
-    v
-}
-
-/// Destroy the vector `v` by calling `f` on each element and then destroying the vector.
-/// Does not preserve the order of elements in the vector (starts from the end of the vector).
-public macro fun destroy<$T>($v: vector<$T>, $f: |$T|) {
-    let mut v = $v;
-    while (v.length() != 0) $f(v.pop_back());
-    v.destroy_empty();
-}
-
-/// Destroy the vector `v` by calling `f` on each element and then destroying the vector.
-/// Preserves the order of elements in the vector.
-public macro fun do<$T>($v: vector<$T>, $f: |$T|) {
-    let mut v = $v;
-    v.reverse();
-    while (v.length() != 0) $f(v.pop_back());
-    v.destroy_empty();
-}
-
-/// Perform an action `f` on each element of the vector `v`. The vector is not modified.
-public macro fun do_ref<$T>($v: &vector<$T>, $f: |&$T|) {
-    let v = $v;
-    v.length().do!(|i| $f(&v[i]))
-}
-
-/// Perform an action `f` on each element of the vector `v`.
-/// The function `f` takes a mutable reference to the element.
-public macro fun do_mut<$T>($v: &mut vector<$T>, $f: |&mut $T|) {
-    let v = $v;
-    v.length().do!(|i| $f(&mut v[i]))
-}
-
-/// Map the vector `v` to a new vector by applying the function `f` to each element.
-/// Preserves the order of elements in the vector, first is called first.
-public macro fun map<$T, $U>($v: vector<$T>, $f: |$T| -> $U): vector<$U> {
-    let v = $v;
-    let mut r = vector[];
-    v.do!(|e| r.push_back($f(e)));
-    r
-}
-
-/// Map the vector `v` to a new vector by applying the function `f` to each element.
-/// Preserves the order of elements in the vector, first is called first.
-public macro fun map_ref<$T, $U>($v: &vector<$T>, $f: |&$T| -> $U): vector<$U> {
-    let v = $v;
-    let mut r = vector[];
-    v.do_ref!(|e| r.push_back($f(e)));
-    r
-}
-
-/// Filter the vector `v` by applying the function `f` to each element.
-/// Return a new vector containing only the elements for which `f` returns `true`.
-public macro fun filter<$T: drop>($v: vector<$T>, $f: |&$T| -> bool): vector<$T> {
-    let v = $v;
-    let mut r = vector[];
-    v.do!(|e| if ($f(&e)) r.push_back(e));
-    r
-}
-
-/// Split the vector `v` into two vectors by applying the function `f` to each element.
-/// Return a tuple containing two vectors: the first containing the elements for which `f` returns `true`,
-/// and the second containing the elements for which `f` returns `false`.
-public macro fun partition<$T>($v: vector<$T>, $f: |&$T| -> bool): (vector<$T>, vector<$T>) {
-    let v = $v;
-    let mut r1 = vector[];
-    let mut r2 = vector[];
-    v.do!(|e| if ($f(&e)) r1.push_back(e) else r2.push_back(e));
-    (r1, r2)
-}
-
-/// Finds the index of first element in the vector `v` that satisfies the predicate `f`.
-/// Returns `some(index)` if such an element is found, otherwise `none()`.
-public macro fun find_index<$T>($v: &vector<$T>, $f: |&$T| -> bool): Option<u64> {
-    let v = $v;
-    'find_index: {
-        v.length().do!(|i| if ($f(&v[i])) return 'find_index option::some(i));
-        option::none()
-    }
-}
-
-/// Count how many elements in the vector `v` satisfy the predicate `f`.
-public macro fun count<$T>($v: &vector<$T>, $f: |&$T| -> bool): u64 {
-    let v = $v;
-    let mut count = 0;
-    v.do_ref!(|e| if ($f(e)) count = count + 1);
-    count
-}
-
-/// Reduce the vector `v` to a single value by applying the function `f` to each element.
-/// Similar to `fold_left` in Rust and `reduce` in Python and JavaScript.
-public macro fun fold<$T, $Acc>($v: vector<$T>, $init: $Acc, $f: |$Acc, $T| -> $Acc): $Acc {
-    let v = $v;
-    let mut acc = $init;
-    v.do!(|e| acc = $f(acc, e));
-    acc
-}
-
-/// Concatenate the vectors of `v` into a single vector, keeping the order of the elements.
-public fun flatten<T>(v: vector<vector<T>>): vector<T> {
-    let mut r = vector[];
-    v.do!(|u| r.append(u));
-    r
-}
-
-/// Whether any element in the vector `v` satisfies the predicate `f`.
-/// If the vector is empty, returns `false`.
-public macro fun any<$T>($v: &vector<$T>, $f: |&$T| -> bool): bool {
-    let v = $v;
-    'any: {
-        v.do_ref!(|e| if ($f(e)) return 'any true);
-        false
-    }
-}
-
-/// Whether all elements in the vector `v` satisfy the predicate `f`.
-/// If the vector is empty, returns `true`.
-public macro fun all<$T>($v: &vector<$T>, $f: |&$T| -> bool): bool {
-    let v = $v;
-    'all: {
-        v.do_ref!(|e| if (!$f(e)) return 'all false);
-        true
-    }
-<<<<<<< HEAD
-}
-
-/// Destroys two vectors `v1` and `v2` by calling `f` to each pair of elements.
-/// Aborts if the vectors are not of the same length.
-/// The order of elements in the vectors is preserved.
-public macro fun zip_do<$T1, $T2>($v1: vector<$T1>, $v2: vector<$T2>, $f: |$T1, $T2|) {
-    let v1 = $v1;
-    let mut v2 = $v2;
-    v2.reverse();
-    let len = v1.length();
-    assert!(len == v2.length());
-    v1.do!(|el1| $f(el1, v2.pop_back()));
-}
-
-/// Destroys two vectors `v1` and `v2` by calling `f` to each pair of elements.
-/// Aborts if the vectors are not of the same length.
-/// Starts from the end of the vectors.
-public macro fun zip_do_reverse<$T1, $T2>($v1: vector<$T1>, $v2: vector<$T2>, $f: |$T1, $T2|) {
-    let v1 = $v1;
-    let mut v2 = $v2;
-    let len = v1.length();
-    assert!(len == v2.length());
-    v1.destroy!(|el1| $f(el1, v2.pop_back()));
-}
-
-/// Iterate through `v1` and `v2` and apply the function `f` to references of each pair of
-/// elements. The vectors are not modified.
-/// Aborts if the vectors are not of the same length.
-/// The order of elements in the vectors is preserved.
-public macro fun zip_do_ref<$T1, $T2>($v1: &vector<$T1>, $v2: &vector<$T2>, $f: |&$T1, &$T2|) {
-    let v1 = $v1;
-    let v2 = $v2;
-    let len = v1.length();
-    assert!(len == v2.length());
-    len.do!(|i| $f(&v1[i], &v2[i]));
-}
-
-/// Iterate through `v1` and `v2` and apply the function `f` to mutable references of each pair
-/// of elements. The vectors may be modified.
-/// Aborts if the vectors are not of the same length.
-/// The order of elements in the vectors is preserved.
-public macro fun zip_do_mut<$T1, $T2>(
-    $v1: &mut vector<$T1>,
-    $v2: &mut vector<$T2>,
-    $f: |&mut $T1, &mut $T2|,
-) {
-    let v1 = $v1;
-    let v2 = $v2;
-    let len = v1.length();
-    assert!(len == v2.length());
-    len.do!(|i| $f(&mut v1[i], &mut v2[i]));
-}
-
-/// Destroys two vectors `v1` and `v2` by applying the function `f` to each pair of elements.
-/// The returned values are collected into a new vector.
-/// Aborts if the vectors are not of the same length.
-/// The order of elements in the vectors is preserved.
-public macro fun zip_map<$T1, $T2, $U>(
-    $v1: vector<$T1>,
-    $v2: vector<$T2>,
-    $f: |$T1, $T2| -> $U,
-): vector<$U> {
-    let mut r = vector[];
-    zip_do!($v1, $v2, |el1, el2| r.push_back($f(el1, el2)));
-    r
-}
-
-/// Iterate through `v1` and `v2` and apply the function `f` to references of each pair of
-/// elements. The returned values are collected into a new vector.
-/// Aborts if the vectors are not of the same length.
-/// The order of elements in the vectors is preserved.
-public macro fun zip_map_ref<$T1, $T2, $U>(
-    $v1: &vector<$T1>,
-    $v2: &vector<$T2>,
-    $f: |&$T1, &$T2| -> $U,
-): vector<$U> {
-    let mut r = vector[];
-    zip_do_ref!($v1, $v2, |el1, el2| r.push_back($f(el1, el2)));
-    r
-=======
 
     /// Sorts the vector `v` in place using the comparison function `le`. The
     /// sort is stable and uses insertion sort on vector slices of length 32 or less.
@@ -458,5 +166,294 @@
             true
         }
     }
->>>>>>> ddb59b16
+}
+
+/// Pushes all of the elements of the `other` vector into the `lhs` vector.
+public fun append<Element>(lhs: &mut vector<Element>, mut other: vector<Element>) {
+    other.reverse();
+    while (other.length() != 0) lhs.push_back(other.pop_back());
+    other.destroy_empty();
+}
+
+/// Return `true` if the vector `v` has no elements and `false` otherwise.
+public fun is_empty<Element>(v: &vector<Element>): bool {
+    v.length() == 0
+}
+
+/// Return true if `e` is in the vector `v`.
+/// Otherwise, returns false.
+public fun contains<Element>(v: &vector<Element>, e: &Element): bool {
+    let mut i = 0;
+    let len = v.length();
+    while (i < len) {
+        if (&v[i] == e) return true;
+        i = i + 1;
+    };
+    false
+}
+
+/// Return `(true, i)` if `e` is in the vector `v` at index `i`.
+/// Otherwise, returns `(false, 0)`.
+public fun index_of<Element>(v: &vector<Element>, e: &Element): (bool, u64) {
+    let mut i = 0;
+    let len = v.length();
+    while (i < len) {
+        if (&v[i] == e) return (true, i);
+        i = i + 1;
+    };
+    (false, 0)
+}
+
+/// Remove the `i`th element of the vector `v`, shifting all subsequent elements.
+/// This is O(n) and preserves ordering of elements in the vector.
+/// Aborts if `i` is out of bounds.
+public fun remove<Element>(v: &mut vector<Element>, mut i: u64): Element {
+    let mut len = v.length();
+    // i out of bounds; abort
+    if (i >= len) abort EINDEX_OUT_OF_BOUNDS;
+
+    len = len - 1;
+    while (i < len) v.swap(i, {
+        i = i + 1;
+        i
+    });
+    v.pop_back()
+}
+
+/// Insert `e` at position `i` in the vector `v`.
+/// If `i` is in bounds, this shifts the old `v[i]` and all subsequent elements to the right.
+/// If `i == v.length()`, this adds `e` to the end of the vector.
+/// This is O(n) and preserves ordering of elements in the vector.
+/// Aborts if `i > v.length()`
+public fun insert<Element>(v: &mut vector<Element>, e: Element, mut i: u64) {
+    let len = v.length();
+    // i too big abort
+    if (i > len) abort EINDEX_OUT_OF_BOUNDS;
+
+    v.push_back(e);
+    while (i < len) {
+        v.swap(i, len);
+        i = i + 1
+    }
+}
+
+/// Swap the `i`th element of the vector `v` with the last element and then pop the vector.
+/// This is O(1), but does not preserve ordering of elements in the vector.
+/// Aborts if `i` is out of bounds.
+public fun swap_remove<Element>(v: &mut vector<Element>, i: u64): Element {
+    assert!(v.length() != 0, EINDEX_OUT_OF_BOUNDS);
+    let last_idx = v.length() - 1;
+    v.swap(i, last_idx);
+    v.pop_back()
+}
+
+// === Macros ===
+
+/// Create a vector of length `n` by calling the function `f` on each index.
+public macro fun tabulate<$T>($n: u64, $f: |u64| -> $T): vector<$T> {
+    let mut v = vector[];
+    let n = $n;
+    n.do!(|i| v.push_back($f(i)));
+    v
+}
+
+/// Destroy the vector `v` by calling `f` on each element and then destroying the vector.
+/// Does not preserve the order of elements in the vector (starts from the end of the vector).
+public macro fun destroy<$T>($v: vector<$T>, $f: |$T|) {
+    let mut v = $v;
+    while (v.length() != 0) $f(v.pop_back());
+    v.destroy_empty();
+}
+
+/// Destroy the vector `v` by calling `f` on each element and then destroying the vector.
+/// Preserves the order of elements in the vector.
+public macro fun do<$T>($v: vector<$T>, $f: |$T|) {
+    let mut v = $v;
+    v.reverse();
+    while (v.length() != 0) $f(v.pop_back());
+    v.destroy_empty();
+}
+
+/// Perform an action `f` on each element of the vector `v`. The vector is not modified.
+public macro fun do_ref<$T>($v: &vector<$T>, $f: |&$T|) {
+    let v = $v;
+    v.length().do!(|i| $f(&v[i]))
+}
+
+/// Perform an action `f` on each element of the vector `v`.
+/// The function `f` takes a mutable reference to the element.
+public macro fun do_mut<$T>($v: &mut vector<$T>, $f: |&mut $T|) {
+    let v = $v;
+    v.length().do!(|i| $f(&mut v[i]))
+}
+
+/// Map the vector `v` to a new vector by applying the function `f` to each element.
+/// Preserves the order of elements in the vector, first is called first.
+public macro fun map<$T, $U>($v: vector<$T>, $f: |$T| -> $U): vector<$U> {
+    let v = $v;
+    let mut r = vector[];
+    v.do!(|e| r.push_back($f(e)));
+    r
+}
+
+/// Map the vector `v` to a new vector by applying the function `f` to each element.
+/// Preserves the order of elements in the vector, first is called first.
+public macro fun map_ref<$T, $U>($v: &vector<$T>, $f: |&$T| -> $U): vector<$U> {
+    let v = $v;
+    let mut r = vector[];
+    v.do_ref!(|e| r.push_back($f(e)));
+    r
+}
+
+/// Filter the vector `v` by applying the function `f` to each element.
+/// Return a new vector containing only the elements for which `f` returns `true`.
+public macro fun filter<$T: drop>($v: vector<$T>, $f: |&$T| -> bool): vector<$T> {
+    let v = $v;
+    let mut r = vector[];
+    v.do!(|e| if ($f(&e)) r.push_back(e));
+    r
+}
+
+/// Split the vector `v` into two vectors by applying the function `f` to each element.
+/// Return a tuple containing two vectors: the first containing the elements for which `f` returns `true`,
+/// and the second containing the elements for which `f` returns `false`.
+public macro fun partition<$T>($v: vector<$T>, $f: |&$T| -> bool): (vector<$T>, vector<$T>) {
+    let v = $v;
+    let mut r1 = vector[];
+    let mut r2 = vector[];
+    v.do!(|e| if ($f(&e)) r1.push_back(e) else r2.push_back(e));
+    (r1, r2)
+}
+
+/// Finds the index of first element in the vector `v` that satisfies the predicate `f`.
+/// Returns `some(index)` if such an element is found, otherwise `none()`.
+public macro fun find_index<$T>($v: &vector<$T>, $f: |&$T| -> bool): Option<u64> {
+    let v = $v;
+    'find_index: {
+        v.length().do!(|i| if ($f(&v[i])) return 'find_index option::some(i));
+        option::none()
+    }
+}
+
+/// Count how many elements in the vector `v` satisfy the predicate `f`.
+public macro fun count<$T>($v: &vector<$T>, $f: |&$T| -> bool): u64 {
+    let v = $v;
+    let mut count = 0;
+    v.do_ref!(|e| if ($f(e)) count = count + 1);
+    count
+}
+
+/// Reduce the vector `v` to a single value by applying the function `f` to each element.
+/// Similar to `fold_left` in Rust and `reduce` in Python and JavaScript.
+public macro fun fold<$T, $Acc>($v: vector<$T>, $init: $Acc, $f: |$Acc, $T| -> $Acc): $Acc {
+    let v = $v;
+    let mut acc = $init;
+    v.do!(|e| acc = $f(acc, e));
+    acc
+}
+
+/// Concatenate the vectors of `v` into a single vector, keeping the order of the elements.
+public fun flatten<T>(v: vector<vector<T>>): vector<T> {
+    let mut r = vector[];
+    v.do!(|u| r.append(u));
+    r
+}
+
+/// Whether any element in the vector `v` satisfies the predicate `f`.
+/// If the vector is empty, returns `false`.
+public macro fun any<$T>($v: &vector<$T>, $f: |&$T| -> bool): bool {
+    let v = $v;
+    'any: {
+        v.do_ref!(|e| if ($f(e)) return 'any true);
+        false
+    }
+}
+
+/// Whether all elements in the vector `v` satisfy the predicate `f`.
+/// If the vector is empty, returns `true`.
+public macro fun all<$T>($v: &vector<$T>, $f: |&$T| -> bool): bool {
+    let v = $v;
+    'all: {
+        v.do_ref!(|e| if (!$f(e)) return 'all false);
+        true
+    }
+}
+
+/// Destroys two vectors `v1` and `v2` by calling `f` to each pair of elements.
+/// Aborts if the vectors are not of the same length.
+/// The order of elements in the vectors is preserved.
+public macro fun zip_do<$T1, $T2>($v1: vector<$T1>, $v2: vector<$T2>, $f: |$T1, $T2|) {
+    let v1 = $v1;
+    let mut v2 = $v2;
+    v2.reverse();
+    let len = v1.length();
+    assert!(len == v2.length());
+    v1.do!(|el1| $f(el1, v2.pop_back()));
+}
+
+/// Destroys two vectors `v1` and `v2` by calling `f` to each pair of elements.
+/// Aborts if the vectors are not of the same length.
+/// Starts from the end of the vectors.
+public macro fun zip_do_reverse<$T1, $T2>($v1: vector<$T1>, $v2: vector<$T2>, $f: |$T1, $T2|) {
+    let v1 = $v1;
+    let mut v2 = $v2;
+    let len = v1.length();
+    assert!(len == v2.length());
+    v1.destroy!(|el1| $f(el1, v2.pop_back()));
+}
+
+/// Iterate through `v1` and `v2` and apply the function `f` to references of each pair of
+/// elements. The vectors are not modified.
+/// Aborts if the vectors are not of the same length.
+/// The order of elements in the vectors is preserved.
+public macro fun zip_do_ref<$T1, $T2>($v1: &vector<$T1>, $v2: &vector<$T2>, $f: |&$T1, &$T2|) {
+    let v1 = $v1;
+    let v2 = $v2;
+    let len = v1.length();
+    assert!(len == v2.length());
+    len.do!(|i| $f(&v1[i], &v2[i]));
+}
+
+/// Iterate through `v1` and `v2` and apply the function `f` to mutable references of each pair
+/// of elements. The vectors may be modified.
+/// Aborts if the vectors are not of the same length.
+/// The order of elements in the vectors is preserved.
+public macro fun zip_do_mut<$T1, $T2>(
+    $v1: &mut vector<$T1>,
+    $v2: &mut vector<$T2>,
+    $f: |&mut $T1, &mut $T2|,
+) {
+    let v1 = $v1;
+    let v2 = $v2;
+    let len = v1.length();
+    assert!(len == v2.length());
+    len.do!(|i| $f(&mut v1[i], &mut v2[i]));
+}
+
+/// Destroys two vectors `v1` and `v2` by applying the function `f` to each pair of elements.
+/// The returned values are collected into a new vector.
+/// Aborts if the vectors are not of the same length.
+/// The order of elements in the vectors is preserved.
+public macro fun zip_map<$T1, $T2, $U>(
+    $v1: vector<$T1>,
+    $v2: vector<$T2>,
+    $f: |$T1, $T2| -> $U,
+): vector<$U> {
+    let mut r = vector[];
+    zip_do!($v1, $v2, |el1, el2| r.push_back($f(el1, el2)));
+    r
+}
+
+/// Iterate through `v1` and `v2` and apply the function `f` to references of each pair of
+/// elements. The returned values are collected into a new vector.
+/// Aborts if the vectors are not of the same length.
+/// The order of elements in the vectors is preserved.
+public macro fun zip_map_ref<$T1, $T2, $U>(
+    $v1: &vector<$T1>,
+    $v2: &vector<$T2>,
+    $f: |&$T1, &$T2| -> $U,
+): vector<$U> {
+    let mut r = vector[];
+    zip_do_ref!($v1, $v2, |el1, el2| r.push_back($f(el1, el2)));
+    r
 }