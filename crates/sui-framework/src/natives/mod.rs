--- conflicted
+++ resolved
@@ -29,20 +29,15 @@
 
 use self::{
     address::{AddressFromBytesCostParams, AddressFromU256CostParams, AddressToU256CostParams},
-<<<<<<< HEAD
     crypto::{bls12381, ecdsa_k1, ecdsa_r1, ecvrf, ed25519, groth16, hash, hmac},
+    crypto::{
+        ed25519::Ed25519VerifyCostParams,
+        hash::{HashBlake2b256CostParams, HashKeccak256CostParams},
+    },
     dynamic_field::{
         DynamicFieldAddChildObjectCostParams, DynamicFieldBorrowChildObjectCostParams,
         DynamicFieldHasChildObjectCostParams, DynamicFieldHasChildObjectWithTyCostParams,
         DynamicFieldHashTypeAndKeyCostParams, DynamicFieldRemoveChildObjectCostParams,
-=======
-    crypto::{
-        bls12381, ecdsa_k1, ecdsa_r1, ecvrf,
-        ed25519::{self, Ed25519VerifyCostParams},
-        groth16,
-        hash::{self, HashBlake2b256CostParams, HashKeccak256CostParams},
-        hmac,
->>>>>>> f389b8e8
     },
     event::EventEmitCostParams,
     object::{BorrowUidCostParams, DeleteImplCostParams, RecordNewIdCostParams},
@@ -66,17 +61,18 @@
 
     // Event natives
     pub event_emit_cost_params: EventEmitCostParams,
-<<<<<<< HEAD
 
     // Object
     pub borrow_uid_cost_params: BorrowUidCostParams,
     pub delete_impl_cost_params: DeleteImplCostParams,
     pub record_new_id_cost_params: RecordNewIdCostParams,
-=======
+
+    // Crypto natives
+    // ed25519
     pub ed25519_verify_cost_params: Ed25519VerifyCostParams,
+    // hash
     pub hash_blake2b256_cost_params: HashBlake2b256CostParams,
     pub hash_keccak256_cost_params: HashKeccak256CostParams,
->>>>>>> f389b8e8
 }
 
 impl NativesCostTable {
@@ -93,55 +89,100 @@
             },
 
             dynamic_field_hash_type_and_key_cost_params: DynamicFieldHashTypeAndKeyCostParams {
-                dynamic_field_hash_type_and_key_cost_base: todo!(),
-                dynamic_field_hash_type_and_key_type_cost_per_byte: todo!(),
-                dynamic_field_hash_type_and_key_value_cost_per_byte: todo!(),
-                dynamic_field_hash_type_and_key_type_tag_cost_per_byte: todo!(),
+                dynamic_field_hash_type_and_key_cost_base: protocol_config
+                    .dynamic_field_hash_type_and_key_cost_base()
+                    .into(),
+                dynamic_field_hash_type_and_key_type_cost_per_byte: protocol_config
+                    .dynamic_field_hash_type_and_key_type_cost_per_byte()
+                    .into(),
+                dynamic_field_hash_type_and_key_value_cost_per_byte: protocol_config
+                    .dynamic_field_hash_type_and_key_value_cost_per_byte()
+                    .into(),
+                dynamic_field_hash_type_and_key_type_tag_cost_per_byte: protocol_config
+                    .dynamic_field_hash_type_and_key_type_tag_cost_per_byte()
+                    .into(),
             },
             dynamic_field_add_child_object_cost_params: DynamicFieldAddChildObjectCostParams {
-                dynamic_field_add_child_object_cost_base: (),
-                dynamic_field_add_child_object_type_cost_per_byte: (),
-                dynamic_field_add_child_object_value_cost_per_byte: (),
-                dynamic_field_add_child_object_struct_tag_cost_per_byte: (),
+                dynamic_field_add_child_object_cost_base: protocol_config
+                    .dynamic_field_add_child_object_cost_base()
+                    .into(),
+                dynamic_field_add_child_object_type_cost_per_byte: protocol_config
+                    .dynamic_field_add_child_object_type_cost_per_byte()
+                    .into(),
+                dynamic_field_add_child_object_value_cost_per_byte: protocol_config
+                    .dynamic_field_add_child_object_value_cost_per_byte()
+                    .into(),
+                dynamic_field_add_child_object_struct_tag_cost_per_byte: protocol_config
+                    .dynamic_field_add_child_object_struct_tag_cost_per_byte()
+                    .into(),
             },
             dynamic_field_borrow_child_object_cost_params:
                 DynamicFieldBorrowChildObjectCostParams {
-                    dynamic_field_borrow_child_object_cost_base: (),
-                    dynamic_field_borrow_child_object_child_ref_cost_per_byte: (),
-                    dynamic_field_borrow_child_object_type_cost_per_byte: (),
+                    dynamic_field_borrow_child_object_cost_base: protocol_config
+                        .dynamic_field_borrow_child_object_cost_base()
+                        .into(),
+                    dynamic_field_borrow_child_object_child_ref_cost_per_byte: protocol_config
+                        .dynamic_field_borrow_child_object_child_ref_cost_per_byte()
+                        .into(),
+                    dynamic_field_borrow_child_object_type_cost_per_byte: protocol_config
+                        .dynamic_field_borrow_child_object_type_cost_per_byte()
+                        .into(),
                 },
             dynamic_field_remove_child_object_cost_params:
                 DynamicFieldRemoveChildObjectCostParams {
-                    dynamic_field_remove_child_object_cost_base: (),
-                    dynamic_field_remove_child_object_child_cost_per_byte: (),
-                    dynamic_field_remove_child_object_type_cost_per_byte: (),
+                    dynamic_field_remove_child_object_cost_base: protocol_config
+                        .dynamic_field_remove_child_object_cost_base()
+                        .into(),
+                    dynamic_field_remove_child_object_child_cost_per_byte: protocol_config
+                        .dynamic_field_remove_child_object_child_cost_per_byte()
+                        .into(),
+                    dynamic_field_remove_child_object_type_cost_per_byte: protocol_config
+                        .dynamic_field_remove_child_object_type_cost_per_byte()
+                        .into(),
                 },
             dynamic_field_has_child_object_cost_params: DynamicFieldHasChildObjectCostParams {
-                dynamic_field_has_child_object_cost_base: (),
+                dynamic_field_has_child_object_cost_base: protocol_config
+                    .dynamic_field_has_child_object_cost_base()
+                    .into(),
             },
             dynamic_field_has_child_object_with_ty_cost_params:
-            DynamicFieldHasChildObjectWithTyCostParams { dynamic_field_has_child_object_with_ty_cost_base: todo!(), dynamic_field_has_child_object_with_ty_type_cost_per_byte: todo!(), dynamic_field_has_child_object_with_ty_type_tag_cost_per_byte: todo!() }
-
-
-
-
-
+                DynamicFieldHasChildObjectWithTyCostParams {
+                    dynamic_field_has_child_object_with_ty_cost_base: protocol_config
+                        .dynamic_field_has_child_object_with_ty_cost_base()
+                        .into(),
+                    dynamic_field_has_child_object_with_ty_type_cost_per_byte: protocol_config
+                        .dynamic_field_has_child_object_with_ty_type_cost_per_byte()
+                        .into(),
+                    dynamic_field_has_child_object_with_ty_type_tag_cost_per_byte: protocol_config
+                        .dynamic_field_has_child_object_with_ty_type_tag_cost_per_byte()
+                        .into(),
+                },
 
             event_emit_cost_params: EventEmitCostParams {
                 event_emit_value_size_derivation_cost_per_byte: protocol_config
                     .event_emit_value_size_derivation_cost_per_byte()
                     .into(),
-                event_tag_size_derivation_cost_per_byte: protocol_config
-                    .event_tag_size_derivation_cost_per_byte()
-                    .into(),
-                event_emit_cost_per_byte: protocol_config.event_emit_cost_per_byte().into(),
-            },
-
-<<<<<<< HEAD
-            borrow_uid_cost_params: todo!(),
-            delete_impl_cost_params: todo!(),
-            record_new_id_cost_params: todo!(),
-=======
+                event_emit_tag_size_derivation_cost_per_byte: protocol_config
+                    .event_emit_tag_size_derivation_cost_per_byte()
+                    .into(),
+                event_emit_output_cost_per_byte: protocol_config
+                    .event_emit_output_cost_per_byte()
+                    .into(),
+                event_emit_cost_base: protocol_config.event_emit_cost_base().into(),
+            },
+
+            borrow_uid_cost_params: BorrowUidCostParams {
+                object_borrow_uid_cost_base: protocol_config.object_borrow_uid_cost_base().into(),
+            },
+            delete_impl_cost_params: DeleteImplCostParams {
+                object_delete_impl_cost_base: protocol_config.object_delete_impl_cost_base().into(),
+            },
+            record_new_id_cost_params: RecordNewIdCostParams {
+                object_record_new_uid_cost_base: protocol_config
+                    .object_record_new_uid_cost_base()
+                    .into(),
+            },
+
             // Crypto
             // ed25519
             ed25519_verify_cost_params: Ed25519VerifyCostParams {
@@ -174,7 +215,6 @@
                     .hash_keccak256_data_cost_per_block()
                     .into(),
             },
->>>>>>> f389b8e8
         }
     }
 }
