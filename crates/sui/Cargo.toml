[package]
name = "sui"
version = "0.6.2"
authors = ["Mysten Labs <build@mystenlabs.com>"]
license = "Apache-2.0"
publish = false
edition = "2021"

[dependencies]
anyhow = { version = "1.0.58", features = ["backtrace"] }
serde = { version = "1.0.140", features = ["derive"] }
serde_json = "1.0.80"
signature = "1.5.0"
camino = "1.0.9"
base64ct = "1"
tokio = { version = "1.20.1", features = ["full"] }
async-trait = "0.1.57"
serde_with = { version = "1.14.0", features = ["hex"] }
tracing = "0.1.36"
bcs = "0.1.3"
clap = { version = "3.1.17", features = ["derive"] }
telemetry-subscribers = { git = "https://github.com/MystenLabs/mysten-infra", rev = "123c9e40b529315e1c1d91a54fb717111c3e349c" }

sui-core = { path = "../sui-core" }
sui-framework = { path = "../sui-framework" }
sui-config = { path = "../sui-config" }
sui-types = { path = "../sui-types" }
sui-json = { path = "../sui-json" }
sui-swarm = { path = "../sui-swarm" }
sui-json-rpc-types= { path = "../sui-json-rpc-types" }
sui-sdk = { path = "../sui-sdk" }

rustyline = "9.1.2"
rustyline-derive = "0.7.0"
colored = "2.0.0"
unescape = "0.1.0"
shell-words = "1.1.0"
rocksdb = "0.18.0"
typed-store = { git = "https://github.com/MystenLabs/mysten-infra", rev = "a4c2cae59d823533061a5d8fe28771629819c43f"}
typed-store-macros = { git = "https://github.com/MystenLabs/mysten-infra", rev = "a4c2cae59d823533061a5d8fe28771629819c43f"} 
tempfile = "3.3.0"
narwhal-executor = { git = "https://github.com/MystenLabs/narwhal", rev = "50411aa4b8b6eac7e45fa0e0da4ad8fc6c20395e", package = "executor" }

move-core-types = { git = "https://github.com/move-language/move", rev = "79071528524f08b12e9abb84c1094d8e976aa17a", features = ["address20"] }
move-prover = { git = "https://github.com/move-language/move", rev = "79071528524f08b12e9abb84c1094d8e976aa17a" }
move-prover-boogie-backend = { git = "https://github.com/move-language/move", rev = "79071528524f08b12e9abb84c1094d8e976aa17a" }
move-unit-test = { git = "https://github.com/move-language/move", rev = "79071528524f08b12e9abb84c1094d8e976aa17a" }
move-cli = { git = "https://github.com/move-language/move", rev = "79071528524f08b12e9abb84c1094d8e976aa17a" }
move-package = { git = "https://github.com/move-language/move", rev = "79071528524f08b12e9abb84c1094d8e976aa17a" }

workspace-hack = { path = "../workspace-hack"}
multiaddr = "0.14.0"

[target.'cfg(not(target_env = "msvc"))'.dependencies]
jemallocator = { version = "^0.5", features = ["profiling"] }
jemalloc-ctl = "^0.5"

[dev-dependencies]
tempfile = "3.3.0"
futures = "0.3.21"
<<<<<<< HEAD
jsonrpsee = { git = "https://github.com/patrickkuo/jsonrpsee", features = ["full"] , rev = "76ce4e09537cb58b56e668121c95ea0a760db5fa"}
typed-store = { git = "https://github.com/MystenLabs/mysten-infra", rev = "a4c2cae59d823533061a5d8fe28771629819c43f"}
typed-store-macros = { git = "https://github.com/MystenLabs/mysten-infra", rev = "a4c2cae59d823533061a5d8fe28771629819c43f"} 
=======
jsonrpsee = { version = "0.15.1", features = ["full"] }
typed-store = { git = "https://github.com/MystenLabs/mysten-infra", rev = "123c9e40b529315e1c1d91a54fb717111c3e349c" }
>>>>>>> c40b1224
test-utils = { path = "../test-utils" }
sui-quorum-driver = { path = "../sui-quorum-driver" }
rand = "0.7.3"
move-package = { git = "https://github.com/move-language/move", rev = "79071528524f08b12e9abb84c1094d8e976aa17a" }
sui-core = { path = "../sui-core" }
sui-node = { path = "../sui-node" }

[package.metadata.cargo-udeps.ignore]
normal = ["jemallocator", "jemalloc-ctl"]<|MERGE_RESOLUTION|>--- conflicted
+++ resolved
@@ -58,14 +58,10 @@
 [dev-dependencies]
 tempfile = "3.3.0"
 futures = "0.3.21"
-<<<<<<< HEAD
-jsonrpsee = { git = "https://github.com/patrickkuo/jsonrpsee", features = ["full"] , rev = "76ce4e09537cb58b56e668121c95ea0a760db5fa"}
 typed-store = { git = "https://github.com/MystenLabs/mysten-infra", rev = "a4c2cae59d823533061a5d8fe28771629819c43f"}
 typed-store-macros = { git = "https://github.com/MystenLabs/mysten-infra", rev = "a4c2cae59d823533061a5d8fe28771629819c43f"} 
-=======
 jsonrpsee = { version = "0.15.1", features = ["full"] }
-typed-store = { git = "https://github.com/MystenLabs/mysten-infra", rev = "123c9e40b529315e1c1d91a54fb717111c3e349c" }
->>>>>>> c40b1224
+
 test-utils = { path = "../test-utils" }
 sui-quorum-driver = { path = "../sui-quorum-driver" }
 rand = "0.7.3"
