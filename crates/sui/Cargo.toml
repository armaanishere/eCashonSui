--- conflicted
+++ resolved
@@ -79,12 +79,8 @@
 
 [dev-dependencies]
 pretty_assertions = "1.2.0"
-<<<<<<< HEAD
 tokio-util = { version = "0.7.2", features = ["codec"] }
 typed-store = { git = "https://github.com/MystenLabs/mysten-infra", rev = "7c247967e5a5abd59ecaa75bc62b05bcdf4503fe"}
-=======
-
->>>>>>> 50300a44
 test-utils = { path = "../test-utils" }
 
 [features]
