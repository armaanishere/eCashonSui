--- conflicted
+++ resolved
@@ -35,11 +35,8 @@
 sui-sdk = { path = "../sui-sdk" }
 sui-keys = { path = "../sui-keys" }
 sui-source-validation = { path = "../sui-source-validation" }
-<<<<<<< HEAD
 sui-move = { path = "../sui-move", features = ["all"] }
-=======
 sui-protocol-config = { path = "../sui-protocol-config" }
->>>>>>> 52e17476
 
 fastcrypto.workspace = true
 
