--- conflicted
+++ resolved
@@ -291,11 +291,7 @@
                 None,
                 None,
                 &sui_config::genesis::Genesis::get_default_genesis(),
-<<<<<<< HEAD
-=======
-                false,
                 &prometheus::Registry::new(),
->>>>>>> bb429dfc
             )
             .await
         }),
