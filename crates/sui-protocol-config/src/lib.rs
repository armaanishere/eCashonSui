// Copyright (c) Mysten Labs, Inc.
// SPDX-License-Identifier: Apache-2.0

use serde::{Deserialize, Serialize};
use serde_with::skip_serializing_none;
use std::cell::RefCell;
use std::collections::BTreeSet;
use std::sync::atomic::{AtomicBool, Ordering};
use sui_protocol_config_macros::{ProtocolConfigAccessors, ProtocolConfigFeatureFlagsGetters};
use tracing::{info, warn};

/// The minimum and maximum protocol versions supported by this build.
const MIN_PROTOCOL_VERSION: u64 = 1;
const MAX_PROTOCOL_VERSION: u64 = 29;

// Record history of protocol version allocations here:
//
// Version 1: Original version.
// Version 2: Framework changes, including advancing epoch_start_time in safemode.
// Version 3: gas model v2, including all sui conservation fixes. Fix for loaded child object
//            changes, enable package upgrades, add limits on `max_size_written_objects`,
//            `max_size_written_objects_system_tx`
// Version 4: New reward slashing rate. Framework changes to skip stake susbidy when the epoch
//            length is short.
// Version 5: Package upgrade compatibility error fix. New gas cost table. New scoring decision
//            mechanism that includes up to f scoring authorities.
// Version 6: Change to how bytes are charged in the gas meter, increase buffer stake to 0.5f
// Version 7: Disallow adding new abilities to types during package upgrades,
//            disable_invariant_violation_check_in_swap_loc,
//            disable init functions becoming entry,
//            hash module bytes individually before computing package digest.
// Version 8: Disallow changing abilities and type constraints for type parameters in structs
//            during upgrades.
// Version 9: Limit the length of Move idenfitiers to 128.
//            Disallow extraneous module bytes,
//            advance_to_highest_supported_protocol_version,
// Version 10:increase bytecode verifier `max_verifier_meter_ticks_per_function` and
//            `max_meter_ticks_per_module` limits each from 6_000_000 to 16_000_000. sui-system
//            framework changes.
// Version 11: Introduce `std::type_name::get_with_original_ids` to the system frameworks. Bound max depth of values within the VM.
// Version 12: Changes to deepbook in framework to add API for querying marketplace.
//             Change NW Batch to use versioned metadata field.
//             Changes to sui-system package to add PTB-friendly unstake function, and minor cleanup.
// Version 13: System package change deprecating `0xdee9::clob` and `0xdee9::custodian`, replaced by
//             `0xdee9::clob_v2` and `0xdee9::custodian_v2`.
// Version 14: Introduce a config variable to allow charging of computation to be either
//             bucket base or rounding up. The presence of `gas_rounding_step` (or `None`)
//             decides whether rounding is applied or not.
// Version 15: Add reordering of user transactions by gas price after consensus.
//             Add `sui::table_vec::drop` to the framework via a system package upgrade.
// Version 16: Enabled simplified_unwrap_then_delete feature flag, which allows the execution engine
//             to no longer consult the object store when generating unwrapped_then_deleted in the
//             effects; this also allows us to stop including wrapped tombstones in accumulator.
//             Add self-matching prevention for deepbook.
// Version 17: Enable upgraded multisig support.
// Version 18: Introduce execution layer versioning, preserve all existing behaviour in v0.
//             Gas minimum charges moved to be a multiplier over the reference gas price. In this
//             protocol version the multiplier is the same as the lowest bucket of computation
//             such that the minimum transaction cost is the same as the minimum computation
//             bucket.
//             Add a feature flag to indicate the changes semantics of `base_tx_cost_fixed`.
// Version 19: Changes to sui-system package to enable liquid staking.
//             Add limit for total size of events.
//             Increase limit for number of events emitted to 1024.
// Version 20: Enabling the flag `narwhal_new_leader_election_schedule` for the new narwhal leader
//             schedule algorithm for enhanced fault tolerance and sets the bad node stake threshold
//             value. Both values are set for all the environments except mainnet.
// Version 21: ZKLogin known providers.
// Version 22: Child object format change.
// Version 23: Enabling the flag `narwhal_new_leader_election_schedule` for the new narwhal leader
//             schedule algorithm for enhanced fault tolerance and sets the bad node stake threshold
//             value for mainnet.
// Version 24: Re-enable simple gas conservation checks.
//             Package publish/upgrade number in a single transaction limited.
//             JWK / authenticator state flags.
// Version 25: Add sui::table_vec::swap and sui::table_vec::swap_remove to system packages.
// Version 26: New gas model version.
//             Add support for receiving objects off of other objects in devnet only.
// Version 28: Add sui::zklogin::verify_zklogin_id and related functions to sui framework.
<<<<<<< HEAD
//             Add support for random beacon.
=======
// Version 29: Add verify_legacy_zklogin_address flag to sui framework, this add ability to verify
//             transactions from a legacy zklogin address.

>>>>>>> b2048f70
#[derive(Copy, Clone, Debug, Hash, Serialize, Deserialize, PartialEq, Eq, PartialOrd, Ord)]
pub struct ProtocolVersion(u64);

impl ProtocolVersion {
    // The minimum and maximum protocol version supported by this binary. Counterintuitively, this constant may
    // change over time as support for old protocol versions is removed from the source. This
    // ensures that when a new network (such as a testnet) is created, its genesis committee will
    // use a protocol version that is actually supported by the binary.
    pub const MIN: Self = Self(MIN_PROTOCOL_VERSION);

    pub const MAX: Self = Self(MAX_PROTOCOL_VERSION);

    #[cfg(not(msim))]
    const MAX_ALLOWED: Self = Self::MAX;

    // We create one additional "fake" version in simulator builds so that we can test upgrades.
    #[cfg(msim)]
    pub const MAX_ALLOWED: Self = Self(MAX_PROTOCOL_VERSION + 1);

    pub fn new(v: u64) -> Self {
        Self(v)
    }

    pub const fn as_u64(&self) -> u64 {
        self.0
    }

    // For serde deserialization - we don't define a Default impl because there isn't a single
    // universally appropriate default value.
    pub fn max() -> Self {
        Self::MAX
    }
}

impl From<u64> for ProtocolVersion {
    fn from(v: u64) -> Self {
        Self::new(v)
    }
}

impl std::ops::Sub<u64> for ProtocolVersion {
    type Output = Self;
    fn sub(self, rhs: u64) -> Self::Output {
        Self::new(self.0 - rhs)
    }
}

impl std::ops::Add<u64> for ProtocolVersion {
    type Output = Self;
    fn add(self, rhs: u64) -> Self::Output {
        Self::new(self.0 + rhs)
    }
}

/// Models the set of protocol versions supported by a validator.
/// The `sui-node` binary will always use the SYSTEM_DEFAULT constant, but for testing we need
/// to be able to inject arbitrary versions into SuiNode.
#[derive(Serialize, Deserialize, Debug, Clone, Copy, Hash, PartialEq, Eq)]
pub struct SupportedProtocolVersions {
    pub min: ProtocolVersion,
    pub max: ProtocolVersion,
}

impl SupportedProtocolVersions {
    pub const SYSTEM_DEFAULT: Self = Self {
        min: ProtocolVersion::MIN,
        max: ProtocolVersion::MAX,
    };

    /// Use by VersionedProtocolMessage implementors to describe in which range of versions a
    /// message variant is supported.
    pub fn new_for_message(min: u64, max: u64) -> Self {
        let min = ProtocolVersion::new(min);
        let max = ProtocolVersion::new(max);
        Self { min, max }
    }

    pub fn new_for_testing(min: u64, max: u64) -> Self {
        let min = min.into();
        let max = max.into();
        Self { min, max }
    }

    pub fn is_version_supported(&self, v: ProtocolVersion) -> bool {
        v.0 >= self.min.0 && v.0 <= self.max.0
    }
}

#[derive(Clone, Serialize, Debug, PartialEq, Copy)]
pub enum Chain {
    Mainnet,
    Testnet,
    Unknown,
}

impl Default for Chain {
    fn default() -> Self {
        Self::Unknown
    }
}

pub struct Error(pub String);

/// Records on/off feature flags that may vary at each protocol version.
#[derive(Default, Clone, Serialize, Debug, ProtocolConfigFeatureFlagsGetters)]
struct FeatureFlags {
    // Add feature flags here, e.g.:
    // new_protocol_feature: bool,
    #[serde(skip_serializing_if = "is_false")]
    package_upgrades: bool,
    // If true, validators will commit to the root state digest
    // in end of epoch checkpoint proposals
    #[serde(skip_serializing_if = "is_false")]
    commit_root_state_digest: bool,
    // Pass epoch start time to advance_epoch safe mode function.
    #[serde(skip_serializing_if = "is_false")]
    advance_epoch_start_time_in_safe_mode: bool,
    // If true, apply the fix to correctly capturing loaded child object versions in execution's
    // object runtime.
    #[serde(skip_serializing_if = "is_false")]
    loaded_child_objects_fixed: bool,
    // If true, treat missing types in the upgraded modules when creating an upgraded package as a
    // compatibility error.
    #[serde(skip_serializing_if = "is_false")]
    missing_type_is_compatibility_error: bool,
    // If true, then the scoring decision mechanism will not get disabled when we do have more than
    // f low scoring authorities, but it will simply flag as low scoring only up to f authorities.
    #[serde(skip_serializing_if = "is_false")]
    scoring_decision_with_validity_cutoff: bool,

    // DEPRECATED: this was an ephemeral feature flag only used by consensus handler, which has now
    // been deployed everywhere.
    #[serde(skip_serializing_if = "is_false")]
    consensus_order_end_of_epoch_last: bool,

    // Disallow adding abilities to types during package upgrades.
    #[serde(skip_serializing_if = "is_false")]
    disallow_adding_abilities_on_upgrade: bool,
    // Disables unnecessary invariant check in the Move VM when swapping the value out of a local
    #[serde(skip_serializing_if = "is_false")]
    disable_invariant_violation_check_in_swap_loc: bool,
    // advance to highest supported protocol version at epoch change, instead of the next consecutive
    // protocol version.
    #[serde(skip_serializing_if = "is_false")]
    advance_to_highest_supported_protocol_version: bool,
    // If true, disallow entry modifiers on entry functions
    #[serde(skip_serializing_if = "is_false")]
    ban_entry_init: bool,
    // If true, hash module bytes individually when calculating package digests for upgrades
    #[serde(skip_serializing_if = "is_false")]
    package_digest_hash_module: bool,
    // If true, disallow changing struct type parameters during package upgrades
    #[serde(skip_serializing_if = "is_false")]
    disallow_change_struct_type_params_on_upgrade: bool,
    // If true, checks no extra bytes in a compiled module
    #[serde(skip_serializing_if = "is_false")]
    no_extraneous_module_bytes: bool,
    // If true, then use the versioned metadata format in narwhal entities.
    #[serde(skip_serializing_if = "is_false")]
    narwhal_versioned_metadata: bool,

    // Enable zklogin auth
    #[serde(skip_serializing_if = "is_false")]
    zklogin_auth: bool,
    // How we order transactions coming out of consensus before sending to execution.
    #[serde(skip_serializing_if = "ConsensusTransactionOrdering::is_none")]
    consensus_transaction_ordering: ConsensusTransactionOrdering,

    // Previously, the unwrapped_then_deleted field in TransactionEffects makes a distinction between
    // whether an object has existed in the store previously (i.e. whether there is a tombstone).
    // Such dependency makes effects generation inefficient, and requires us to include wrapped
    // tombstone in state root hash.
    // To prepare for effects V2, with this flag set to true, we simplify the definition of
    // unwrapped_then_deleted to always include unwrapped then deleted objects,
    // regardless of their previous state in the store.
    #[serde(skip_serializing_if = "is_false")]
    simplified_unwrap_then_delete: bool,
    // Enable upgraded multisig support
    #[serde(skip_serializing_if = "is_false")]
    upgraded_multisig_supported: bool,
    // If true minimum txn charge is a multiplier of the gas price
    #[serde(skip_serializing_if = "is_false")]
    txn_base_cost_as_multiplier: bool,

    // If true, then the new algorithm for the leader election schedule will be used
    #[serde(skip_serializing_if = "is_false")]
    narwhal_new_leader_election_schedule: bool,

    // A list of supported OIDC providers that can be used for zklogin.
    #[serde(skip_serializing_if = "is_empty")]
    zklogin_supported_providers: BTreeSet<String>,

    // If true, use the new child object format
    #[serde(skip_serializing_if = "is_false")]
    loaded_child_object_format: bool,

    #[serde(skip_serializing_if = "is_false")]
    enable_jwk_consensus_updates: bool,

    #[serde(skip_serializing_if = "is_false")]
    end_of_epoch_transaction_supported: bool,

    // Perform simple conservation checks keeping into account out of gas scenarios
    // while charging for storage.
    #[serde(skip_serializing_if = "is_false")]
    simple_conservation_checks: bool,

    // If true, use the new child object format type logging
    #[serde(skip_serializing_if = "is_false")]
    loaded_child_object_format_type: bool,

    // Enable receiving sent objects
    #[serde(skip_serializing_if = "is_false")]
    receive_objects: bool,

    // Enable v2 of Headers for Narwhal
    #[serde(skip_serializing_if = "is_false")]
    narwhal_header_v2: bool,

    // Enable random beacon protocol
    #[serde(skip_serializing_if = "is_false")]
    random_beacon: bool,

    #[serde(skip_serializing_if = "is_false")]
    enable_effects_v2: bool,

    // If true, then use CertificateV2 in narwhal.
    #[serde(skip_serializing_if = "is_false")]
    narwhal_certificate_v2: bool,

    // If true, allow verify with legacy zklogin address
    #[serde(skip_serializing_if = "is_false")]
    verify_legacy_zklogin_address: bool,
}

fn is_false(b: &bool) -> bool {
    !b
}

fn is_empty(b: &BTreeSet<String>) -> bool {
    b.is_empty()
}

/// Ordering mechanism for transactions in one Narwhal consensus output.
#[derive(Default, Copy, Clone, Serialize, Debug)]
pub enum ConsensusTransactionOrdering {
    /// No ordering. Transactions are processed in the order they appear in the consensus output.
    #[default]
    None,
    /// Order transactions by gas price, highest first.
    ByGasPrice,
}

impl ConsensusTransactionOrdering {
    pub fn is_none(&self) -> bool {
        matches!(self, ConsensusTransactionOrdering::None)
    }
}

/// Constants that change the behavior of the protocol.
///
/// The value of each constant here must be fixed for a given protocol version. To change the value
/// of a constant, advance the protocol version, and add support for it in `get_for_version` under
/// the new version number.
/// (below).
///
/// To add a new field to this struct, use the following procedure:
/// - Advance the protocol version.
/// - Add the field as a private `Option<T>` to the struct.
/// - Initialize the field to `None` in prior protocol versions.
/// - Initialize the field to `Some(val)` for your new protocol version.
/// - Add a public getter that simply unwraps the field.
/// - Two public getters of the form `field(&self) -> field_type`
///     and `field_as_option(&self) -> Option<field_type>` will be automatically generated for you.
/// Example for a field: `new_constant: Option<u64>`
/// ```rust,ignore
///      pub fn new_constant(&self) -> u64 {
///         self.new_constant.expect(Self::CONSTANT_ERR_MSG)
///     }
///      pub fn new_constant_as_option(&self) -> Option<u64> {
///         self.new_constant.expect(Self::CONSTANT_ERR_MSG)
///     }
/// ```
/// With `pub fn new_constant(&self) -> u64`, if the constant is accessed in a protocol version
/// in which it is not defined, the validator will crash. (Crashing is necessary because
/// this type of error would almost always result in forking if not prevented here).
/// If you don't want the validator to crash, you can use the
/// `pub fn new_constant_as_option(&self) -> Option<u64>` getter, which will
/// return `None` if the field is not defined at that version.
/// - If you want a customized getter, you can add a method in the impl.
#[skip_serializing_none]
#[derive(Clone, Serialize, Debug, ProtocolConfigAccessors)]
pub struct ProtocolConfig {
    pub version: ProtocolVersion,

    feature_flags: FeatureFlags,

    // ==== Transaction input limits ====
    /// Maximum serialized size of a transaction (in bytes).
    max_tx_size_bytes: Option<u64>,

    /// Maximum number of input objects to a transaction. Enforced by the transaction input checker
    max_input_objects: Option<u64>,

    /// Max size of objects a transaction can write to disk after completion. Enforce by the Sui adapter.
    /// This is the sum of the serialized size of all objects written to disk.
    /// The max size of individual objects on the other hand is `max_move_object_size`.
    max_size_written_objects: Option<u64>,
    /// Max size of objects a system transaction can write to disk after completion. Enforce by the Sui adapter.
    /// Similar to `max_size_written_objects` but for system transactions.
    max_size_written_objects_system_tx: Option<u64>,

    /// Maximum size of serialized transaction effects.
    max_serialized_tx_effects_size_bytes: Option<u64>,

    /// Maximum size of serialized transaction effects for system transactions.
    max_serialized_tx_effects_size_bytes_system_tx: Option<u64>,

    /// Maximum number of gas payment objects for a transaction.
    max_gas_payment_objects: Option<u32>,

    /// Maximum number of modules in a Publish transaction.
    max_modules_in_publish: Option<u32>,

    /// Maximum number of arguments in a move call or a ProgrammableTransaction's
    /// TransferObjects command.
    max_arguments: Option<u32>,

    /// Maximum number of total type arguments, computed recursively.
    max_type_arguments: Option<u32>,

    /// Maximum depth of an individual type argument.
    max_type_argument_depth: Option<u32>,

    /// Maximum size of a Pure CallArg.
    max_pure_argument_size: Option<u32>,

    /// Maximum number of Commands in a ProgrammableTransaction.
    max_programmable_tx_commands: Option<u32>,

    // ==== Move VM, Move bytecode verifier, and execution limits ===
    /// Maximum Move bytecode version the VM understands. All older versions are accepted.
    move_binary_format_version: Option<u32>,

    /// Maximum size of the `contents` part of an object, in bytes. Enforced by the Sui adapter when effects are produced.
    max_move_object_size: Option<u64>,

    // TODO: Option<increase to 500 KB. currently, publishing a package > 500 KB exceeds the max computation gas cost
    /// Maximum size of a Move package object, in bytes. Enforced by the Sui adapter at the end of a publish transaction.
    max_move_package_size: Option<u64>,

    /// Max number of publish or upgrade commands allowed in a programmable transaction block.
    max_publish_or_upgrade_per_ptb: Option<u64>,

    /// Maximum number of gas units that a single MoveCall transaction can use. Enforced by the Sui adapter.
    max_tx_gas: Option<u64>,

    /// Maximum amount of the proposed gas price in MIST (defined in the transaction).
    max_gas_price: Option<u64>,

    /// The max computation bucket for gas. This is the max that can be charged for computation.
    max_gas_computation_bucket: Option<u64>,

    // Define the value used to round up computation gas charges
    gas_rounding_step: Option<u64>,

    /// Maximum number of nested loops. Enforced by the Move bytecode verifier.
    max_loop_depth: Option<u64>,

    /// Maximum number of type arguments that can be bound to generic type parameters. Enforced by the Move bytecode verifier.
    max_generic_instantiation_length: Option<u64>,

    /// Maximum number of parameters that a Move function can have. Enforced by the Move bytecode verifier.
    max_function_parameters: Option<u64>,

    /// Maximum number of basic blocks that a Move function can have. Enforced by the Move bytecode verifier.
    max_basic_blocks: Option<u64>,

    /// Maximum stack size value. Enforced by the Move bytecode verifier.
    max_value_stack_size: Option<u64>,

    /// Maximum number of "type nodes", a metric for how big a SignatureToken will be when expanded into a fully qualified type. Enforced by the Move bytecode verifier.
    max_type_nodes: Option<u64>,

    /// Maximum number of push instructions in one function. Enforced by the Move bytecode verifier.
    max_push_size: Option<u64>,

    /// Maximum number of struct definitions in a module. Enforced by the Move bytecode verifier.
    max_struct_definitions: Option<u64>,

    /// Maximum number of function definitions in a module. Enforced by the Move bytecode verifier.
    max_function_definitions: Option<u64>,

    /// Maximum number of fields allowed in a struct definition. Enforced by the Move bytecode verifier.
    max_fields_in_struct: Option<u64>,

    /// Maximum dependency depth. Enforced by the Move linker when loading dependent modules.
    max_dependency_depth: Option<u64>,

    /// Maximum number of Move events that a single transaction can emit. Enforced by the VM during execution.
    max_num_event_emit: Option<u64>,

    /// Maximum number of new IDs that a single transaction can create. Enforced by the VM during execution.
    max_num_new_move_object_ids: Option<u64>,

    /// Maximum number of new IDs that a single system transaction can create. Enforced by the VM during execution.
    max_num_new_move_object_ids_system_tx: Option<u64>,

    /// Maximum number of IDs that a single transaction can delete. Enforced by the VM during execution.
    max_num_deleted_move_object_ids: Option<u64>,

    /// Maximum number of IDs that a single system transaction can delete. Enforced by the VM during execution.
    max_num_deleted_move_object_ids_system_tx: Option<u64>,

    /// Maximum number of IDs that a single transaction can transfer. Enforced by the VM during execution.
    max_num_transferred_move_object_ids: Option<u64>,

    /// Maximum number of IDs that a single system transaction can transfer. Enforced by the VM during execution.
    max_num_transferred_move_object_ids_system_tx: Option<u64>,

    /// Maximum size of a Move user event. Enforced by the VM during execution.
    max_event_emit_size: Option<u64>,

    /// Maximum size of a Move user event. Enforced by the VM during execution.
    max_event_emit_size_total: Option<u64>,

    /// Maximum length of a vector in Move. Enforced by the VM during execution, and for constants, by the verifier.
    max_move_vector_len: Option<u64>,

    /// Maximum length of an `Identifier` in Move. Enforced by the bytecode verifier at signing.
    max_move_identifier_len: Option<u64>,

    /// Maximum depth of a Move value within the VM.
    max_move_value_depth: Option<u64>,

    /// Maximum number of back edges in Move function. Enforced by the bytecode verifier at signing.
    max_back_edges_per_function: Option<u64>,

    /// Maximum number of back edges in Move module. Enforced by the bytecode verifier at signing.
    max_back_edges_per_module: Option<u64>,

    /// Maximum number of meter `ticks` spent verifying a Move function. Enforced by the bytecode verifier at signing.
    max_verifier_meter_ticks_per_function: Option<u64>,

    /// Maximum number of meter `ticks` spent verifying a Move function. Enforced by the bytecode verifier at signing.
    max_meter_ticks_per_module: Option<u64>,

    // === Object runtime internal operation limits ====
    // These affect dynamic fields
    /// Maximum number of cached objects in the object runtime ObjectStore. Enforced by object runtime during execution
    object_runtime_max_num_cached_objects: Option<u64>,

    /// Maximum number of cached objects in the object runtime ObjectStore in system transaction. Enforced by object runtime during execution
    object_runtime_max_num_cached_objects_system_tx: Option<u64>,

    /// Maximum number of stored objects accessed by object runtime ObjectStore. Enforced by object runtime during execution
    object_runtime_max_num_store_entries: Option<u64>,

    /// Maximum number of stored objects accessed by object runtime ObjectStore in system transaction. Enforced by object runtime during execution
    object_runtime_max_num_store_entries_system_tx: Option<u64>,

    // === Execution gas costs ====
    /// Base cost for any Sui transaction
    base_tx_cost_fixed: Option<u64>,

    /// Additional cost for a transaction that publishes a package
    /// i.e., the base cost of such a transaction is base_tx_cost_fixed + package_publish_cost_fixed
    package_publish_cost_fixed: Option<u64>,

    /// Cost per byte of a Move call transaction
    /// i.e., the cost of such a transaction is base_cost + (base_tx_cost_per_byte * size)
    base_tx_cost_per_byte: Option<u64>,

    /// Cost per byte for a transaction that publishes a package
    package_publish_cost_per_byte: Option<u64>,

    // Per-byte cost of reading an object during transaction execution
    obj_access_cost_read_per_byte: Option<u64>,

    // Per-byte cost of writing an object during transaction execution
    obj_access_cost_mutate_per_byte: Option<u64>,

    // Per-byte cost of deleting an object during transaction execution
    obj_access_cost_delete_per_byte: Option<u64>,

    /// Per-byte cost charged for each input object to a transaction.
    /// Meant to approximate the cost of checking locks for each object
    // TODO: Option<I'm not sure that this cost makes sense. Checking locks is "free"
    // in the sense that an invalid tx that can never be committed/pay gas can
    // force validators to check an arbitrary number of locks. If those checks are
    // "free" for invalid transactions, why charge for them in valid transactions
    // TODO: Option<if we keep this, I think we probably want it to be a fixed cost rather
    // than a per-byte cost. checking an object lock should not require loading an
    // entire object, just consulting an ID -> tx digest map
    obj_access_cost_verify_per_byte: Option<u64>,

    /// === Gas version. gas model ===

    /// Gas model version, what code we are using to charge gas
    gas_model_version: Option<u64>,

    /// === Storage gas costs ===

    /// Per-byte cost of storing an object in the Sui global object store. Some of this cost may be refundable if the object is later freed
    obj_data_cost_refundable: Option<u64>,

    // Per-byte cost of storing an object in the Sui transaction log (e.g., in CertifiedTransactionEffects)
    // This depends on the size of various fields including the effects
    // TODO: Option<I don't fully understand this^ and more details would be useful
    obj_metadata_cost_non_refundable: Option<u64>,

    /// === Tokenomics ===

    // TODO: Option<this should be changed to u64.
    /// Sender of a txn that touches an object will get this percent of the storage rebate back.
    /// In basis point.
    storage_rebate_rate: Option<u64>,

    /// 5% of the storage fund's share of rewards are reinvested into the storage fund.
    /// In basis point.
    storage_fund_reinvest_rate: Option<u64>,

    /// The share of rewards that will be slashed and redistributed is 50%.
    /// In basis point.
    reward_slashing_rate: Option<u64>,

    /// Unit gas price, Mist per internal gas unit.
    storage_gas_price: Option<u64>,

    /// === Core Protocol ===

    /// Max number of transactions per checkpoint.
    /// Note that this is a protocol constant and not a config as validators must have this set to
    /// the same value, otherwise they *will* fork.
    max_transactions_per_checkpoint: Option<u64>,

    /// Max size of a checkpoint in bytes.
    /// Note that this is a protocol constant and not a config as validators must have this set to
    /// the same value, otherwise they *will* fork.
    max_checkpoint_size_bytes: Option<u64>,

    /// A protocol upgrade always requires 2f+1 stake to agree. We support a buffer of additional
    /// stake (as a fraction of f, expressed in basis points) that is required before an upgrade
    /// can happen automatically. 10000bps would indicate that complete unanimity is required (all
    /// 3f+1 must vote), while 0bps would indicate that 2f+1 is sufficient.
    buffer_stake_for_protocol_upgrade_bps: Option<u64>,

    // === Native Function Costs ===

    // `address` module
    // Cost params for the Move native function `address::from_bytes(bytes: vector<u8>)`
    address_from_bytes_cost_base: Option<u64>,
    // Cost params for the Move native function `address::to_u256(address): u256`
    address_to_u256_cost_base: Option<u64>,
    // Cost params for the Move native function `address::from_u256(u256): address`
    address_from_u256_cost_base: Option<u64>,

    // `dynamic_field` module
    // Cost params for the Move native function `hash_type_and_key<K: copy + drop + store>(parent: address, k: K): address`
    dynamic_field_hash_type_and_key_cost_base: Option<u64>,
    dynamic_field_hash_type_and_key_type_cost_per_byte: Option<u64>,
    dynamic_field_hash_type_and_key_value_cost_per_byte: Option<u64>,
    dynamic_field_hash_type_and_key_type_tag_cost_per_byte: Option<u64>,
    // Cost params for the Move native function `add_child_object<Child: key>(parent: address, child: Child)`
    dynamic_field_add_child_object_cost_base: Option<u64>,
    dynamic_field_add_child_object_type_cost_per_byte: Option<u64>,
    dynamic_field_add_child_object_value_cost_per_byte: Option<u64>,
    dynamic_field_add_child_object_struct_tag_cost_per_byte: Option<u64>,
    // Cost params for the Move native function `borrow_child_object_mut<Child: key>(parent: &mut UID, id: address): &mut Child`
    dynamic_field_borrow_child_object_cost_base: Option<u64>,
    dynamic_field_borrow_child_object_child_ref_cost_per_byte: Option<u64>,
    dynamic_field_borrow_child_object_type_cost_per_byte: Option<u64>,
    // Cost params for the Move native function `remove_child_object<Child: key>(parent: address, id: address): Child`
    dynamic_field_remove_child_object_cost_base: Option<u64>,
    dynamic_field_remove_child_object_child_cost_per_byte: Option<u64>,
    dynamic_field_remove_child_object_type_cost_per_byte: Option<u64>,
    // Cost params for the Move native function `has_child_object(parent: address, id: address): bool`
    dynamic_field_has_child_object_cost_base: Option<u64>,
    // Cost params for the Move native function `has_child_object_with_ty<Child: key>(parent: address, id: address): bool`
    dynamic_field_has_child_object_with_ty_cost_base: Option<u64>,
    dynamic_field_has_child_object_with_ty_type_cost_per_byte: Option<u64>,
    dynamic_field_has_child_object_with_ty_type_tag_cost_per_byte: Option<u64>,

    // `event` module
    // Cost params for the Move native function `event::emit<T: copy + drop>(event: T)`
    event_emit_cost_base: Option<u64>,
    event_emit_value_size_derivation_cost_per_byte: Option<u64>,
    event_emit_tag_size_derivation_cost_per_byte: Option<u64>,
    event_emit_output_cost_per_byte: Option<u64>,

    //  `object` module
    // Cost params for the Move native function `borrow_uid<T: key>(obj: &T): &UID`
    object_borrow_uid_cost_base: Option<u64>,
    // Cost params for the Move native function `delete_impl(id: address)`
    object_delete_impl_cost_base: Option<u64>,
    // Cost params for the Move native function `record_new_uid(id: address)`
    object_record_new_uid_cost_base: Option<u64>,

    // Transfer
    // Cost params for the Move native function `transfer_impl<T: key>(obj: T, recipient: address)`
    transfer_transfer_internal_cost_base: Option<u64>,
    // Cost params for the Move native function `freeze_object<T: key>(obj: T)`
    transfer_freeze_object_cost_base: Option<u64>,
    // Cost params for the Move native function `share_object<T: key>(obj: T)`
    transfer_share_object_cost_base: Option<u64>,
    // Cost params for the Move native function
    // `receive_object<T: key>(p: &mut UID, recv: Receiving<T>T)`
    transfer_receive_object_cost_base: Option<u64>,

    // TxContext
    // Cost params for the Move native function `transfer_impl<T: key>(obj: T, recipient: address)`
    tx_context_derive_id_cost_base: Option<u64>,

    // Types
    // Cost params for the Move native function `is_one_time_witness<T: drop>(_: &T): bool`
    types_is_one_time_witness_cost_base: Option<u64>,
    types_is_one_time_witness_type_tag_cost_per_byte: Option<u64>,
    types_is_one_time_witness_type_cost_per_byte: Option<u64>,

    // Validator
    // Cost params for the Move native function `validate_metadata_bcs(metadata: vector<u8>)`
    validator_validate_metadata_cost_base: Option<u64>,
    validator_validate_metadata_data_cost_per_byte: Option<u64>,

    // Crypto natives
    crypto_invalid_arguments_cost: Option<u64>,
    // bls12381::bls12381_min_sig_verify
    bls12381_bls12381_min_sig_verify_cost_base: Option<u64>,
    bls12381_bls12381_min_sig_verify_msg_cost_per_byte: Option<u64>,
    bls12381_bls12381_min_sig_verify_msg_cost_per_block: Option<u64>,

    // bls12381::bls12381_min_pk_verify
    bls12381_bls12381_min_pk_verify_cost_base: Option<u64>,
    bls12381_bls12381_min_pk_verify_msg_cost_per_byte: Option<u64>,
    bls12381_bls12381_min_pk_verify_msg_cost_per_block: Option<u64>,

    // ecdsa_k1::ecrecover
    ecdsa_k1_ecrecover_keccak256_cost_base: Option<u64>,
    ecdsa_k1_ecrecover_keccak256_msg_cost_per_byte: Option<u64>,
    ecdsa_k1_ecrecover_keccak256_msg_cost_per_block: Option<u64>,
    ecdsa_k1_ecrecover_sha256_cost_base: Option<u64>,
    ecdsa_k1_ecrecover_sha256_msg_cost_per_byte: Option<u64>,
    ecdsa_k1_ecrecover_sha256_msg_cost_per_block: Option<u64>,

    // ecdsa_k1::decompress_pubkey
    ecdsa_k1_decompress_pubkey_cost_base: Option<u64>,

    // ecdsa_k1::secp256k1_verify
    ecdsa_k1_secp256k1_verify_keccak256_cost_base: Option<u64>,
    ecdsa_k1_secp256k1_verify_keccak256_msg_cost_per_byte: Option<u64>,
    ecdsa_k1_secp256k1_verify_keccak256_msg_cost_per_block: Option<u64>,
    ecdsa_k1_secp256k1_verify_sha256_cost_base: Option<u64>,
    ecdsa_k1_secp256k1_verify_sha256_msg_cost_per_byte: Option<u64>,
    ecdsa_k1_secp256k1_verify_sha256_msg_cost_per_block: Option<u64>,

    // ecdsa_r1::ecrecover
    ecdsa_r1_ecrecover_keccak256_cost_base: Option<u64>,
    ecdsa_r1_ecrecover_keccak256_msg_cost_per_byte: Option<u64>,
    ecdsa_r1_ecrecover_keccak256_msg_cost_per_block: Option<u64>,
    ecdsa_r1_ecrecover_sha256_cost_base: Option<u64>,
    ecdsa_r1_ecrecover_sha256_msg_cost_per_byte: Option<u64>,
    ecdsa_r1_ecrecover_sha256_msg_cost_per_block: Option<u64>,

    // ecdsa_r1::secp256k1_verify
    ecdsa_r1_secp256r1_verify_keccak256_cost_base: Option<u64>,
    ecdsa_r1_secp256r1_verify_keccak256_msg_cost_per_byte: Option<u64>,
    ecdsa_r1_secp256r1_verify_keccak256_msg_cost_per_block: Option<u64>,
    ecdsa_r1_secp256r1_verify_sha256_cost_base: Option<u64>,
    ecdsa_r1_secp256r1_verify_sha256_msg_cost_per_byte: Option<u64>,
    ecdsa_r1_secp256r1_verify_sha256_msg_cost_per_block: Option<u64>,

    // ecvrf::verify
    ecvrf_ecvrf_verify_cost_base: Option<u64>,
    ecvrf_ecvrf_verify_alpha_string_cost_per_byte: Option<u64>,
    ecvrf_ecvrf_verify_alpha_string_cost_per_block: Option<u64>,

    // ed25519
    ed25519_ed25519_verify_cost_base: Option<u64>,
    ed25519_ed25519_verify_msg_cost_per_byte: Option<u64>,
    ed25519_ed25519_verify_msg_cost_per_block: Option<u64>,

    // groth16::prepare_verifying_key
    groth16_prepare_verifying_key_bls12381_cost_base: Option<u64>,
    groth16_prepare_verifying_key_bn254_cost_base: Option<u64>,

    // groth16::verify_groth16_proof_internal
    groth16_verify_groth16_proof_internal_bls12381_cost_base: Option<u64>,
    groth16_verify_groth16_proof_internal_bls12381_cost_per_public_input: Option<u64>,
    groth16_verify_groth16_proof_internal_bn254_cost_base: Option<u64>,
    groth16_verify_groth16_proof_internal_bn254_cost_per_public_input: Option<u64>,
    groth16_verify_groth16_proof_internal_public_input_cost_per_byte: Option<u64>,

    // hash::blake2b256
    hash_blake2b256_cost_base: Option<u64>,
    hash_blake2b256_data_cost_per_byte: Option<u64>,
    hash_blake2b256_data_cost_per_block: Option<u64>,
    // hash::keccak256
    hash_keccak256_cost_base: Option<u64>,
    hash_keccak256_data_cost_per_byte: Option<u64>,
    hash_keccak256_data_cost_per_block: Option<u64>,

    // hmac::hmac_sha3_256
    hmac_hmac_sha3_256_cost_base: Option<u64>,
    hmac_hmac_sha3_256_input_cost_per_byte: Option<u64>,
    hmac_hmac_sha3_256_input_cost_per_block: Option<u64>,

    // zklogin::check_zklogin_id
    check_zklogin_id_cost_base: Option<u64>,
    // zklogin::check_zklogin_issuer
    check_zklogin_issuer_cost_base: Option<u64>,

    // Const params for consensus scoring decision
    // The scaling factor property for the MED outlier detection
    scoring_decision_mad_divisor: Option<f64>,
    // The cutoff value for the MED outlier detection
    scoring_decision_cutoff_value: Option<f64>,

    /// === Execution Version ===
    execution_version: Option<u64>,

    // Dictates the threshold (percentage of stake) that is used to calculate the "bad" nodes to be
    // swapped when creating the consensus schedule. The values should be of the range [0 - 33]. Anything
    // above 33 (f) will not be allowed.
    consensus_bad_nodes_stake_threshold: Option<u64>,

    max_jwk_votes_per_validator_per_epoch: Option<u64>,
    // The maximum age of a JWK in epochs before it is removed from the AuthenticatorState object.
    // Applied at the end of an epoch as a delta from the new epoch value, so setting this to 1
    // will cause the new epoch to start with JWKs from the previous epoch still valid.
    max_age_of_jwk_in_epochs: Option<u64>,

    /// === random beacon ===

    /// Maximum allowed precision loss when reducing voting weights for the random beacon
    /// protocol.
    random_beacon_reduction_allowed_delta: Option<u16>,
}

// feature flags
impl ProtocolConfig {
    // Add checks for feature flag support here, e.g.:
    // pub fn check_new_protocol_feature_supported(&self) -> Result<(), Error> {
    //     if self.feature_flags.new_protocol_feature_supported {
    //         Ok(())
    //     } else {
    //         Err(Error(format!(
    //             "new_protocol_feature is not supported at {:?}",
    //             self.version
    //         )))
    //     }
    // }

    pub fn check_package_upgrades_supported(&self) -> Result<(), Error> {
        if self.feature_flags.package_upgrades {
            Ok(())
        } else {
            Err(Error(format!(
                "package upgrades are not supported at {:?}",
                self.version
            )))
        }
    }

    pub fn receiving_objects_supported(&self) -> bool {
        self.feature_flags.receive_objects
    }

    pub fn package_upgrades_supported(&self) -> bool {
        self.feature_flags.package_upgrades
    }

    pub fn check_commit_root_state_digest_supported(&self) -> bool {
        self.feature_flags.commit_root_state_digest
    }

    pub fn get_advance_epoch_start_time_in_safe_mode(&self) -> bool {
        self.feature_flags.advance_epoch_start_time_in_safe_mode
    }

    pub fn loaded_child_objects_fixed(&self) -> bool {
        self.feature_flags.loaded_child_objects_fixed
    }

    pub fn missing_type_is_compatibility_error(&self) -> bool {
        self.feature_flags.missing_type_is_compatibility_error
    }

    pub fn scoring_decision_with_validity_cutoff(&self) -> bool {
        self.feature_flags.scoring_decision_with_validity_cutoff
    }

    pub fn narwhal_versioned_metadata(&self) -> bool {
        self.feature_flags.narwhal_versioned_metadata
    }

    pub fn consensus_order_end_of_epoch_last(&self) -> bool {
        self.feature_flags.consensus_order_end_of_epoch_last
    }

    pub fn disallow_adding_abilities_on_upgrade(&self) -> bool {
        self.feature_flags.disallow_adding_abilities_on_upgrade
    }

    pub fn disable_invariant_violation_check_in_swap_loc(&self) -> bool {
        self.feature_flags
            .disable_invariant_violation_check_in_swap_loc
    }

    pub fn advance_to_highest_supported_protocol_version(&self) -> bool {
        self.feature_flags
            .advance_to_highest_supported_protocol_version
    }

    pub fn ban_entry_init(&self) -> bool {
        self.feature_flags.ban_entry_init
    }

    pub fn package_digest_hash_module(&self) -> bool {
        self.feature_flags.package_digest_hash_module
    }

    pub fn disallow_change_struct_type_params_on_upgrade(&self) -> bool {
        self.feature_flags
            .disallow_change_struct_type_params_on_upgrade
    }

    pub fn no_extraneous_module_bytes(&self) -> bool {
        self.feature_flags.no_extraneous_module_bytes
    }

    pub fn zklogin_auth(&self) -> bool {
        self.feature_flags.zklogin_auth
    }

    pub fn zklogin_supported_providers(&self) -> &BTreeSet<String> {
        &self.feature_flags.zklogin_supported_providers
    }

    pub fn consensus_transaction_ordering(&self) -> ConsensusTransactionOrdering {
        self.feature_flags.consensus_transaction_ordering
    }

    pub fn simplified_unwrap_then_delete(&self) -> bool {
        self.feature_flags.simplified_unwrap_then_delete
    }

    pub fn supports_upgraded_multisig(&self) -> bool {
        self.feature_flags.upgraded_multisig_supported
    }

    pub fn txn_base_cost_as_multiplier(&self) -> bool {
        self.feature_flags.txn_base_cost_as_multiplier
    }

    pub fn narwhal_new_leader_election_schedule(&self) -> bool {
        self.feature_flags.narwhal_new_leader_election_schedule
    }

    pub fn loaded_child_object_format(&self) -> bool {
        self.feature_flags.loaded_child_object_format
    }

    pub fn enable_jwk_consensus_updates(&self) -> bool {
        let ret = self.feature_flags.enable_jwk_consensus_updates;
        if ret {
            // jwk updates required end-of-epoch transactions
            assert!(self.feature_flags.end_of_epoch_transaction_supported);
        }
        ret
    }

    pub fn simple_conservation_checks(&self) -> bool {
        self.feature_flags.simple_conservation_checks
    }

    pub fn loaded_child_object_format_type(&self) -> bool {
        self.feature_flags.loaded_child_object_format_type
    }

    pub fn end_of_epoch_transaction_supported(&self) -> bool {
        let ret = self.feature_flags.end_of_epoch_transaction_supported;
        if !ret {
            // jwk updates required end-of-epoch transactions
            assert!(!self.feature_flags.enable_jwk_consensus_updates);
        }
        ret
    }

    // this function only exists for readability in the genesis code.
    pub fn create_authenticator_state_in_genesis(&self) -> bool {
        self.enable_jwk_consensus_updates()
    }

    pub fn narwhal_header_v2(&self) -> bool {
        self.feature_flags.narwhal_header_v2
    }

    pub fn random_beacon(&self) -> bool {
        let ret = self.feature_flags.random_beacon;
        if ret {
            // random beacon requires narwhal v2 headers
            assert!(self.feature_flags.narwhal_header_v2);
        }
        ret
    }

    pub fn enable_effects_v2(&self) -> bool {
        self.feature_flags.enable_effects_v2
    }

    pub fn narwhal_certificate_v2(&self) -> bool {
        self.feature_flags.narwhal_certificate_v2
    }

    pub fn verify_legacy_zklogin_address(&self) -> bool {
        self.feature_flags.verify_legacy_zklogin_address
    }
}

#[cfg(not(msim))]
static POISON_VERSION_METHODS: AtomicBool = AtomicBool::new(false);

// Use a thread local in sim tests for test isolation.
#[cfg(msim)]
thread_local! {
    static POISON_VERSION_METHODS: AtomicBool = AtomicBool::new(false);
}

// Instantiations for each protocol version.
impl ProtocolConfig {
    /// Get the value ProtocolConfig that are in effect during the given protocol version.
    pub fn get_for_version(version: ProtocolVersion, chain: Chain) -> Self {
        // ProtocolVersion can be deserialized so we need to check it here as well.
        assert!(version.0 >= ProtocolVersion::MIN.0, "{:?}", version);
        assert!(version.0 <= ProtocolVersion::MAX_ALLOWED.0, "{:?}", version);

        let mut ret = Self::get_for_version_impl(version, chain);
        ret.version = version;

        CONFIG_OVERRIDE.with(|ovr| {
            if let Some(override_fn) = &*ovr.borrow() {
                warn!(
                    "overriding ProtocolConfig settings with custom settings (you should not see this log outside of tests)"
                );
                override_fn(version, ret)
            } else {
                ret
            }
        })
    }

    /// Get the value ProtocolConfig that are in effect during the given protocol version.
    /// Or none if the version is not supported.
    pub fn get_for_version_if_supported(version: ProtocolVersion, chain: Chain) -> Option<Self> {
        if version.0 >= ProtocolVersion::MIN.0 && version.0 <= ProtocolVersion::MAX_ALLOWED.0 {
            let mut ret = Self::get_for_version_impl(version, chain);
            ret.version = version;
            Some(ret)
        } else {
            None
        }
    }

    #[cfg(not(msim))]
    pub fn poison_get_for_min_version() {
        POISON_VERSION_METHODS.store(true, Ordering::Relaxed);
    }

    #[cfg(not(msim))]
    fn load_poison_get_for_min_version() -> bool {
        POISON_VERSION_METHODS.load(Ordering::Relaxed)
    }

    #[cfg(msim)]
    pub fn poison_get_for_min_version() {
        POISON_VERSION_METHODS.with(|p| p.store(true, Ordering::Relaxed));
    }

    #[cfg(msim)]
    fn load_poison_get_for_min_version() -> bool {
        POISON_VERSION_METHODS.with(|p| p.load(Ordering::Relaxed))
    }

    /// Convenience to get the constants at the current minimum supported version.
    /// Mainly used by client code that may not yet be protocol-version aware.
    pub fn get_for_min_version() -> Self {
        if Self::load_poison_get_for_min_version() {
            panic!("get_for_min_version called on validator");
        }
        ProtocolConfig::get_for_version(ProtocolVersion::MIN, Chain::Unknown)
    }

    /// CAREFUL! - You probably want to use `get_for_version` instead.
    ///
    /// Convenience to get the constants at the current maximum supported version.
    /// Mainly used by genesis. Note well that this function uses the max version
    /// supported locally by the node, which is not necessarily the current version
    /// of the network. ALSO, this function disregards chain specific config (by
    /// using Chain::Unknown), thereby potentially returning a protocol config that
    /// is incorrect for some feature flags. Definitely safe for testing and for
    /// protocol version 11 and prior.
    #[allow(non_snake_case)]
    pub fn get_for_max_version_UNSAFE() -> Self {
        if Self::load_poison_get_for_min_version() {
            panic!("get_for_max_version_UNSAFE called on validator");
        }
        ProtocolConfig::get_for_version(ProtocolVersion::MAX, Chain::Unknown)
    }

    fn get_for_version_impl(version: ProtocolVersion, chain: Chain) -> Self {
        #[cfg(msim)]
        {
            // populate the fake simulator version # with a different base tx cost.
            if version == ProtocolVersion::MAX_ALLOWED {
                let mut config = Self::get_for_version_impl(version - 1, Chain::Unknown);
                config.base_tx_cost_fixed = Some(config.base_tx_cost_fixed() + 1000);
                return config;
            }
        }

        // IMPORTANT: Never modify the value of any constant for a pre-existing protocol version.
        // To change the values here you must create a new protocol version with the new values!
        let mut cfg = Self {
            // will be overwritten before being returned
            version,

            // All flags are disabled in V1
            feature_flags: Default::default(),

            max_tx_size_bytes: Some(128 * 1024),
            // We need this number to be at least 100x less than `max_serialized_tx_effects_size_bytes`otherwise effects can be huge
            max_input_objects: Some(2048),
            max_serialized_tx_effects_size_bytes: Some(512 * 1024),
            max_serialized_tx_effects_size_bytes_system_tx: Some(512 * 1024 * 16),
            max_gas_payment_objects: Some(256),
            max_modules_in_publish: Some(128),
            max_arguments: Some(512),
            max_type_arguments: Some(16),
            max_type_argument_depth: Some(16),
            max_pure_argument_size: Some(16 * 1024),
            max_programmable_tx_commands: Some(1024),
            move_binary_format_version: Some(6),
            max_move_object_size: Some(250 * 1024),
            max_move_package_size: Some(100 * 1024),
            max_publish_or_upgrade_per_ptb: None,
            max_tx_gas: Some(10_000_000_000),
            max_gas_price: Some(100_000),
            max_gas_computation_bucket: Some(5_000_000),
            max_loop_depth: Some(5),
            max_generic_instantiation_length: Some(32),
            max_function_parameters: Some(128),
            max_basic_blocks: Some(1024),
            max_value_stack_size: Some(1024),
            max_type_nodes: Some(256),
            max_push_size: Some(10000),
            max_struct_definitions: Some(200),
            max_function_definitions: Some(1000),
            max_fields_in_struct: Some(32),
            max_dependency_depth: Some(100),
            max_num_event_emit: Some(256),
            max_num_new_move_object_ids: Some(2048),
            max_num_new_move_object_ids_system_tx: Some(2048 * 16),
            max_num_deleted_move_object_ids: Some(2048),
            max_num_deleted_move_object_ids_system_tx: Some(2048 * 16),
            max_num_transferred_move_object_ids: Some(2048),
            max_num_transferred_move_object_ids_system_tx: Some(2048 * 16),
            max_event_emit_size: Some(250 * 1024),
            max_move_vector_len: Some(256 * 1024),

            /// TODO: Is this too low/high?
            max_back_edges_per_function: Some(10_000),

            /// TODO:  Is this too low/high?
            max_back_edges_per_module: Some(10_000),

            /// TODO: Is this too low/high?
            max_verifier_meter_ticks_per_function: Some(6_000_000),

            /// TODO: Is this too low/high?
            max_meter_ticks_per_module: Some(6_000_000),

            object_runtime_max_num_cached_objects: Some(1000),
            object_runtime_max_num_cached_objects_system_tx: Some(1000 * 16),
            object_runtime_max_num_store_entries: Some(1000),
            object_runtime_max_num_store_entries_system_tx: Some(1000 * 16),
            base_tx_cost_fixed: Some(110_000),
            package_publish_cost_fixed: Some(1_000),
            base_tx_cost_per_byte: Some(0),
            package_publish_cost_per_byte: Some(80),
            obj_access_cost_read_per_byte: Some(15),
            obj_access_cost_mutate_per_byte: Some(40),
            obj_access_cost_delete_per_byte: Some(40),
            obj_access_cost_verify_per_byte: Some(200),
            obj_data_cost_refundable: Some(100),
            obj_metadata_cost_non_refundable: Some(50),
            gas_model_version: Some(1),
            storage_rebate_rate: Some(9900),
            storage_fund_reinvest_rate: Some(500),
            reward_slashing_rate: Some(5000),
            storage_gas_price: Some(1),
            max_transactions_per_checkpoint: Some(10_000),
            max_checkpoint_size_bytes: Some(30 * 1024 * 1024),

            // For now, perform upgrades with a bare quorum of validators.
            // MUSTFIX: This number should be increased to at least 2000 (20%) for mainnet.
            buffer_stake_for_protocol_upgrade_bps: Some(0),

            /// === Native Function Costs ===
            // `address` module
            // Cost params for the Move native function `address::from_bytes(bytes: vector<u8>)`
            address_from_bytes_cost_base: Some(52),
            // Cost params for the Move native function `address::to_u256(address): u256`
            address_to_u256_cost_base: Some(52),
            // Cost params for the Move native function `address::from_u256(u256): address`
            address_from_u256_cost_base: Some(52),

            // `dynamic_field` module
            // Cost params for the Move native function `hash_type_and_key<K: copy + drop + store>(parent: address, k: K): address`
            dynamic_field_hash_type_and_key_cost_base: Some(100),
            dynamic_field_hash_type_and_key_type_cost_per_byte: Some(2),
            dynamic_field_hash_type_and_key_value_cost_per_byte: Some(2),
            dynamic_field_hash_type_and_key_type_tag_cost_per_byte: Some(2),
            // Cost params for the Move native function `add_child_object<Child: key>(parent: address, child: Child)`
            dynamic_field_add_child_object_cost_base: Some(100),
            dynamic_field_add_child_object_type_cost_per_byte: Some(10),
            dynamic_field_add_child_object_value_cost_per_byte: Some(10),
            dynamic_field_add_child_object_struct_tag_cost_per_byte: Some(10),
            // Cost params for the Move native function `borrow_child_object_mut<Child: key>(parent: &mut UID, id: address): &mut Child`
            dynamic_field_borrow_child_object_cost_base: Some(100),
            dynamic_field_borrow_child_object_child_ref_cost_per_byte: Some(10),
            dynamic_field_borrow_child_object_type_cost_per_byte: Some(10),
             // Cost params for the Move native function `remove_child_object<Child: key>(parent: address, id: address): Child`
            dynamic_field_remove_child_object_cost_base: Some(100),
            dynamic_field_remove_child_object_child_cost_per_byte: Some(2),
            dynamic_field_remove_child_object_type_cost_per_byte: Some(2),
            // Cost params for the Move native function `has_child_object(parent: address, id: address): bool`
            dynamic_field_has_child_object_cost_base: Some(100),
            // Cost params for the Move native function `has_child_object_with_ty<Child: key>(parent: address, id: address): bool`
            dynamic_field_has_child_object_with_ty_cost_base: Some(100),
            dynamic_field_has_child_object_with_ty_type_cost_per_byte: Some(2),
            dynamic_field_has_child_object_with_ty_type_tag_cost_per_byte: Some(2),

            // `event` module
            // Cost params for the Move native function `event::emit<T: copy + drop>(event: T)`
            event_emit_cost_base: Some(52),
            event_emit_value_size_derivation_cost_per_byte: Some(2),
            event_emit_tag_size_derivation_cost_per_byte: Some(5),
            event_emit_output_cost_per_byte:Some(10),

            //  `object` module
            // Cost params for the Move native function `borrow_uid<T: key>(obj: &T): &UID`
            object_borrow_uid_cost_base: Some(52),
            // Cost params for the Move native function `delete_impl(id: address)`
            object_delete_impl_cost_base: Some(52),
            // Cost params for the Move native function `record_new_uid(id: address)`
            object_record_new_uid_cost_base: Some(52),

            // `transfer` module
            // Cost params for the Move native function `transfer_impl<T: key>(obj: T, recipient: address)`
            transfer_transfer_internal_cost_base: Some(52),
            // Cost params for the Move native function `freeze_object<T: key>(obj: T)`
            transfer_freeze_object_cost_base: Some(52),
            // Cost params for the Move native function `share_object<T: key>(obj: T)`
            transfer_share_object_cost_base: Some(52),
            transfer_receive_object_cost_base: None,

            // `tx_context` module
            // Cost params for the Move native function `transfer_impl<T: key>(obj: T, recipient: address)`
            tx_context_derive_id_cost_base: Some(52),

            // `types` module
            // Cost params for the Move native function `is_one_time_witness<T: drop>(_: &T): bool`
            types_is_one_time_witness_cost_base: Some(52),
            types_is_one_time_witness_type_tag_cost_per_byte: Some(2),
            types_is_one_time_witness_type_cost_per_byte: Some(2),

            // `validator` module
            // Cost params for the Move native function `validate_metadata_bcs(metadata: vector<u8>)`
            validator_validate_metadata_cost_base: Some(52),
            validator_validate_metadata_data_cost_per_byte: Some(2),

            // Crypto
            crypto_invalid_arguments_cost: Some(100),
            // bls12381::bls12381_min_pk_verify
            bls12381_bls12381_min_sig_verify_cost_base: Some(52),
            bls12381_bls12381_min_sig_verify_msg_cost_per_byte: Some(2),
            bls12381_bls12381_min_sig_verify_msg_cost_per_block: Some(2),

            // bls12381::bls12381_min_pk_verify
            bls12381_bls12381_min_pk_verify_cost_base: Some(52),
            bls12381_bls12381_min_pk_verify_msg_cost_per_byte: Some(2),
            bls12381_bls12381_min_pk_verify_msg_cost_per_block: Some(2),

            // ecdsa_k1::ecrecover
            ecdsa_k1_ecrecover_keccak256_cost_base: Some(52),
            ecdsa_k1_ecrecover_keccak256_msg_cost_per_byte: Some(2),
            ecdsa_k1_ecrecover_keccak256_msg_cost_per_block: Some(2),
            ecdsa_k1_ecrecover_sha256_cost_base: Some(52),
            ecdsa_k1_ecrecover_sha256_msg_cost_per_byte: Some(2),
            ecdsa_k1_ecrecover_sha256_msg_cost_per_block: Some(2),

            // ecdsa_k1::decompress_pubkey
            ecdsa_k1_decompress_pubkey_cost_base: Some(52),

            // ecdsa_k1::secp256k1_verify
            ecdsa_k1_secp256k1_verify_keccak256_cost_base: Some(52),
            ecdsa_k1_secp256k1_verify_keccak256_msg_cost_per_byte: Some(2),
            ecdsa_k1_secp256k1_verify_keccak256_msg_cost_per_block: Some(2),
            ecdsa_k1_secp256k1_verify_sha256_cost_base: Some(52),
            ecdsa_k1_secp256k1_verify_sha256_msg_cost_per_byte: Some(2),
            ecdsa_k1_secp256k1_verify_sha256_msg_cost_per_block: Some(2),

            // ecdsa_r1::ecrecover
            ecdsa_r1_ecrecover_keccak256_cost_base: Some(52),
            ecdsa_r1_ecrecover_keccak256_msg_cost_per_byte: Some(2),
            ecdsa_r1_ecrecover_keccak256_msg_cost_per_block: Some(2),
            ecdsa_r1_ecrecover_sha256_cost_base: Some(52),
            ecdsa_r1_ecrecover_sha256_msg_cost_per_byte: Some(2),
            ecdsa_r1_ecrecover_sha256_msg_cost_per_block: Some(2),

            // ecdsa_r1::secp256k1_verify
            ecdsa_r1_secp256r1_verify_keccak256_cost_base: Some(52),
            ecdsa_r1_secp256r1_verify_keccak256_msg_cost_per_byte: Some(2),
            ecdsa_r1_secp256r1_verify_keccak256_msg_cost_per_block: Some(2),
            ecdsa_r1_secp256r1_verify_sha256_cost_base: Some(52),
            ecdsa_r1_secp256r1_verify_sha256_msg_cost_per_byte: Some(2),
            ecdsa_r1_secp256r1_verify_sha256_msg_cost_per_block: Some(2),

            // ecvrf::verify
            ecvrf_ecvrf_verify_cost_base: Some(52),
            ecvrf_ecvrf_verify_alpha_string_cost_per_byte: Some(2),
            ecvrf_ecvrf_verify_alpha_string_cost_per_block: Some(2),

            // ed25519
            ed25519_ed25519_verify_cost_base: Some(52),
            ed25519_ed25519_verify_msg_cost_per_byte: Some(2),
            ed25519_ed25519_verify_msg_cost_per_block: Some(2),

            // groth16::prepare_verifying_key
            groth16_prepare_verifying_key_bls12381_cost_base: Some(52),
            groth16_prepare_verifying_key_bn254_cost_base: Some(52),

            // groth16::verify_groth16_proof_internal
            groth16_verify_groth16_proof_internal_bls12381_cost_base: Some(52),
            groth16_verify_groth16_proof_internal_bls12381_cost_per_public_input: Some(2),
            groth16_verify_groth16_proof_internal_bn254_cost_base: Some(52),
            groth16_verify_groth16_proof_internal_bn254_cost_per_public_input: Some(2),
            groth16_verify_groth16_proof_internal_public_input_cost_per_byte: Some(2),

            // hash::blake2b256
            hash_blake2b256_cost_base: Some(52),
            hash_blake2b256_data_cost_per_byte: Some(2),
            hash_blake2b256_data_cost_per_block: Some(2),
            // hash::keccak256
            hash_keccak256_cost_base: Some(52),
            hash_keccak256_data_cost_per_byte: Some(2),
            hash_keccak256_data_cost_per_block: Some(2),

            // hmac::hmac_sha3_256
            hmac_hmac_sha3_256_cost_base: Some(52),
            hmac_hmac_sha3_256_input_cost_per_byte: Some(2),
            hmac_hmac_sha3_256_input_cost_per_block: Some(2),

            // zklogin::check_zklogin_id
            check_zklogin_id_cost_base: None,
            // zklogin::check_zklogin_issuer
            check_zklogin_issuer_cost_base: None,

            max_size_written_objects: None,
            max_size_written_objects_system_tx: None,

            // Const params for consensus scoring decision
            scoring_decision_mad_divisor: None,
            scoring_decision_cutoff_value: None,

            // Limits the length of a Move identifier
            max_move_identifier_len: None,
            max_move_value_depth: None,

            gas_rounding_step: None,

            execution_version: None,

            max_event_emit_size_total: None,

            consensus_bad_nodes_stake_threshold: None,

            max_jwk_votes_per_validator_per_epoch: None,

            max_age_of_jwk_in_epochs: None,

            random_beacon_reduction_allowed_delta: None,

            // When adding a new constant, set it to None in the earliest version, like this:
            // new_constant: None,
        };
        for cur in 2..=version.0 {
            match cur {
                1 => unreachable!(),
                2 => {
                    cfg.feature_flags.advance_epoch_start_time_in_safe_mode = true;
                }
                3 => {
                    // changes for gas model
                    cfg.gas_model_version = Some(2);
                    // max gas budget is in MIST and an absolute value 50SUI
                    cfg.max_tx_gas = Some(50_000_000_000);
                    // min gas budget is in MIST and an absolute value 2000MIST or 0.000002SUI
                    cfg.base_tx_cost_fixed = Some(2_000);
                    // storage gas price multiplier
                    cfg.storage_gas_price = Some(76);
                    cfg.feature_flags.loaded_child_objects_fixed = true;
                    // max size of written objects during a TXn
                    // this is a sum of all objects written during a TXn
                    cfg.max_size_written_objects = Some(5 * 1000 * 1000);
                    // max size of written objects during a system TXn to allow for larger writes
                    // akin to `max_size_written_objects` but for system TXns
                    cfg.max_size_written_objects_system_tx = Some(50 * 1000 * 1000);
                    cfg.feature_flags.package_upgrades = true;
                }
                // This is the first protocol version currently possible.
                // Mainnet starts with version 4. Previous versions are pre mainnet and have
                // all been wiped out.
                // Every other chain is after version 4.
                4 => {
                    // Change reward slashing rate to 100%.
                    cfg.reward_slashing_rate = Some(10000);
                    // protect old and new lookup for object version
                    cfg.gas_model_version = Some(3);
                }
                5 => {
                    cfg.feature_flags.missing_type_is_compatibility_error = true;
                    cfg.gas_model_version = Some(4);
                    cfg.feature_flags.scoring_decision_with_validity_cutoff = true;
                    cfg.scoring_decision_mad_divisor = Some(2.3);
                    cfg.scoring_decision_cutoff_value = Some(2.5);
                }
                6 => {
                    cfg.gas_model_version = Some(5);
                    cfg.buffer_stake_for_protocol_upgrade_bps = Some(5000);
                    cfg.feature_flags.consensus_order_end_of_epoch_last = true;
                }
                7 => {
                    cfg.feature_flags.disallow_adding_abilities_on_upgrade = true;
                    cfg.feature_flags
                        .disable_invariant_violation_check_in_swap_loc = true;
                    cfg.feature_flags.ban_entry_init = true;
                    cfg.feature_flags.package_digest_hash_module = true;
                }
                8 => {
                    cfg.feature_flags
                        .disallow_change_struct_type_params_on_upgrade = true;
                }
                9 => {
                    // Limits the length of a Move identifier
                    cfg.max_move_identifier_len = Some(128);
                    cfg.feature_flags.no_extraneous_module_bytes = true;
                    cfg.feature_flags
                        .advance_to_highest_supported_protocol_version = true;
                }
                10 => {
                    cfg.max_verifier_meter_ticks_per_function = Some(16_000_000);
                    cfg.max_meter_ticks_per_module = Some(16_000_000);
                }
                11 => {
                    cfg.max_move_value_depth = Some(128);
                }
                12 => {
                    cfg.feature_flags.narwhal_versioned_metadata = true;
                    if chain != Chain::Mainnet {
                        cfg.feature_flags.commit_root_state_digest = true;
                    }

                    if chain != Chain::Mainnet && chain != Chain::Testnet {
                        cfg.feature_flags.zklogin_auth = true;
                    }
                }
                13 => {}
                14 => {
                    cfg.gas_rounding_step = Some(1_000);
                    cfg.gas_model_version = Some(6);
                }
                15 => {
                    cfg.feature_flags.consensus_transaction_ordering =
                        ConsensusTransactionOrdering::ByGasPrice;
                }
                16 => {
                    cfg.feature_flags.simplified_unwrap_then_delete = true;
                }
                17 => {
                    cfg.feature_flags.upgraded_multisig_supported = true;
                }
                18 => {
                    cfg.execution_version = Some(1);
                    // Following flags are implied by this execution version.  Once support for earlier
                    // protocol versions is dropped, these flags can be removed:
                    // cfg.feature_flags.package_upgrades = true;
                    // cfg.feature_flags.disallow_adding_abilities_on_upgrade = true;
                    // cfg.feature_flags.disallow_change_struct_type_params_on_upgrade = true;
                    // cfg.feature_flags.loaded_child_objects_fixed = true;
                    // cfg.feature_flags.ban_entry_init = true;
                    // cfg.feature_flags.pack_digest_hash_modules = true;
                    cfg.feature_flags.txn_base_cost_as_multiplier = true;
                    // this is a multiplier of the gas price
                    cfg.base_tx_cost_fixed = Some(1_000);
                }
                19 => {
                    cfg.max_num_event_emit = Some(1024);
                    // We maintain the same total size limit for events, but increase the number of
                    // events that can be emitted.
                    cfg.max_event_emit_size_total = Some(
                        256 /* former event count limit */ * 250 * 1024, /* size limit per event */
                    );
                }
                20 => {
                    cfg.feature_flags.commit_root_state_digest = true;

                    if chain != Chain::Mainnet {
                        cfg.feature_flags.narwhal_new_leader_election_schedule = true;
                        cfg.consensus_bad_nodes_stake_threshold = Some(20);
                    }
                }

                21 => {
                    if chain != Chain::Mainnet {
                        cfg.feature_flags.zklogin_supported_providers = BTreeSet::from([
                            "Google".to_string(),
                            "Facebook".to_string(),
                            "Twitch".to_string(),
                        ]);
                    }
                }
                22 => {
                    cfg.feature_flags.loaded_child_object_format = true;
                }
                23 => {
                    cfg.feature_flags.loaded_child_object_format_type = true;
                    cfg.feature_flags.narwhal_new_leader_election_schedule = true;
                    // Taking a baby step approach, we consider only 20% by stake as bad nodes so we
                    // have a 80% by stake of nodes participating in the leader committee. That allow
                    // us for more redundancy in case we have validators under performing - since the
                    // responsibility is shared amongst more nodes. We can increase that once we do have
                    // higher confidence.
                    cfg.consensus_bad_nodes_stake_threshold = Some(20);
                }
                24 => {
                    cfg.feature_flags.simple_conservation_checks = true;
                    cfg.max_publish_or_upgrade_per_ptb = Some(5);

                    cfg.feature_flags.end_of_epoch_transaction_supported = true;

                    if chain != Chain::Mainnet {
                        cfg.feature_flags.enable_jwk_consensus_updates = true;
                        // Max of 10 votes per hour
                        cfg.max_jwk_votes_per_validator_per_epoch = Some(240);
                        cfg.max_age_of_jwk_in_epochs = Some(1);
                    }
                }
                25 => {
                    // Enable zkLogin for all providers in all networks.
                    cfg.feature_flags.zklogin_supported_providers = BTreeSet::from([
                        "Google".to_string(),
                        "Facebook".to_string(),
                        "Twitch".to_string(),
                    ]);
                    cfg.feature_flags.zklogin_auth = true;

                    // Enable jwk consensus updates
                    cfg.feature_flags.enable_jwk_consensus_updates = true;
                    cfg.max_jwk_votes_per_validator_per_epoch = Some(240);
                    cfg.max_age_of_jwk_in_epochs = Some(1);
                }
                26 => {
                    cfg.gas_model_version = Some(7);
                    // Only enable receiving objects in devnet
                    if chain != Chain::Mainnet && chain != Chain::Testnet {
                        cfg.transfer_receive_object_cost_base = Some(52);
                        cfg.feature_flags.receive_objects = true;
                    }
                }
                27 => {
                    cfg.gas_model_version = Some(8);
                }
                28 => {
                    // zklogin::check_zklogin_id
                    cfg.check_zklogin_id_cost_base = Some(200);
                    // zklogin::check_zklogin_issuer
                    cfg.check_zklogin_issuer_cost_base = Some(200);
                    // Only enable effects v2 on devnet.
                    if chain != Chain::Mainnet && chain != Chain::Testnet {
                        cfg.feature_flags.enable_effects_v2 = true;
                    }

                    cfg.random_beacon_reduction_allowed_delta = Some(800);
                    // Only enable random beacon on devnet
                    if chain != Chain::Mainnet && chain != Chain::Testnet {
                        cfg.feature_flags.narwhal_header_v2 = true;
                        cfg.feature_flags.random_beacon = true;
                    }
                }
                29 => {
                    cfg.feature_flags.verify_legacy_zklogin_address = true;
                }
                // Use this template when making changes:
                //
                //     // modify an existing constant.
                //     move_binary_format_version: Some(7),
                //
                //     // Add a new constant (which is set to None in prior versions).
                //     new_constant: Some(new_value),
                //
                //     // Remove a constant (ensure that it is never accessed during this version).
                //     max_move_object_size: None,
                _ => panic!("unsupported version {:?}", version),
            }
        }
        cfg
    }

    /// Override one or more settings in the config, for testing.
    /// This must be called at the beginning of the test, before get_for_(min|max)_version is
    /// called, since those functions cache their return value.
    pub fn apply_overrides_for_testing(
        override_fn: impl Fn(ProtocolVersion, Self) -> Self + Send + 'static,
    ) -> OverrideGuard {
        CONFIG_OVERRIDE.with(|ovr| {
            let mut cur = ovr.borrow_mut();
            assert!(cur.is_none(), "config override already present");
            *cur = Some(Box::new(override_fn));
            OverrideGuard
        })
    }
}

// Setters for tests
impl ProtocolConfig {
    pub fn set_package_upgrades_for_testing(&mut self, val: bool) {
        self.feature_flags.package_upgrades = val
    }
    pub fn set_advance_to_highest_supported_protocol_version_for_testing(&mut self, val: bool) {
        self.feature_flags
            .advance_to_highest_supported_protocol_version = val
    }
    pub fn set_commit_root_state_digest_supported(&mut self, val: bool) {
        self.feature_flags.commit_root_state_digest = val
    }
    pub fn set_zklogin_auth_for_testing(&mut self, val: bool) {
        self.feature_flags.zklogin_auth = val
    }
    pub fn set_enable_jwk_consensus_updates_for_testing(&mut self, val: bool) {
        self.feature_flags.enable_jwk_consensus_updates = val
    }

    pub fn set_upgraded_multisig_for_testing(&mut self, val: bool) {
        self.feature_flags.upgraded_multisig_supported = val
    }
    #[cfg(msim)]
    pub fn set_simplified_unwrap_then_delete(&mut self, val: bool) {
        self.feature_flags.simplified_unwrap_then_delete = val
    }
    pub fn set_narwhal_new_leader_election_schedule(&mut self, val: bool) {
        self.feature_flags.narwhal_new_leader_election_schedule = val;
    }

    pub fn set_consensus_bad_nodes_stake_threshold(&mut self, val: u64) {
        self.consensus_bad_nodes_stake_threshold = Some(val);
    }
    pub fn set_zklogin_supported_providers(&mut self, list: BTreeSet<String>) {
        self.feature_flags.zklogin_supported_providers = list
    }
    pub fn set_receive_object_for_testing(&mut self, val: bool) {
        self.feature_flags.receive_objects = val
    }
    pub fn set_narwhal_certificate_v2(&mut self, val: bool) {
        self.feature_flags.narwhal_certificate_v2 = val
    }
    pub fn set_verify_legacy_zklogin_address(&mut self, val: bool) {
        self.feature_flags.verify_legacy_zklogin_address = val
    }
}

type OverrideFn = dyn Fn(ProtocolVersion, ProtocolConfig) -> ProtocolConfig + Send;

thread_local! {
    static CONFIG_OVERRIDE: RefCell<Option<Box<OverrideFn>>> = RefCell::new(None);
}

#[must_use]
pub struct OverrideGuard;

impl Drop for OverrideGuard {
    fn drop(&mut self) {
        info!("restoring override fn");
        CONFIG_OVERRIDE.with(|ovr| {
            *ovr.borrow_mut() = None;
        });
    }
}

/// Defines which limit got crossed.
/// The value which crossed the limit and value of the limit crossed are embedded
#[derive(PartialEq, Eq)]
pub enum LimitThresholdCrossed {
    None,
    Soft(u128, u128),
    Hard(u128, u128),
}

/// Convenience function for comparing limit ranges
/// V::MAX must be at >= U::MAX and T::MAX
pub fn check_limit_in_range<T: Into<V>, U: Into<V>, V: PartialOrd + Into<u128>>(
    x: T,
    soft_limit: U,
    hard_limit: V,
) -> LimitThresholdCrossed {
    let x: V = x.into();
    let soft_limit: V = soft_limit.into();

    debug_assert!(soft_limit <= hard_limit);

    // It is important to preserve this comparison order because if soft_limit == hard_limit
    // we want LimitThresholdCrossed::Hard
    if x >= hard_limit {
        LimitThresholdCrossed::Hard(x.into(), hard_limit.into())
    } else if x < soft_limit {
        LimitThresholdCrossed::None
    } else {
        LimitThresholdCrossed::Soft(x.into(), soft_limit.into())
    }
}

#[macro_export]
macro_rules! check_limit {
    ($x:expr, $hard:expr) => {
        check_limit!($x, $hard, $hard)
    };
    ($x:expr, $soft:expr, $hard:expr) => {
        check_limit_in_range($x as u64, $soft, $hard)
    };
}

/// Used to check which limits were crossed if the TX is metered (not system tx)
/// Args are: is_metered, value_to_check, metered_limit, unmetered_limit
/// metered_limit is always less than or equal to unmetered_hard_limit
#[macro_export]
macro_rules! check_limit_by_meter {
    ($is_metered:expr, $x:expr, $metered_limit:expr, $unmetered_hard_limit:expr, $metric:expr) => {{
        // If this is metered, we use the metered_limit limit as the upper bound
        let (h, metered_str) = if $is_metered {
            ($metered_limit, "metered")
        } else {
            // Unmetered gets more headroom
            ($unmetered_hard_limit, "unmetered")
        };
        use sui_protocol_config::check_limit_in_range;
        let result = check_limit_in_range($x as u64, $metered_limit, h);
        match result {
            LimitThresholdCrossed::None => {}
            LimitThresholdCrossed::Soft(_, _) => {
                $metric.with_label_values(&[metered_str, "soft"]).inc();
            }
            LimitThresholdCrossed::Hard(_, _) => {
                $metric.with_label_values(&[metered_str, "hard"]).inc();
            }
        };
        result
    }};
}

#[cfg(all(test, not(msim)))]
mod test {
    use super::*;
    use insta::assert_yaml_snapshot;

    #[test]
    fn snapshot_tests() {
        println!("\n============================================================================");
        println!("!                                                                          !");
        println!("! IMPORTANT: never update snapshots from this test. only add new versions! !");
        println!("!                                                                          !");
        println!("============================================================================\n");
        for chain_id in &[Chain::Unknown, Chain::Mainnet, Chain::Testnet] {
            // make Chain::Unknown snapshots compatible with pre-chain-id snapshots so that we
            // don't break the release-time compatibility tests. Once Chain Id configs have been
            // released everywhere, we can remove this and only test Mainnet and Testnet
            let chain_str = match chain_id {
                Chain::Unknown => "".to_string(),
                _ => format!("{:?}_", chain_id),
            };
            for i in MIN_PROTOCOL_VERSION..=MAX_PROTOCOL_VERSION {
                let cur = ProtocolVersion::new(i);
                assert_yaml_snapshot!(
                    format!("{}version_{}", chain_str, cur.as_u64()),
                    ProtocolConfig::get_for_version(cur, *chain_id)
                );
            }
        }
    }

    #[test]
    fn test_getters() {
        let prot: ProtocolConfig =
            ProtocolConfig::get_for_version(ProtocolVersion::new(1), Chain::Unknown);
        assert_eq!(
            prot.max_arguments(),
            prot.max_arguments_as_option().unwrap()
        );
    }

    #[test]
    fn test_setters() {
        let mut prot: ProtocolConfig =
            ProtocolConfig::get_for_version(ProtocolVersion::new(1), Chain::Unknown);
        prot.set_max_arguments_for_testing(123);
        assert_eq!(prot.max_arguments(), 123);

        prot.set_max_arguments_from_str_for_testing("321".to_string());
        assert_eq!(prot.max_arguments(), 321);

        prot.disable_max_arguments_for_testing();
        assert_eq!(prot.max_arguments_as_option(), None);

        prot.set_attr_for_testing("max_arguments".to_string(), "456".to_string());
        assert_eq!(prot.max_arguments(), 456);
    }

    #[test]
    fn lookup_by_string_test() {
        let prot: ProtocolConfig =
            ProtocolConfig::get_for_version(ProtocolVersion::new(1), Chain::Unknown);
        // Does not exist
        assert!(prot.lookup_attr("some random string".to_string()).is_none());

        assert!(
            prot.lookup_attr("max_arguments".to_string())
                == Some(ProtocolConfigValue::u32(prot.max_arguments())),
        );

        // We didnt have this in version 1
        assert!(prot
            .lookup_attr("max_move_identifier_len".to_string())
            .is_none());

        // But we did in version 9
        let prot: ProtocolConfig =
            ProtocolConfig::get_for_version(ProtocolVersion::new(9), Chain::Unknown);
        assert!(
            prot.lookup_attr("max_move_identifier_len".to_string())
                == Some(ProtocolConfigValue::u64(prot.max_move_identifier_len()))
        );

        let prot: ProtocolConfig =
            ProtocolConfig::get_for_version(ProtocolVersion::new(1), Chain::Unknown);
        // We didnt have this in version 1
        assert!(prot
            .attr_map()
            .get("max_move_identifier_len")
            .unwrap()
            .is_none());
        // We had this in version 1
        assert!(
            prot.attr_map().get("max_arguments").unwrap()
                == &Some(ProtocolConfigValue::u32(prot.max_arguments()))
        );

        // Check feature flags
        let prot: ProtocolConfig =
            ProtocolConfig::get_for_version(ProtocolVersion::new(1), Chain::Unknown);
        // Does not exist
        assert!(prot
            .feature_flags
            .lookup_attr("some random string".to_owned())
            .is_none());
        assert!(prot
            .feature_flags
            .attr_map()
            .get("some random string")
            .is_none());

        // Was false in v1
        assert!(
            prot.feature_flags
                .lookup_attr("package_upgrades".to_owned())
                == Some(false)
        );
        assert!(
            prot.feature_flags
                .attr_map()
                .get("package_upgrades")
                .unwrap()
                == &false
        );
        let prot: ProtocolConfig =
            ProtocolConfig::get_for_version(ProtocolVersion::new(4), Chain::Unknown);
        // Was true from v3 and up
        assert!(
            prot.feature_flags
                .lookup_attr("package_upgrades".to_owned())
                == Some(true)
        );
        assert!(
            prot.feature_flags
                .attr_map()
                .get("package_upgrades")
                .unwrap()
                == &true
        );
    }

    #[test]
    fn limit_range_fn_test() {
        let low = 100u32;
        let high = 10000u64;

        assert!(check_limit!(1u8, low, high) == LimitThresholdCrossed::None);
        assert!(matches!(
            check_limit!(255u16, low, high),
            LimitThresholdCrossed::Soft(255u128, 100)
        ));
        // This wont compile because lossy
        //assert!(check_limit!(100000000u128, low, high) == LimitThresholdCrossed::None);
        // This wont compile because lossy
        //assert!(check_limit!(100000000usize, low, high) == LimitThresholdCrossed::None);

        assert!(matches!(
            check_limit!(2550000u64, low, high),
            LimitThresholdCrossed::Hard(2550000, 10000)
        ));

        assert!(matches!(
            check_limit!(2550000u64, high, high),
            LimitThresholdCrossed::Hard(2550000, 10000)
        ));

        assert!(matches!(
            check_limit!(1u8, high),
            LimitThresholdCrossed::None
        ));

        assert!(check_limit!(255u16, high) == LimitThresholdCrossed::None);

        assert!(matches!(
            check_limit!(2550000u64, high),
            LimitThresholdCrossed::Hard(2550000, 10000)
        ));
    }
}<|MERGE_RESOLUTION|>--- conflicted
+++ resolved
@@ -77,13 +77,10 @@
 // Version 26: New gas model version.
 //             Add support for receiving objects off of other objects in devnet only.
 // Version 28: Add sui::zklogin::verify_zklogin_id and related functions to sui framework.
-<<<<<<< HEAD
-//             Add support for random beacon.
-=======
 // Version 29: Add verify_legacy_zklogin_address flag to sui framework, this add ability to verify
 //             transactions from a legacy zklogin address.
-
->>>>>>> b2048f70
+//             Add support for random beacon.
+
 #[derive(Copy, Clone, Debug, Hash, Serialize, Deserialize, PartialEq, Eq, PartialOrd, Ord)]
 pub struct ProtocolVersion(u64);
 
@@ -1576,6 +1573,9 @@
                     if chain != Chain::Mainnet && chain != Chain::Testnet {
                         cfg.feature_flags.enable_effects_v2 = true;
                     }
+                }
+                29 => {
+                    cfg.feature_flags.verify_legacy_zklogin_address = true;
 
                     cfg.random_beacon_reduction_allowed_delta = Some(800);
                     // Only enable random beacon on devnet
@@ -1583,9 +1583,6 @@
                         cfg.feature_flags.narwhal_header_v2 = true;
                         cfg.feature_flags.random_beacon = true;
                     }
-                }
-                29 => {
-                    cfg.feature_flags.verify_legacy_zklogin_address = true;
                 }
                 // Use this template when making changes:
                 //
