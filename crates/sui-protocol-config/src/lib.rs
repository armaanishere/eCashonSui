--- conflicted
+++ resolved
@@ -12,11 +12,7 @@
 
 /// The minimum and maximum protocol versions supported by this build.
 const MIN_PROTOCOL_VERSION: u64 = 1;
-<<<<<<< HEAD
-const MAX_PROTOCOL_VERSION: u64 = 41;
-=======
 const MAX_PROTOCOL_VERSION: u64 = 42;
->>>>>>> 03629974
 
 // Record history of protocol version allocations here:
 //
@@ -118,10 +114,7 @@
 //             Extra version to fix `test_upgrade_compatibility` simtest.
 // Version 40:
 // Version 41: Enable group operations native functions in testnet and mainnet (without msm).
-<<<<<<< HEAD
-=======
 // Version 42: Migrate sui framework and related code to Move 2024
->>>>>>> 03629974
 #[derive(Copy, Clone, Debug, Hash, Serialize, Deserialize, PartialEq, Eq, PartialOrd, Ord)]
 pub struct ProtocolVersion(u64);
 
