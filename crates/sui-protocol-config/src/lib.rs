// Copyright (c) Mysten Labs, Inc.
// SPDX-License-Identifier: Apache-2.0

use std::{
    cell::RefCell,
    collections::BTreeSet,
    sync::atomic::{AtomicBool, Ordering},
};

use clap::*;
use move_vm_config::verifier::{MeterConfig, VerifierConfig};
use serde::{Deserialize, Serialize};
use serde_with::skip_serializing_none;
use sui_protocol_config_macros::{ProtocolConfigAccessors, ProtocolConfigFeatureFlagsGetters};
use tracing::{info, warn};

/// The minimum and maximum protocol versions supported by this build.
const MIN_PROTOCOL_VERSION: u64 = 1;
const MAX_PROTOCOL_VERSION: u64 = 52;

// Record history of protocol version allocations here:
//
// Version 1: Original version.
// Version 2: Framework changes, including advancing epoch_start_time in safemode.
// Version 3: gas model v2, including all sui conservation fixes. Fix for loaded child object
//            changes, enable package upgrades, add limits on `max_size_written_objects`,
//            `max_size_written_objects_system_tx`
// Version 4: New reward slashing rate. Framework changes to skip stake susbidy when the epoch
//            length is short.
// Version 5: Package upgrade compatibility error fix. New gas cost table. New scoring decision
//            mechanism that includes up to f scoring authorities.
// Version 6: Change to how bytes are charged in the gas meter, increase buffer stake to 0.5f
// Version 7: Disallow adding new abilities to types during package upgrades,
//            disable_invariant_violation_check_in_swap_loc,
//            disable init functions becoming entry,
//            hash module bytes individually before computing package digest.
// Version 8: Disallow changing abilities and type constraints for type parameters in structs
//            during upgrades.
// Version 9: Limit the length of Move idenfitiers to 128.
//            Disallow extraneous module bytes,
//            advance_to_highest_supported_protocol_version,
// Version 10:increase bytecode verifier `max_verifier_meter_ticks_per_function` and
//            `max_meter_ticks_per_module` limits each from 6_000_000 to 16_000_000. sui-system
//            framework changes.
// Version 11: Introduce `std::type_name::get_with_original_ids` to the system frameworks. Bound max depth of values within the VM.
// Version 12: Changes to deepbook in framework to add API for querying marketplace.
//             Change NW Batch to use versioned metadata field.
//             Changes to sui-system package to add PTB-friendly unstake function, and minor cleanup.
// Version 13: System package change deprecating `0xdee9::clob` and `0xdee9::custodian`, replaced by
//             `0xdee9::clob_v2` and `0xdee9::custodian_v2`.
// Version 14: Introduce a config variable to allow charging of computation to be either
//             bucket base or rounding up. The presence of `gas_rounding_step` (or `None`)
//             decides whether rounding is applied or not.
// Version 15: Add reordering of user transactions by gas price after consensus.
//             Add `sui::table_vec::drop` to the framework via a system package upgrade.
// Version 16: Enabled simplified_unwrap_then_delete feature flag, which allows the execution engine
//             to no longer consult the object store when generating unwrapped_then_deleted in the
//             effects; this also allows us to stop including wrapped tombstones in accumulator.
//             Add self-matching prevention for deepbook.
// Version 17: Enable upgraded multisig support.
// Version 18: Introduce execution layer versioning, preserve all existing behaviour in v0.
//             Gas minimum charges moved to be a multiplier over the reference gas price. In this
//             protocol version the multiplier is the same as the lowest bucket of computation
//             such that the minimum transaction cost is the same as the minimum computation
//             bucket.
//             Add a feature flag to indicate the changes semantics of `base_tx_cost_fixed`.
// Version 19: Changes to sui-system package to enable liquid staking.
//             Add limit for total size of events.
//             Increase limit for number of events emitted to 1024.
// Version 20: Enables the flag `narwhal_new_leader_election_schedule` for the new narwhal leader
//             schedule algorithm for enhanced fault tolerance and sets the bad node stake threshold
//             value. Both values are set for all the environments except mainnet.
// Version 21: ZKLogin known providers.
// Version 22: Child object format change.
// Version 23: Enabling the flag `narwhal_new_leader_election_schedule` for the new narwhal leader
//             schedule algorithm for enhanced fault tolerance and sets the bad node stake threshold
//             value for mainnet.
// Version 24: Re-enable simple gas conservation checks.
//             Package publish/upgrade number in a single transaction limited.
//             JWK / authenticator state flags.
// Version 25: Add sui::table_vec::swap and sui::table_vec::swap_remove to system packages.
// Version 26: New gas model version.
//             Add support for receiving objects off of other objects in devnet only.
// Version 28: Add sui::zklogin::verify_zklogin_id and related functions to sui framework.
//             Enable transaction effects v2 in devnet.
// Version 29: Add verify_legacy_zklogin_address flag to sui framework, this add ability to verify
//             transactions from a legacy zklogin address.
// Version 30: Enable Narwhal CertificateV2
//             Add support for random beacon.
//             Enable transaction effects v2 in testnet.
//             Deprecate supported oauth providers from protocol config and rely on node config
//             instead.
//             In execution, has_public_transfer is recomputed when loading the object.
//             Add support for shared obj deletion and receiving objects off of other objects in devnet only.
// Version 31: Add support for shared object deletion in devnet only.
//             Add support for getting object ID referenced by receiving object in sui framework.
//             Create new execution layer version, and preserve previous behavior in v1.
//             Update semantics of `sui::transfer::receive` and add `sui::transfer::public_receive`.
// Version 32: Add delete functions for VerifiedID and VerifiedIssuer.
//             Add sui::token module to sui framework.
//             Enable transfer to object in testnet.
//             Enable Narwhal CertificateV2 on mainnet
//             Make critbit tree and order getters public in deepbook.
// Version 33: Add support for `receiving_object_id` function in framework
//             Hardened OTW check.
//             Enable transfer-to-object in mainnet.
//             Enable shared object deletion in testnet.
//             Enable effects v2 in mainnet.
// Version 34: Framework changes for random beacon.
// Version 35: Add poseidon hash function.
//             Enable coin deny list.
// Version 36: Enable group operations native functions in devnet.
//             Enable shared object deletion in mainnet.
//             Set the consensus accepted transaction size and the included transactions size in the proposed block.
// Version 37: Reject entry functions with mutable Random.
// Version 38: Introduce limits for binary tables size.
// Version 39: Allow skipped epochs for randomness updates.
//             Extra version to fix `test_upgrade_compatibility` simtest.
// Version 40:
// Version 41: Enable group operations native functions in testnet and mainnet (without msm).
// Version 42: Migrate sui framework and related code to Move 2024
// Version 43: Introduce the upper bound delta config for a zklogin signature's max epoch.
//             Introduce an explicit parameter for the tick limit per package (previously this was
//             represented by the parameter for the tick limit per module).
// Version 44: Enable consensus fork detection on mainnet.
//             Switch between Narwhal and Mysticeti consensus in tests, devnet and testnet.
// Version 45: Use tonic networking for Mysticeti consensus.
//             Set min Move binary format version to 6.
//             Enable transactions to be signed with zkLogin inside multisig signature.
//             Add native bridge.
//             Enable native bridge in devnet
//             Enable Leader Scoring & Schedule Change for Mysticeti consensus.
// Version 46: Enable native bridge in testnet
//             Enable resharing at the same initial shared version.
// Version 47: Deepbook changes (framework update)
// Version 48: Use tonic networking for Mysticeti.
//             Resolve Move abort locations to the package id instead of the runtime module ID.
//             Enable random beacon in testnet.
//             Use new VM when verifying framework packages.
// Version 49: Enable Move enums on devnet.
//             Enable VDF in devnet
//             Enable consensus commit prologue V3 in devnet.
//             Run Mysticeti consensus by default.
// Version 50: Add update_node_url to native bridge,
//             New Move stdlib integer modules
//             Enable checkpoint batching in testnet.
//             Prepose consensus commit prologue in checkpoints.
//             Set number of leaders per round for Mysticeti commits.
// Version 51: Switch to DKG V1.
// Version 52: Emit `CommitteeMemberUrlUpdateEvent` when updating bridge node url.
<<<<<<< HEAD
//             std::config native functions.
=======
//             Modified sui-system package to enable withdrawal of stake before it becomes active.
>>>>>>> 268afc38

#[derive(Copy, Clone, Debug, Hash, Serialize, Deserialize, PartialEq, Eq, PartialOrd, Ord)]
pub struct ProtocolVersion(u64);

impl ProtocolVersion {
    // The minimum and maximum protocol version supported by this binary. Counterintuitively, this constant may
    // change over time as support for old protocol versions is removed from the source. This
    // ensures that when a new network (such as a testnet) is created, its genesis committee will
    // use a protocol version that is actually supported by the binary.
    pub const MIN: Self = Self(MIN_PROTOCOL_VERSION);

    pub const MAX: Self = Self(MAX_PROTOCOL_VERSION);

    #[cfg(not(msim))]
    const MAX_ALLOWED: Self = Self::MAX;

    // We create one additional "fake" version in simulator builds so that we can test upgrades.
    #[cfg(msim)]
    pub const MAX_ALLOWED: Self = Self(MAX_PROTOCOL_VERSION + 1);

    pub fn new(v: u64) -> Self {
        Self(v)
    }

    pub const fn as_u64(&self) -> u64 {
        self.0
    }

    // For serde deserialization - we don't define a Default impl because there isn't a single
    // universally appropriate default value.
    pub fn max() -> Self {
        Self::MAX
    }
}

impl From<u64> for ProtocolVersion {
    fn from(v: u64) -> Self {
        Self::new(v)
    }
}

impl std::ops::Sub<u64> for ProtocolVersion {
    type Output = Self;
    fn sub(self, rhs: u64) -> Self::Output {
        Self::new(self.0 - rhs)
    }
}

impl std::ops::Add<u64> for ProtocolVersion {
    type Output = Self;
    fn add(self, rhs: u64) -> Self::Output {
        Self::new(self.0 + rhs)
    }
}

/// Models the set of protocol versions supported by a validator.
/// The `sui-node` binary will always use the SYSTEM_DEFAULT constant, but for testing we need
/// to be able to inject arbitrary versions into SuiNode.
#[derive(Serialize, Deserialize, Debug, Clone, Copy, Hash, PartialEq, Eq)]
pub struct SupportedProtocolVersions {
    pub min: ProtocolVersion,
    pub max: ProtocolVersion,
}

impl SupportedProtocolVersions {
    pub const SYSTEM_DEFAULT: Self = Self {
        min: ProtocolVersion::MIN,
        max: ProtocolVersion::MAX,
    };

    /// Use by VersionedProtocolMessage implementors to describe in which range of versions a
    /// message variant is supported.
    pub fn new_for_message(min: u64, max: u64) -> Self {
        let min = ProtocolVersion::new(min);
        let max = ProtocolVersion::new(max);
        Self { min, max }
    }

    pub fn new_for_testing(min: u64, max: u64) -> Self {
        let min = min.into();
        let max = max.into();
        Self { min, max }
    }

    pub fn is_version_supported(&self, v: ProtocolVersion) -> bool {
        v.0 >= self.min.0 && v.0 <= self.max.0
    }
}

#[derive(Clone, Serialize, Deserialize, Debug, PartialEq, Copy, PartialOrd, Ord, Eq, ValueEnum)]
pub enum Chain {
    Mainnet,
    Testnet,
    Unknown,
}

impl Default for Chain {
    fn default() -> Self {
        Self::Unknown
    }
}

impl Chain {
    pub fn as_str(self) -> &'static str {
        match self {
            Chain::Mainnet => "mainnet",
            Chain::Testnet => "testnet",
            Chain::Unknown => "unknown",
        }
    }
}

pub struct Error(pub String);

// TODO: There are quite a few non boolean values in the feature flags. We should move them out.
/// Records on/off feature flags that may vary at each protocol version.
#[derive(Default, Clone, Serialize, Debug, ProtocolConfigFeatureFlagsGetters)]
struct FeatureFlags {
    // Add feature flags here, e.g.:
    // new_protocol_feature: bool,
    #[serde(skip_serializing_if = "is_false")]
    package_upgrades: bool,
    // If true, validators will commit to the root state digest
    // in end of epoch checkpoint proposals
    #[serde(skip_serializing_if = "is_false")]
    commit_root_state_digest: bool,
    // Pass epoch start time to advance_epoch safe mode function.
    #[serde(skip_serializing_if = "is_false")]
    advance_epoch_start_time_in_safe_mode: bool,
    // If true, apply the fix to correctly capturing loaded child object versions in execution's
    // object runtime.
    #[serde(skip_serializing_if = "is_false")]
    loaded_child_objects_fixed: bool,
    // If true, treat missing types in the upgraded modules when creating an upgraded package as a
    // compatibility error.
    #[serde(skip_serializing_if = "is_false")]
    missing_type_is_compatibility_error: bool,
    // If true, then the scoring decision mechanism will not get disabled when we do have more than
    // f low scoring authorities, but it will simply flag as low scoring only up to f authorities.
    #[serde(skip_serializing_if = "is_false")]
    scoring_decision_with_validity_cutoff: bool,

    // DEPRECATED: this was an ephemeral feature flag only used by consensus handler, which has now
    // been deployed everywhere.
    #[serde(skip_serializing_if = "is_false")]
    consensus_order_end_of_epoch_last: bool,

    // Disallow adding abilities to types during package upgrades.
    #[serde(skip_serializing_if = "is_false")]
    disallow_adding_abilities_on_upgrade: bool,
    // Disables unnecessary invariant check in the Move VM when swapping the value out of a local
    #[serde(skip_serializing_if = "is_false")]
    disable_invariant_violation_check_in_swap_loc: bool,
    // advance to highest supported protocol version at epoch change, instead of the next consecutive
    // protocol version.
    #[serde(skip_serializing_if = "is_false")]
    advance_to_highest_supported_protocol_version: bool,
    // If true, disallow entry modifiers on entry functions
    #[serde(skip_serializing_if = "is_false")]
    ban_entry_init: bool,
    // If true, hash module bytes individually when calculating package digests for upgrades
    #[serde(skip_serializing_if = "is_false")]
    package_digest_hash_module: bool,
    // If true, disallow changing struct type parameters during package upgrades
    #[serde(skip_serializing_if = "is_false")]
    disallow_change_struct_type_params_on_upgrade: bool,
    // If true, checks no extra bytes in a compiled module
    #[serde(skip_serializing_if = "is_false")]
    no_extraneous_module_bytes: bool,
    // If true, then use the versioned metadata format in narwhal entities.
    #[serde(skip_serializing_if = "is_false")]
    narwhal_versioned_metadata: bool,

    // Enable zklogin auth
    #[serde(skip_serializing_if = "is_false")]
    zklogin_auth: bool,
    // How we order transactions coming out of consensus before sending to execution.
    #[serde(skip_serializing_if = "ConsensusTransactionOrdering::is_none")]
    consensus_transaction_ordering: ConsensusTransactionOrdering,

    // Previously, the unwrapped_then_deleted field in TransactionEffects makes a distinction between
    // whether an object has existed in the store previously (i.e. whether there is a tombstone).
    // Such dependency makes effects generation inefficient, and requires us to include wrapped
    // tombstone in state root hash.
    // To prepare for effects V2, with this flag set to true, we simplify the definition of
    // unwrapped_then_deleted to always include unwrapped then deleted objects,
    // regardless of their previous state in the store.
    #[serde(skip_serializing_if = "is_false")]
    simplified_unwrap_then_delete: bool,
    // Enable upgraded multisig support
    #[serde(skip_serializing_if = "is_false")]
    upgraded_multisig_supported: bool,
    // If true minimum txn charge is a multiplier of the gas price
    #[serde(skip_serializing_if = "is_false")]
    txn_base_cost_as_multiplier: bool,

    // If true, the ability to delete shared objects is in effect
    #[serde(skip_serializing_if = "is_false")]
    shared_object_deletion: bool,

    // If true, then the new algorithm for the leader election schedule will be used
    #[serde(skip_serializing_if = "is_false")]
    narwhal_new_leader_election_schedule: bool,

    // A list of supported OIDC providers that can be used for zklogin.
    #[serde(skip_serializing_if = "is_empty")]
    zklogin_supported_providers: BTreeSet<String>,

    // If true, use the new child object format
    #[serde(skip_serializing_if = "is_false")]
    loaded_child_object_format: bool,

    #[serde(skip_serializing_if = "is_false")]
    enable_jwk_consensus_updates: bool,

    #[serde(skip_serializing_if = "is_false")]
    end_of_epoch_transaction_supported: bool,

    // Perform simple conservation checks keeping into account out of gas scenarios
    // while charging for storage.
    #[serde(skip_serializing_if = "is_false")]
    simple_conservation_checks: bool,

    // If true, use the new child object format type logging
    #[serde(skip_serializing_if = "is_false")]
    loaded_child_object_format_type: bool,

    // Enable receiving sent objects
    #[serde(skip_serializing_if = "is_false")]
    receive_objects: bool,

    // Enable random beacon protocol
    #[serde(skip_serializing_if = "is_false")]
    random_beacon: bool,

    // Enable bridge protocol
    #[serde(skip_serializing_if = "is_false")]
    bridge: bool,

    #[serde(skip_serializing_if = "is_false")]
    enable_effects_v2: bool,

    // If true, then use CertificateV2 in narwhal.
    #[serde(skip_serializing_if = "is_false")]
    narwhal_certificate_v2: bool,

    // If true, allow verify with legacy zklogin address
    #[serde(skip_serializing_if = "is_false")]
    verify_legacy_zklogin_address: bool,

    // Enable throughput aware consensus submission
    #[serde(skip_serializing_if = "is_false")]
    throughput_aware_consensus_submission: bool,

    // If true, recompute has_public_transfer from the type instead of what is stored in the object
    #[serde(skip_serializing_if = "is_false")]
    recompute_has_public_transfer_in_execution: bool,

    // If true, multisig containing zkLogin sig is accepted.
    #[serde(skip_serializing_if = "is_false")]
    accept_zklogin_in_multisig: bool,

    // If true, consensus prologue transaction also includes the consensus output digest.
    // It can be used to detect consensus output folk.
    #[serde(skip_serializing_if = "is_false")]
    include_consensus_digest_in_prologue: bool,

    // If true, use the hardened OTW check
    #[serde(skip_serializing_if = "is_false")]
    hardened_otw_check: bool,

    // If true allow calling receiving_object_id function
    #[serde(skip_serializing_if = "is_false")]
    allow_receiving_object_id: bool,

    // Enable the poseidon hash function
    #[serde(skip_serializing_if = "is_false")]
    enable_poseidon: bool,

    // If true, enable the coin deny list.
    #[serde(skip_serializing_if = "is_false")]
    enable_coin_deny_list: bool,

    // Enable native functions for group operations.
    #[serde(skip_serializing_if = "is_false")]
    enable_group_ops_native_functions: bool,

    // Enable native function for msm.
    #[serde(skip_serializing_if = "is_false")]
    enable_group_ops_native_function_msm: bool,

    // Reject functions with mutable Random.
    #[serde(skip_serializing_if = "is_false")]
    reject_mutable_random_on_entry_functions: bool,

    // Controls the behavior of per object congestion control in consensus handler.
    #[serde(skip_serializing_if = "PerObjectCongestionControlMode::is_none")]
    per_object_congestion_control_mode: PerObjectCongestionControlMode,

    // The consensus protocol to be used for the epoch.
    #[serde(skip_serializing_if = "ConsensusChoice::is_narwhal")]
    consensus_choice: ConsensusChoice,

    // Consensus network to use.
    #[serde(skip_serializing_if = "ConsensusNetwork::is_anemo")]
    consensus_network: ConsensusNetwork,

    // Set the upper bound allowed for max_epoch in zklogin signature.
    #[serde(skip_serializing_if = "Option::is_none")]
    zklogin_max_epoch_upper_bound_delta: Option<u64>,

    // Controls leader scoring & schedule change in Mysticeti consensus.
    #[serde(skip_serializing_if = "is_false")]
    mysticeti_leader_scoring_and_schedule: bool,

    // Enable resharing of shared objects using the same initial shared version
    #[serde(skip_serializing_if = "is_false")]
    reshare_at_same_initial_version: bool,

    // Resolve Move abort locations to the package id instead of the runtime module ID.
    #[serde(skip_serializing_if = "is_false")]
    resolve_abort_locations_to_package_id: bool,

    // Enables the use of the Mysticeti committed sub dag digest to the `ConsensusCommitInfo` in checkpoints.
    // When disabled the default digest is used instead. It's important to have this guarded behind
    // a flag as it will lead to checkpoint forks.
    #[serde(skip_serializing_if = "is_false")]
    mysticeti_use_committed_subdag_digest: bool,

    // Enable VDF
    #[serde(skip_serializing_if = "is_false")]
    enable_vdf: bool,

    // Controls whether consensus handler should record consensus determined shared object version
    // assignments in consensus commit prologue transaction.
    // The purpose of doing this is to enable replaying transaction without transaction effects.
    #[serde(skip_serializing_if = "is_false")]
    record_consensus_determined_version_assignments_in_prologue: bool,

    // Run verification of framework upgrades using a new/fresh VM.
    #[serde(skip_serializing_if = "is_false")]
    fresh_vm_on_framework_upgrade: bool,

    // When set to true, the consensus commit prologue transaction will be placed first
    // in a consensus commit in checkpoints.
    // If a checkpoint contains multiple consensus commit, say [cm1][cm2]. The each commit's
    // consensus commit prologue will be the first transaction in each segment:
    //     [ccp1, rest cm1][ccp2, rest cm2]
    // The reason to prepose the prologue transaction is to provide information for transaction
    // cancellation.
    #[serde(skip_serializing_if = "is_false")]
    prepend_prologue_tx_in_consensus_commit_in_checkpoints: bool,

    // Set number of leaders per round for Mysticeti commits.
    #[serde(skip_serializing_if = "Option::is_none")]
    mysticeti_num_leaders_per_round: Option<usize>,

    // Enable Soft Bundle (SIP-19).
    #[serde(skip_serializing_if = "is_false")]
    soft_bundle: bool,

    // If true, enable the coin deny list V2.
    #[serde(skip_serializing_if = "is_false")]
    enable_coin_deny_list_v2: bool,
}

fn is_false(b: &bool) -> bool {
    !b
}

fn is_empty(b: &BTreeSet<String>) -> bool {
    b.is_empty()
}

/// Ordering mechanism for transactions in one Narwhal consensus output.
#[derive(Default, Copy, Clone, PartialEq, Eq, Serialize, Debug)]
pub enum ConsensusTransactionOrdering {
    /// No ordering. Transactions are processed in the order they appear in the consensus output.
    #[default]
    None,
    /// Order transactions by gas price, highest first.
    ByGasPrice,
}

impl ConsensusTransactionOrdering {
    pub fn is_none(&self) -> bool {
        matches!(self, ConsensusTransactionOrdering::None)
    }
}

// The config for per object congestion control in consensus handler.
#[derive(Default, Copy, Clone, PartialEq, Eq, Serialize, Debug)]
pub enum PerObjectCongestionControlMode {
    #[default]
    None, // No congestion control.
    TotalGasBudget, // Use txn gas budget as execution cost.
    TotalTxCount,   // Use total txn count as execution cost.
}

impl PerObjectCongestionControlMode {
    pub fn is_none(&self) -> bool {
        matches!(self, PerObjectCongestionControlMode::None)
    }
}

// Configuration options for consensus algorithm.
#[derive(Default, Copy, Clone, PartialEq, Eq, Serialize, Debug)]
pub enum ConsensusChoice {
    #[default]
    Narwhal,
    SwapEachEpoch,
    Mysticeti,
}

impl ConsensusChoice {
    pub fn is_narwhal(&self) -> bool {
        matches!(self, ConsensusChoice::Narwhal)
    }
}

// Configuration options for consensus network.
#[derive(Default, Copy, Clone, PartialEq, Eq, Serialize, Debug)]
pub enum ConsensusNetwork {
    #[default]
    Anemo,
    Tonic,
}

impl ConsensusNetwork {
    pub fn is_anemo(&self) -> bool {
        matches!(self, ConsensusNetwork::Anemo)
    }
}

/// Constants that change the behavior of the protocol.
///
/// The value of each constant here must be fixed for a given protocol version. To change the value
/// of a constant, advance the protocol version, and add support for it in `get_for_version` under
/// the new version number.
/// (below).
///
/// To add a new field to this struct, use the following procedure:
/// - Advance the protocol version.
/// - Add the field as a private `Option<T>` to the struct.
/// - Initialize the field to `None` in prior protocol versions.
/// - Initialize the field to `Some(val)` for your new protocol version.
/// - Add a public getter that simply unwraps the field.
/// - Two public getters of the form `field(&self) -> field_type`
///     and `field_as_option(&self) -> Option<field_type>` will be automatically generated for you.
/// Example for a field: `new_constant: Option<u64>`
/// ```rust,ignore
///      pub fn new_constant(&self) -> u64 {
///         self.new_constant.expect(Self::CONSTANT_ERR_MSG)
///     }
///      pub fn new_constant_as_option(&self) -> Option<u64> {
///         self.new_constant.expect(Self::CONSTANT_ERR_MSG)
///     }
/// ```
/// With `pub fn new_constant(&self) -> u64`, if the constant is accessed in a protocol version
/// in which it is not defined, the validator will crash. (Crashing is necessary because
/// this type of error would almost always result in forking if not prevented here).
/// If you don't want the validator to crash, you can use the
/// `pub fn new_constant_as_option(&self) -> Option<u64>` getter, which will
/// return `None` if the field is not defined at that version.
/// - If you want a customized getter, you can add a method in the impl.
#[skip_serializing_none]
#[derive(Clone, Serialize, Debug, ProtocolConfigAccessors)]
pub struct ProtocolConfig {
    pub version: ProtocolVersion,

    feature_flags: FeatureFlags,

    // ==== Transaction input limits ====
    /// Maximum serialized size of a transaction (in bytes).
    max_tx_size_bytes: Option<u64>,

    /// Maximum number of input objects to a transaction. Enforced by the transaction input checker
    max_input_objects: Option<u64>,

    /// Max size of objects a transaction can write to disk after completion. Enforce by the Sui adapter.
    /// This is the sum of the serialized size of all objects written to disk.
    /// The max size of individual objects on the other hand is `max_move_object_size`.
    max_size_written_objects: Option<u64>,
    /// Max size of objects a system transaction can write to disk after completion. Enforce by the Sui adapter.
    /// Similar to `max_size_written_objects` but for system transactions.
    max_size_written_objects_system_tx: Option<u64>,

    /// Maximum size of serialized transaction effects.
    max_serialized_tx_effects_size_bytes: Option<u64>,

    /// Maximum size of serialized transaction effects for system transactions.
    max_serialized_tx_effects_size_bytes_system_tx: Option<u64>,

    /// Maximum number of gas payment objects for a transaction.
    max_gas_payment_objects: Option<u32>,

    /// Maximum number of modules in a Publish transaction.
    max_modules_in_publish: Option<u32>,

    /// Maximum number of transitive dependencies in a package when publishing.
    max_package_dependencies: Option<u32>,

    /// Maximum number of arguments in a move call or a ProgrammableTransaction's
    /// TransferObjects command.
    max_arguments: Option<u32>,

    /// Maximum number of total type arguments, computed recursively.
    max_type_arguments: Option<u32>,

    /// Maximum depth of an individual type argument.
    max_type_argument_depth: Option<u32>,

    /// Maximum size of a Pure CallArg.
    max_pure_argument_size: Option<u32>,

    /// Maximum number of Commands in a ProgrammableTransaction.
    max_programmable_tx_commands: Option<u32>,

    // ==== Move VM, Move bytecode verifier, and execution limits ===
    /// Maximum Move bytecode version the VM understands. All older versions are accepted.
    move_binary_format_version: Option<u32>,
    min_move_binary_format_version: Option<u32>,

    /// Configuration controlling binary tables size.
    binary_module_handles: Option<u16>,
    binary_struct_handles: Option<u16>,
    binary_function_handles: Option<u16>,
    binary_function_instantiations: Option<u16>,
    binary_signatures: Option<u16>,
    binary_constant_pool: Option<u16>,
    binary_identifiers: Option<u16>,
    binary_address_identifiers: Option<u16>,
    binary_struct_defs: Option<u16>,
    binary_struct_def_instantiations: Option<u16>,
    binary_function_defs: Option<u16>,
    binary_field_handles: Option<u16>,
    binary_field_instantiations: Option<u16>,
    binary_friend_decls: Option<u16>,
    binary_enum_defs: Option<u16>,
    binary_enum_def_instantiations: Option<u16>,
    binary_variant_handles: Option<u16>,
    binary_variant_instantiation_handles: Option<u16>,

    /// Maximum size of the `contents` part of an object, in bytes. Enforced by the Sui adapter when effects are produced.
    max_move_object_size: Option<u64>,

    // TODO: Option<increase to 500 KB. currently, publishing a package > 500 KB exceeds the max computation gas cost
    /// Maximum size of a Move package object, in bytes. Enforced by the Sui adapter at the end of a publish transaction.
    max_move_package_size: Option<u64>,

    /// Max number of publish or upgrade commands allowed in a programmable transaction block.
    max_publish_or_upgrade_per_ptb: Option<u64>,

    /// Maximum number of gas units that a single MoveCall transaction can use. Enforced by the Sui adapter.
    max_tx_gas: Option<u64>,

    /// Maximum amount of the proposed gas price in MIST (defined in the transaction).
    max_gas_price: Option<u64>,

    /// The max computation bucket for gas. This is the max that can be charged for computation.
    max_gas_computation_bucket: Option<u64>,

    // Define the value used to round up computation gas charges
    gas_rounding_step: Option<u64>,

    /// Maximum number of nested loops. Enforced by the Move bytecode verifier.
    max_loop_depth: Option<u64>,

    /// Maximum number of type arguments that can be bound to generic type parameters. Enforced by the Move bytecode verifier.
    max_generic_instantiation_length: Option<u64>,

    /// Maximum number of parameters that a Move function can have. Enforced by the Move bytecode verifier.
    max_function_parameters: Option<u64>,

    /// Maximum number of basic blocks that a Move function can have. Enforced by the Move bytecode verifier.
    max_basic_blocks: Option<u64>,

    /// Maximum stack size value. Enforced by the Move bytecode verifier.
    max_value_stack_size: Option<u64>,

    /// Maximum number of "type nodes", a metric for how big a SignatureToken will be when expanded into a fully qualified type. Enforced by the Move bytecode verifier.
    max_type_nodes: Option<u64>,

    /// Maximum number of push instructions in one function. Enforced by the Move bytecode verifier.
    max_push_size: Option<u64>,

    /// Maximum number of struct definitions in a module. Enforced by the Move bytecode verifier.
    max_struct_definitions: Option<u64>,

    /// Maximum number of function definitions in a module. Enforced by the Move bytecode verifier.
    max_function_definitions: Option<u64>,

    /// Maximum number of fields allowed in a struct definition. Enforced by the Move bytecode verifier.
    max_fields_in_struct: Option<u64>,

    /// Maximum dependency depth. Enforced by the Move linker when loading dependent modules.
    max_dependency_depth: Option<u64>,

    /// Maximum number of Move events that a single transaction can emit. Enforced by the VM during execution.
    max_num_event_emit: Option<u64>,

    /// Maximum number of new IDs that a single transaction can create. Enforced by the VM during execution.
    max_num_new_move_object_ids: Option<u64>,

    /// Maximum number of new IDs that a single system transaction can create. Enforced by the VM during execution.
    max_num_new_move_object_ids_system_tx: Option<u64>,

    /// Maximum number of IDs that a single transaction can delete. Enforced by the VM during execution.
    max_num_deleted_move_object_ids: Option<u64>,

    /// Maximum number of IDs that a single system transaction can delete. Enforced by the VM during execution.
    max_num_deleted_move_object_ids_system_tx: Option<u64>,

    /// Maximum number of IDs that a single transaction can transfer. Enforced by the VM during execution.
    max_num_transferred_move_object_ids: Option<u64>,

    /// Maximum number of IDs that a single system transaction can transfer. Enforced by the VM during execution.
    max_num_transferred_move_object_ids_system_tx: Option<u64>,

    /// Maximum size of a Move user event. Enforced by the VM during execution.
    max_event_emit_size: Option<u64>,

    /// Maximum size of a Move user event. Enforced by the VM during execution.
    max_event_emit_size_total: Option<u64>,

    /// Maximum length of a vector in Move. Enforced by the VM during execution, and for constants, by the verifier.
    max_move_vector_len: Option<u64>,

    /// Maximum length of an `Identifier` in Move. Enforced by the bytecode verifier at signing.
    max_move_identifier_len: Option<u64>,

    /// Maximum depth of a Move value within the VM.
    max_move_value_depth: Option<u64>,

    /// Maximum number of variants in an enum. Enforced by the bytecode verifier at signing.
    max_move_enum_variants: Option<u64>,

    /// Maximum number of back edges in Move function. Enforced by the bytecode verifier at signing.
    max_back_edges_per_function: Option<u64>,

    /// Maximum number of back edges in Move module. Enforced by the bytecode verifier at signing.
    max_back_edges_per_module: Option<u64>,

    /// Maximum number of meter `ticks` spent verifying a Move function. Enforced by the bytecode verifier at signing.
    max_verifier_meter_ticks_per_function: Option<u64>,

    /// Maximum number of meter `ticks` spent verifying a Move module. Enforced by the bytecode verifier at signing.
    max_meter_ticks_per_module: Option<u64>,

    /// Maximum number of meter `ticks` spent verifying a Move package. Enforced by the bytecode verifier at signing.
    max_meter_ticks_per_package: Option<u64>,

    // === Object runtime internal operation limits ====
    // These affect dynamic fields
    /// Maximum number of cached objects in the object runtime ObjectStore. Enforced by object runtime during execution
    object_runtime_max_num_cached_objects: Option<u64>,

    /// Maximum number of cached objects in the object runtime ObjectStore in system transaction. Enforced by object runtime during execution
    object_runtime_max_num_cached_objects_system_tx: Option<u64>,

    /// Maximum number of stored objects accessed by object runtime ObjectStore. Enforced by object runtime during execution
    object_runtime_max_num_store_entries: Option<u64>,

    /// Maximum number of stored objects accessed by object runtime ObjectStore in system transaction. Enforced by object runtime during execution
    object_runtime_max_num_store_entries_system_tx: Option<u64>,

    // === Execution gas costs ====
    /// Base cost for any Sui transaction
    base_tx_cost_fixed: Option<u64>,

    /// Additional cost for a transaction that publishes a package
    /// i.e., the base cost of such a transaction is base_tx_cost_fixed + package_publish_cost_fixed
    package_publish_cost_fixed: Option<u64>,

    /// Cost per byte of a Move call transaction
    /// i.e., the cost of such a transaction is base_cost + (base_tx_cost_per_byte * size)
    base_tx_cost_per_byte: Option<u64>,

    /// Cost per byte for a transaction that publishes a package
    package_publish_cost_per_byte: Option<u64>,

    // Per-byte cost of reading an object during transaction execution
    obj_access_cost_read_per_byte: Option<u64>,

    // Per-byte cost of writing an object during transaction execution
    obj_access_cost_mutate_per_byte: Option<u64>,

    // Per-byte cost of deleting an object during transaction execution
    obj_access_cost_delete_per_byte: Option<u64>,

    /// Per-byte cost charged for each input object to a transaction.
    /// Meant to approximate the cost of checking locks for each object
    // TODO: Option<I'm not sure that this cost makes sense. Checking locks is "free"
    // in the sense that an invalid tx that can never be committed/pay gas can
    // force validators to check an arbitrary number of locks. If those checks are
    // "free" for invalid transactions, why charge for them in valid transactions
    // TODO: Option<if we keep this, I think we probably want it to be a fixed cost rather
    // than a per-byte cost. checking an object lock should not require loading an
    // entire object, just consulting an ID -> tx digest map
    obj_access_cost_verify_per_byte: Option<u64>,

    /// === Gas version. gas model ===

    /// Gas model version, what code we are using to charge gas
    gas_model_version: Option<u64>,

    /// === Storage gas costs ===

    /// Per-byte cost of storing an object in the Sui global object store. Some of this cost may be refundable if the object is later freed
    obj_data_cost_refundable: Option<u64>,

    // Per-byte cost of storing an object in the Sui transaction log (e.g., in CertifiedTransactionEffects)
    // This depends on the size of various fields including the effects
    // TODO: Option<I don't fully understand this^ and more details would be useful
    obj_metadata_cost_non_refundable: Option<u64>,

    /// === Tokenomics ===

    // TODO: Option<this should be changed to u64.
    /// Sender of a txn that touches an object will get this percent of the storage rebate back.
    /// In basis point.
    storage_rebate_rate: Option<u64>,

    /// 5% of the storage fund's share of rewards are reinvested into the storage fund.
    /// In basis point.
    storage_fund_reinvest_rate: Option<u64>,

    /// The share of rewards that will be slashed and redistributed is 50%.
    /// In basis point.
    reward_slashing_rate: Option<u64>,

    /// Unit gas price, Mist per internal gas unit.
    storage_gas_price: Option<u64>,

    /// === Core Protocol ===

    /// Max number of transactions per checkpoint.
    /// Note that this is a protocol constant and not a config as validators must have this set to
    /// the same value, otherwise they *will* fork.
    max_transactions_per_checkpoint: Option<u64>,

    /// Max size of a checkpoint in bytes.
    /// Note that this is a protocol constant and not a config as validators must have this set to
    /// the same value, otherwise they *will* fork.
    max_checkpoint_size_bytes: Option<u64>,

    /// A protocol upgrade always requires 2f+1 stake to agree. We support a buffer of additional
    /// stake (as a fraction of f, expressed in basis points) that is required before an upgrade
    /// can happen automatically. 10000bps would indicate that complete unanimity is required (all
    /// 3f+1 must vote), while 0bps would indicate that 2f+1 is sufficient.
    buffer_stake_for_protocol_upgrade_bps: Option<u64>,

    // === Native Function Costs ===

    // `address` module
    // Cost params for the Move native function `address::from_bytes(bytes: vector<u8>)`
    address_from_bytes_cost_base: Option<u64>,
    // Cost params for the Move native function `address::to_u256(address): u256`
    address_to_u256_cost_base: Option<u64>,
    // Cost params for the Move native function `address::from_u256(u256): address`
    address_from_u256_cost_base: Option<u64>,

    // `config` module
    // Cost params for the Move native function `read_setting_impl<Name: copy + drop + store,
    // SettingValue: key + store, SettingDataValue: store, Value: copy + drop + store,
    // >(config: address, name: address, current_epoch: u64): Option<Value>`
    config_read_setting_impl_cost_base: Option<u64>,
    config_read_setting_impl_cost_per_byte: Option<u64>,

    // `dynamic_field` module
    // Cost params for the Move native function `hash_type_and_key<K: copy + drop + store>(parent: address, k: K): address`
    dynamic_field_hash_type_and_key_cost_base: Option<u64>,
    dynamic_field_hash_type_and_key_type_cost_per_byte: Option<u64>,
    dynamic_field_hash_type_and_key_value_cost_per_byte: Option<u64>,
    dynamic_field_hash_type_and_key_type_tag_cost_per_byte: Option<u64>,
    // Cost params for the Move native function `add_child_object<Child: key>(parent: address, child: Child)`
    dynamic_field_add_child_object_cost_base: Option<u64>,
    dynamic_field_add_child_object_type_cost_per_byte: Option<u64>,
    dynamic_field_add_child_object_value_cost_per_byte: Option<u64>,
    dynamic_field_add_child_object_struct_tag_cost_per_byte: Option<u64>,
    // Cost params for the Move native function `borrow_child_object_mut<Child: key>(parent: &mut UID, id: address): &mut Child`
    dynamic_field_borrow_child_object_cost_base: Option<u64>,
    dynamic_field_borrow_child_object_child_ref_cost_per_byte: Option<u64>,
    dynamic_field_borrow_child_object_type_cost_per_byte: Option<u64>,
    // Cost params for the Move native function `remove_child_object<Child: key>(parent: address, id: address): Child`
    dynamic_field_remove_child_object_cost_base: Option<u64>,
    dynamic_field_remove_child_object_child_cost_per_byte: Option<u64>,
    dynamic_field_remove_child_object_type_cost_per_byte: Option<u64>,
    // Cost params for the Move native function `has_child_object(parent: address, id: address): bool`
    dynamic_field_has_child_object_cost_base: Option<u64>,
    // Cost params for the Move native function `has_child_object_with_ty<Child: key>(parent: address, id: address): bool`
    dynamic_field_has_child_object_with_ty_cost_base: Option<u64>,
    dynamic_field_has_child_object_with_ty_type_cost_per_byte: Option<u64>,
    dynamic_field_has_child_object_with_ty_type_tag_cost_per_byte: Option<u64>,

    // `event` module
    // Cost params for the Move native function `event::emit<T: copy + drop>(event: T)`
    event_emit_cost_base: Option<u64>,
    event_emit_value_size_derivation_cost_per_byte: Option<u64>,
    event_emit_tag_size_derivation_cost_per_byte: Option<u64>,
    event_emit_output_cost_per_byte: Option<u64>,

    //  `object` module
    // Cost params for the Move native function `borrow_uid<T: key>(obj: &T): &UID`
    object_borrow_uid_cost_base: Option<u64>,
    // Cost params for the Move native function `delete_impl(id: address)`
    object_delete_impl_cost_base: Option<u64>,
    // Cost params for the Move native function `record_new_uid(id: address)`
    object_record_new_uid_cost_base: Option<u64>,

    // Transfer
    // Cost params for the Move native function `transfer_impl<T: key>(obj: T, recipient: address)`
    transfer_transfer_internal_cost_base: Option<u64>,
    // Cost params for the Move native function `freeze_object<T: key>(obj: T)`
    transfer_freeze_object_cost_base: Option<u64>,
    // Cost params for the Move native function `share_object<T: key>(obj: T)`
    transfer_share_object_cost_base: Option<u64>,
    // Cost params for the Move native function
    // `receive_object<T: key>(p: &mut UID, recv: Receiving<T>T)`
    transfer_receive_object_cost_base: Option<u64>,

    // TxContext
    // Cost params for the Move native function `transfer_impl<T: key>(obj: T, recipient: address)`
    tx_context_derive_id_cost_base: Option<u64>,

    // Types
    // Cost params for the Move native function `is_one_time_witness<T: drop>(_: &T): bool`
    types_is_one_time_witness_cost_base: Option<u64>,
    types_is_one_time_witness_type_tag_cost_per_byte: Option<u64>,
    types_is_one_time_witness_type_cost_per_byte: Option<u64>,

    // Validator
    // Cost params for the Move native function `validate_metadata_bcs(metadata: vector<u8>)`
    validator_validate_metadata_cost_base: Option<u64>,
    validator_validate_metadata_data_cost_per_byte: Option<u64>,

    // Crypto natives
    crypto_invalid_arguments_cost: Option<u64>,
    // bls12381::bls12381_min_sig_verify
    bls12381_bls12381_min_sig_verify_cost_base: Option<u64>,
    bls12381_bls12381_min_sig_verify_msg_cost_per_byte: Option<u64>,
    bls12381_bls12381_min_sig_verify_msg_cost_per_block: Option<u64>,

    // bls12381::bls12381_min_pk_verify
    bls12381_bls12381_min_pk_verify_cost_base: Option<u64>,
    bls12381_bls12381_min_pk_verify_msg_cost_per_byte: Option<u64>,
    bls12381_bls12381_min_pk_verify_msg_cost_per_block: Option<u64>,

    // ecdsa_k1::ecrecover
    ecdsa_k1_ecrecover_keccak256_cost_base: Option<u64>,
    ecdsa_k1_ecrecover_keccak256_msg_cost_per_byte: Option<u64>,
    ecdsa_k1_ecrecover_keccak256_msg_cost_per_block: Option<u64>,
    ecdsa_k1_ecrecover_sha256_cost_base: Option<u64>,
    ecdsa_k1_ecrecover_sha256_msg_cost_per_byte: Option<u64>,
    ecdsa_k1_ecrecover_sha256_msg_cost_per_block: Option<u64>,

    // ecdsa_k1::decompress_pubkey
    ecdsa_k1_decompress_pubkey_cost_base: Option<u64>,

    // ecdsa_k1::secp256k1_verify
    ecdsa_k1_secp256k1_verify_keccak256_cost_base: Option<u64>,
    ecdsa_k1_secp256k1_verify_keccak256_msg_cost_per_byte: Option<u64>,
    ecdsa_k1_secp256k1_verify_keccak256_msg_cost_per_block: Option<u64>,
    ecdsa_k1_secp256k1_verify_sha256_cost_base: Option<u64>,
    ecdsa_k1_secp256k1_verify_sha256_msg_cost_per_byte: Option<u64>,
    ecdsa_k1_secp256k1_verify_sha256_msg_cost_per_block: Option<u64>,

    // ecdsa_r1::ecrecover
    ecdsa_r1_ecrecover_keccak256_cost_base: Option<u64>,
    ecdsa_r1_ecrecover_keccak256_msg_cost_per_byte: Option<u64>,
    ecdsa_r1_ecrecover_keccak256_msg_cost_per_block: Option<u64>,
    ecdsa_r1_ecrecover_sha256_cost_base: Option<u64>,
    ecdsa_r1_ecrecover_sha256_msg_cost_per_byte: Option<u64>,
    ecdsa_r1_ecrecover_sha256_msg_cost_per_block: Option<u64>,

    // ecdsa_r1::secp256k1_verify
    ecdsa_r1_secp256r1_verify_keccak256_cost_base: Option<u64>,
    ecdsa_r1_secp256r1_verify_keccak256_msg_cost_per_byte: Option<u64>,
    ecdsa_r1_secp256r1_verify_keccak256_msg_cost_per_block: Option<u64>,
    ecdsa_r1_secp256r1_verify_sha256_cost_base: Option<u64>,
    ecdsa_r1_secp256r1_verify_sha256_msg_cost_per_byte: Option<u64>,
    ecdsa_r1_secp256r1_verify_sha256_msg_cost_per_block: Option<u64>,

    // ecvrf::verify
    ecvrf_ecvrf_verify_cost_base: Option<u64>,
    ecvrf_ecvrf_verify_alpha_string_cost_per_byte: Option<u64>,
    ecvrf_ecvrf_verify_alpha_string_cost_per_block: Option<u64>,

    // ed25519
    ed25519_ed25519_verify_cost_base: Option<u64>,
    ed25519_ed25519_verify_msg_cost_per_byte: Option<u64>,
    ed25519_ed25519_verify_msg_cost_per_block: Option<u64>,

    // groth16::prepare_verifying_key
    groth16_prepare_verifying_key_bls12381_cost_base: Option<u64>,
    groth16_prepare_verifying_key_bn254_cost_base: Option<u64>,

    // groth16::verify_groth16_proof_internal
    groth16_verify_groth16_proof_internal_bls12381_cost_base: Option<u64>,
    groth16_verify_groth16_proof_internal_bls12381_cost_per_public_input: Option<u64>,
    groth16_verify_groth16_proof_internal_bn254_cost_base: Option<u64>,
    groth16_verify_groth16_proof_internal_bn254_cost_per_public_input: Option<u64>,
    groth16_verify_groth16_proof_internal_public_input_cost_per_byte: Option<u64>,

    // hash::blake2b256
    hash_blake2b256_cost_base: Option<u64>,
    hash_blake2b256_data_cost_per_byte: Option<u64>,
    hash_blake2b256_data_cost_per_block: Option<u64>,

    // hash::keccak256
    hash_keccak256_cost_base: Option<u64>,
    hash_keccak256_data_cost_per_byte: Option<u64>,
    hash_keccak256_data_cost_per_block: Option<u64>,

    // poseidon::poseidon_bn254
    poseidon_bn254_cost_base: Option<u64>,
    poseidon_bn254_cost_per_block: Option<u64>,

    // group_ops
    group_ops_bls12381_decode_scalar_cost: Option<u64>,
    group_ops_bls12381_decode_g1_cost: Option<u64>,
    group_ops_bls12381_decode_g2_cost: Option<u64>,
    group_ops_bls12381_decode_gt_cost: Option<u64>,
    group_ops_bls12381_scalar_add_cost: Option<u64>,
    group_ops_bls12381_g1_add_cost: Option<u64>,
    group_ops_bls12381_g2_add_cost: Option<u64>,
    group_ops_bls12381_gt_add_cost: Option<u64>,
    group_ops_bls12381_scalar_sub_cost: Option<u64>,
    group_ops_bls12381_g1_sub_cost: Option<u64>,
    group_ops_bls12381_g2_sub_cost: Option<u64>,
    group_ops_bls12381_gt_sub_cost: Option<u64>,
    group_ops_bls12381_scalar_mul_cost: Option<u64>,
    group_ops_bls12381_g1_mul_cost: Option<u64>,
    group_ops_bls12381_g2_mul_cost: Option<u64>,
    group_ops_bls12381_gt_mul_cost: Option<u64>,
    group_ops_bls12381_scalar_div_cost: Option<u64>,
    group_ops_bls12381_g1_div_cost: Option<u64>,
    group_ops_bls12381_g2_div_cost: Option<u64>,
    group_ops_bls12381_gt_div_cost: Option<u64>,
    group_ops_bls12381_g1_hash_to_base_cost: Option<u64>,
    group_ops_bls12381_g2_hash_to_base_cost: Option<u64>,
    group_ops_bls12381_g1_hash_to_cost_per_byte: Option<u64>,
    group_ops_bls12381_g2_hash_to_cost_per_byte: Option<u64>,
    group_ops_bls12381_g1_msm_base_cost: Option<u64>,
    group_ops_bls12381_g2_msm_base_cost: Option<u64>,
    group_ops_bls12381_g1_msm_base_cost_per_input: Option<u64>,
    group_ops_bls12381_g2_msm_base_cost_per_input: Option<u64>,
    group_ops_bls12381_msm_max_len: Option<u32>,
    group_ops_bls12381_pairing_cost: Option<u64>,

    // hmac::hmac_sha3_256
    hmac_hmac_sha3_256_cost_base: Option<u64>,
    hmac_hmac_sha3_256_input_cost_per_byte: Option<u64>,
    hmac_hmac_sha3_256_input_cost_per_block: Option<u64>,

    // zklogin::check_zklogin_id
    check_zklogin_id_cost_base: Option<u64>,
    // zklogin::check_zklogin_issuer
    check_zklogin_issuer_cost_base: Option<u64>,

    vdf_verify_vdf_cost: Option<u64>,
    vdf_hash_to_input_cost: Option<u64>,

    // Const params for consensus scoring decision
    // The scaling factor property for the MED outlier detection
    scoring_decision_mad_divisor: Option<f64>,
    // The cutoff value for the MED outlier detection
    scoring_decision_cutoff_value: Option<f64>,

    /// === Execution Version ===
    execution_version: Option<u64>,

    // Dictates the threshold (percentage of stake) that is used to calculate the "bad" nodes to be
    // swapped when creating the consensus schedule. The values should be of the range [0 - 33]. Anything
    // above 33 (f) will not be allowed.
    consensus_bad_nodes_stake_threshold: Option<u64>,

    max_jwk_votes_per_validator_per_epoch: Option<u64>,
    // The maximum age of a JWK in epochs before it is removed from the AuthenticatorState object.
    // Applied at the end of an epoch as a delta from the new epoch value, so setting this to 1
    // will cause the new epoch to start with JWKs from the previous epoch still valid.
    max_age_of_jwk_in_epochs: Option<u64>,

    /// === random beacon ===

    /// Maximum allowed precision loss when reducing voting weights for the random beacon
    /// protocol.
    random_beacon_reduction_allowed_delta: Option<u16>,

    /// Minimum number of shares below which voting weights will not be reduced for the
    /// random beacon protocol.
    random_beacon_reduction_lower_bound: Option<u32>,

    /// Consensus Round after which DKG should be aborted and randomness disabled for
    /// the epoch, if it hasn't already completed.
    random_beacon_dkg_timeout_round: Option<u32>,

    /// Minimum interval between consecutive rounds of generated randomness.
    random_beacon_min_round_interval_ms: Option<u64>,

    /// Version of the random beacon DKG protocol, 0 when not set.
    random_beacon_dkg_version: Option<u64>,

    /// The maximum serialised transaction size (in bytes) accepted by consensus. That should be bigger than the
    /// `max_tx_size_bytes` with some additional headroom.
    consensus_max_transaction_size_bytes: Option<u64>,
    /// The maximum size of transactions included in a consensus proposed block
    consensus_max_transactions_in_block_bytes: Option<u64>,

    /// The max accumulated txn execution cost per object in a checkpoint. Transactions
    /// in a checkpoint will be deferred once their touch shared objects hit this limit.
    max_accumulated_txn_cost_per_object_in_checkpoint: Option<u64>,

    /// The max number of consensus rounds a transaction can be deferred due to shared object congestion.
    /// Transactions will be cancelled after this many rounds.
    max_deferral_rounds_for_congestion_control: Option<u64>,

    /// Minimum interval of commit timestamps between consecutive checkpoints.
    min_checkpoint_interval_ms: Option<u64>,

    /// Version number to use for version_specific_data in `CheckpointSummary`.
    checkpoint_summary_version_specific_data: Option<u64>,

    /// The max number of transactions that can be included in a single Soft Bundle.
    max_soft_bundle_size: Option<u64>,
}

// feature flags
impl ProtocolConfig {
    // Add checks for feature flag support here, e.g.:
    // pub fn check_new_protocol_feature_supported(&self) -> Result<(), Error> {
    //     if self.feature_flags.new_protocol_feature_supported {
    //         Ok(())
    //     } else {
    //         Err(Error(format!(
    //             "new_protocol_feature is not supported at {:?}",
    //             self.version
    //         )))
    //     }
    // }

    pub fn check_package_upgrades_supported(&self) -> Result<(), Error> {
        if self.feature_flags.package_upgrades {
            Ok(())
        } else {
            Err(Error(format!(
                "package upgrades are not supported at {:?}",
                self.version
            )))
        }
    }

    pub fn allow_receiving_object_id(&self) -> bool {
        self.feature_flags.allow_receiving_object_id
    }

    pub fn receiving_objects_supported(&self) -> bool {
        self.feature_flags.receive_objects
    }

    pub fn package_upgrades_supported(&self) -> bool {
        self.feature_flags.package_upgrades
    }

    pub fn check_commit_root_state_digest_supported(&self) -> bool {
        self.feature_flags.commit_root_state_digest
    }

    pub fn get_advance_epoch_start_time_in_safe_mode(&self) -> bool {
        self.feature_flags.advance_epoch_start_time_in_safe_mode
    }

    pub fn loaded_child_objects_fixed(&self) -> bool {
        self.feature_flags.loaded_child_objects_fixed
    }

    pub fn missing_type_is_compatibility_error(&self) -> bool {
        self.feature_flags.missing_type_is_compatibility_error
    }

    pub fn scoring_decision_with_validity_cutoff(&self) -> bool {
        self.feature_flags.scoring_decision_with_validity_cutoff
    }

    pub fn narwhal_versioned_metadata(&self) -> bool {
        self.feature_flags.narwhal_versioned_metadata
    }

    pub fn consensus_order_end_of_epoch_last(&self) -> bool {
        self.feature_flags.consensus_order_end_of_epoch_last
    }

    pub fn disallow_adding_abilities_on_upgrade(&self) -> bool {
        self.feature_flags.disallow_adding_abilities_on_upgrade
    }

    pub fn disable_invariant_violation_check_in_swap_loc(&self) -> bool {
        self.feature_flags
            .disable_invariant_violation_check_in_swap_loc
    }

    pub fn advance_to_highest_supported_protocol_version(&self) -> bool {
        self.feature_flags
            .advance_to_highest_supported_protocol_version
    }

    pub fn ban_entry_init(&self) -> bool {
        self.feature_flags.ban_entry_init
    }

    pub fn package_digest_hash_module(&self) -> bool {
        self.feature_flags.package_digest_hash_module
    }

    pub fn disallow_change_struct_type_params_on_upgrade(&self) -> bool {
        self.feature_flags
            .disallow_change_struct_type_params_on_upgrade
    }

    pub fn no_extraneous_module_bytes(&self) -> bool {
        self.feature_flags.no_extraneous_module_bytes
    }

    pub fn zklogin_auth(&self) -> bool {
        self.feature_flags.zklogin_auth
    }

    pub fn zklogin_supported_providers(&self) -> &BTreeSet<String> {
        &self.feature_flags.zklogin_supported_providers
    }

    pub fn consensus_transaction_ordering(&self) -> ConsensusTransactionOrdering {
        self.feature_flags.consensus_transaction_ordering
    }

    pub fn simplified_unwrap_then_delete(&self) -> bool {
        self.feature_flags.simplified_unwrap_then_delete
    }

    pub fn supports_upgraded_multisig(&self) -> bool {
        self.feature_flags.upgraded_multisig_supported
    }

    pub fn txn_base_cost_as_multiplier(&self) -> bool {
        self.feature_flags.txn_base_cost_as_multiplier
    }

    pub fn shared_object_deletion(&self) -> bool {
        self.feature_flags.shared_object_deletion
    }

    pub fn narwhal_new_leader_election_schedule(&self) -> bool {
        self.feature_flags.narwhal_new_leader_election_schedule
    }

    pub fn loaded_child_object_format(&self) -> bool {
        self.feature_flags.loaded_child_object_format
    }

    pub fn enable_jwk_consensus_updates(&self) -> bool {
        let ret = self.feature_flags.enable_jwk_consensus_updates;
        if ret {
            // jwk updates required end-of-epoch transactions
            assert!(self.feature_flags.end_of_epoch_transaction_supported);
        }
        ret
    }

    pub fn simple_conservation_checks(&self) -> bool {
        self.feature_flags.simple_conservation_checks
    }

    pub fn loaded_child_object_format_type(&self) -> bool {
        self.feature_flags.loaded_child_object_format_type
    }

    pub fn end_of_epoch_transaction_supported(&self) -> bool {
        let ret = self.feature_flags.end_of_epoch_transaction_supported;
        if !ret {
            // jwk updates required end-of-epoch transactions
            assert!(!self.feature_flags.enable_jwk_consensus_updates);
        }
        ret
    }

    pub fn recompute_has_public_transfer_in_execution(&self) -> bool {
        self.feature_flags
            .recompute_has_public_transfer_in_execution
    }

    // this function only exists for readability in the genesis code.
    pub fn create_authenticator_state_in_genesis(&self) -> bool {
        self.enable_jwk_consensus_updates()
    }

    pub fn random_beacon(&self) -> bool {
        self.feature_flags.random_beacon
    }

    pub fn dkg_version(&self) -> u64 {
        self.random_beacon_dkg_version.unwrap_or(0)
    }

    pub fn enable_bridge(&self) -> bool {
        let ret = self.feature_flags.bridge;
        if ret {
            // bridge required end-of-epoch transactions
            assert!(self.feature_flags.end_of_epoch_transaction_supported);
        }
        ret
    }

    pub fn enable_effects_v2(&self) -> bool {
        self.feature_flags.enable_effects_v2
    }

    pub fn narwhal_certificate_v2(&self) -> bool {
        self.feature_flags.narwhal_certificate_v2
    }

    pub fn verify_legacy_zklogin_address(&self) -> bool {
        self.feature_flags.verify_legacy_zklogin_address
    }

    pub fn accept_zklogin_in_multisig(&self) -> bool {
        self.feature_flags.accept_zklogin_in_multisig
    }

    pub fn zklogin_max_epoch_upper_bound_delta(&self) -> Option<u64> {
        self.feature_flags.zklogin_max_epoch_upper_bound_delta
    }

    pub fn throughput_aware_consensus_submission(&self) -> bool {
        self.feature_flags.throughput_aware_consensus_submission
    }

    pub fn include_consensus_digest_in_prologue(&self) -> bool {
        self.feature_flags.include_consensus_digest_in_prologue
    }

    pub fn record_consensus_determined_version_assignments_in_prologue(&self) -> bool {
        self.feature_flags
            .record_consensus_determined_version_assignments_in_prologue
    }

    pub fn prepend_prologue_tx_in_consensus_commit_in_checkpoints(&self) -> bool {
        self.feature_flags
            .prepend_prologue_tx_in_consensus_commit_in_checkpoints
    }

    pub fn hardened_otw_check(&self) -> bool {
        self.feature_flags.hardened_otw_check
    }

    pub fn enable_poseidon(&self) -> bool {
        self.feature_flags.enable_poseidon
    }

    pub fn enable_coin_deny_list_v1(&self) -> bool {
        self.feature_flags.enable_coin_deny_list
    }

    pub fn enable_coin_deny_list_v2(&self) -> bool {
        self.feature_flags.enable_coin_deny_list_v2
    }

    pub fn enable_group_ops_native_functions(&self) -> bool {
        self.feature_flags.enable_group_ops_native_functions
    }

    pub fn enable_group_ops_native_function_msm(&self) -> bool {
        self.feature_flags.enable_group_ops_native_function_msm
    }

    pub fn reject_mutable_random_on_entry_functions(&self) -> bool {
        self.feature_flags.reject_mutable_random_on_entry_functions
    }

    pub fn per_object_congestion_control_mode(&self) -> PerObjectCongestionControlMode {
        self.feature_flags.per_object_congestion_control_mode
    }

    pub fn consensus_choice(&self) -> ConsensusChoice {
        self.feature_flags.consensus_choice
    }

    pub fn consensus_network(&self) -> ConsensusNetwork {
        self.feature_flags.consensus_network
    }

    pub fn mysticeti_leader_scoring_and_schedule(&self) -> bool {
        self.feature_flags.mysticeti_leader_scoring_and_schedule
    }

    pub fn reshare_at_same_initial_version(&self) -> bool {
        self.feature_flags.reshare_at_same_initial_version
    }

    pub fn resolve_abort_locations_to_package_id(&self) -> bool {
        self.feature_flags.resolve_abort_locations_to_package_id
    }

    pub fn mysticeti_use_committed_subdag_digest(&self) -> bool {
        self.feature_flags.mysticeti_use_committed_subdag_digest
    }

    pub fn enable_vdf(&self) -> bool {
        self.feature_flags.enable_vdf
    }

    pub fn fresh_vm_on_framework_upgrade(&self) -> bool {
        self.feature_flags.fresh_vm_on_framework_upgrade
    }

    pub fn mysticeti_num_leaders_per_round(&self) -> Option<usize> {
        self.feature_flags.mysticeti_num_leaders_per_round
    }

    pub fn soft_bundle(&self) -> bool {
        self.feature_flags.soft_bundle
    }
}

#[cfg(not(msim))]
static POISON_VERSION_METHODS: AtomicBool = AtomicBool::new(false);

// Use a thread local in sim tests for test isolation.
#[cfg(msim)]
thread_local! {
    static POISON_VERSION_METHODS: AtomicBool = AtomicBool::new(false);
}

// Instantiations for each protocol version.
impl ProtocolConfig {
    /// Get the value ProtocolConfig that are in effect during the given protocol version.
    pub fn get_for_version(version: ProtocolVersion, chain: Chain) -> Self {
        // ProtocolVersion can be deserialized so we need to check it here as well.
        assert!(
            version >= ProtocolVersion::MIN,
            "Network protocol version is {:?}, but the minimum supported version by the binary is {:?}. Please upgrade the binary.",
            version,
            ProtocolVersion::MIN.0,
        );
        assert!(
            version <= ProtocolVersion::MAX_ALLOWED,
            "Network protocol version is {:?}, but the maximum supported version by the binary is {:?}. Please upgrade the binary.",
            version,
            ProtocolVersion::MAX_ALLOWED.0,
        );

        let mut ret = Self::get_for_version_impl(version, chain);
        ret.version = version;

        CONFIG_OVERRIDE.with(|ovr| {
            if let Some(override_fn) = &*ovr.borrow() {
                warn!(
                    "overriding ProtocolConfig settings with custom settings (you should not see this log outside of tests)"
                );
                override_fn(version, ret)
            } else {
                ret
            }
        })
    }

    /// Get the value ProtocolConfig that are in effect during the given protocol version.
    /// Or none if the version is not supported.
    pub fn get_for_version_if_supported(version: ProtocolVersion, chain: Chain) -> Option<Self> {
        if version.0 >= ProtocolVersion::MIN.0 && version.0 <= ProtocolVersion::MAX_ALLOWED.0 {
            let mut ret = Self::get_for_version_impl(version, chain);
            ret.version = version;
            Some(ret)
        } else {
            None
        }
    }

    #[cfg(not(msim))]
    pub fn poison_get_for_min_version() {
        POISON_VERSION_METHODS.store(true, Ordering::Relaxed);
    }

    #[cfg(not(msim))]
    fn load_poison_get_for_min_version() -> bool {
        POISON_VERSION_METHODS.load(Ordering::Relaxed)
    }

    #[cfg(msim)]
    pub fn poison_get_for_min_version() {
        POISON_VERSION_METHODS.with(|p| p.store(true, Ordering::Relaxed));
    }

    #[cfg(msim)]
    fn load_poison_get_for_min_version() -> bool {
        POISON_VERSION_METHODS.with(|p| p.load(Ordering::Relaxed))
    }

    /// Convenience to get the constants at the current minimum supported version.
    /// Mainly used by client code that may not yet be protocol-version aware.
    pub fn get_for_min_version() -> Self {
        if Self::load_poison_get_for_min_version() {
            panic!("get_for_min_version called on validator");
        }
        ProtocolConfig::get_for_version(ProtocolVersion::MIN, Chain::Unknown)
    }

    /// CAREFUL! - You probably want to use `get_for_version` instead.
    ///
    /// Convenience to get the constants at the current maximum supported version.
    /// Mainly used by genesis. Note well that this function uses the max version
    /// supported locally by the node, which is not necessarily the current version
    /// of the network. ALSO, this function disregards chain specific config (by
    /// using Chain::Unknown), thereby potentially returning a protocol config that
    /// is incorrect for some feature flags. Definitely safe for testing and for
    /// protocol version 11 and prior.
    #[allow(non_snake_case)]
    pub fn get_for_max_version_UNSAFE() -> Self {
        if Self::load_poison_get_for_min_version() {
            panic!("get_for_max_version_UNSAFE called on validator");
        }
        ProtocolConfig::get_for_version(ProtocolVersion::MAX, Chain::Unknown)
    }

    fn get_for_version_impl(version: ProtocolVersion, chain: Chain) -> Self {
        #[cfg(msim)]
        {
            // populate the fake simulator version # with a different base tx cost.
            if version == ProtocolVersion::MAX_ALLOWED {
                let mut config = Self::get_for_version_impl(version - 1, Chain::Unknown);
                config.base_tx_cost_fixed = Some(config.base_tx_cost_fixed() + 1000);
                return config;
            }
        }

        // IMPORTANT: Never modify the value of any constant for a pre-existing protocol version.
        // To change the values here you must create a new protocol version with the new values!
        let mut cfg = Self {
            // will be overwritten before being returned
            version,

            // All flags are disabled in V1
            feature_flags: Default::default(),

            max_tx_size_bytes: Some(128 * 1024),
            // We need this number to be at least 100x less than `max_serialized_tx_effects_size_bytes`otherwise effects can be huge
            max_input_objects: Some(2048),
            max_serialized_tx_effects_size_bytes: Some(512 * 1024),
            max_serialized_tx_effects_size_bytes_system_tx: Some(512 * 1024 * 16),
            max_gas_payment_objects: Some(256),
            max_modules_in_publish: Some(128),
            max_package_dependencies: None,
            max_arguments: Some(512),
            max_type_arguments: Some(16),
            max_type_argument_depth: Some(16),
            max_pure_argument_size: Some(16 * 1024),
            max_programmable_tx_commands: Some(1024),
            move_binary_format_version: Some(6),
            min_move_binary_format_version: None,
            binary_module_handles: None,
            binary_struct_handles: None,
            binary_function_handles: None,
            binary_function_instantiations: None,
            binary_signatures: None,
            binary_constant_pool: None,
            binary_identifiers: None,
            binary_address_identifiers: None,
            binary_struct_defs: None,
            binary_struct_def_instantiations: None,
            binary_function_defs: None,
            binary_field_handles: None,
            binary_field_instantiations: None,
            binary_friend_decls: None,
            binary_enum_defs: None,
            binary_enum_def_instantiations: None,
            binary_variant_handles: None,
            binary_variant_instantiation_handles: None,
            max_move_object_size: Some(250 * 1024),
            max_move_package_size: Some(100 * 1024),
            max_publish_or_upgrade_per_ptb: None,
            max_tx_gas: Some(10_000_000_000),
            max_gas_price: Some(100_000),
            max_gas_computation_bucket: Some(5_000_000),
            max_loop_depth: Some(5),
            max_generic_instantiation_length: Some(32),
            max_function_parameters: Some(128),
            max_basic_blocks: Some(1024),
            max_value_stack_size: Some(1024),
            max_type_nodes: Some(256),
            max_push_size: Some(10000),
            max_struct_definitions: Some(200),
            max_function_definitions: Some(1000),
            max_fields_in_struct: Some(32),
            max_dependency_depth: Some(100),
            max_num_event_emit: Some(256),
            max_num_new_move_object_ids: Some(2048),
            max_num_new_move_object_ids_system_tx: Some(2048 * 16),
            max_num_deleted_move_object_ids: Some(2048),
            max_num_deleted_move_object_ids_system_tx: Some(2048 * 16),
            max_num_transferred_move_object_ids: Some(2048),
            max_num_transferred_move_object_ids_system_tx: Some(2048 * 16),
            max_event_emit_size: Some(250 * 1024),
            max_move_vector_len: Some(256 * 1024),

            max_back_edges_per_function: Some(10_000),
            max_back_edges_per_module: Some(10_000),
            max_verifier_meter_ticks_per_function: Some(6_000_000),
            max_meter_ticks_per_module: Some(6_000_000),
            max_meter_ticks_per_package: None,

            object_runtime_max_num_cached_objects: Some(1000),
            object_runtime_max_num_cached_objects_system_tx: Some(1000 * 16),
            object_runtime_max_num_store_entries: Some(1000),
            object_runtime_max_num_store_entries_system_tx: Some(1000 * 16),
            base_tx_cost_fixed: Some(110_000),
            package_publish_cost_fixed: Some(1_000),
            base_tx_cost_per_byte: Some(0),
            package_publish_cost_per_byte: Some(80),
            obj_access_cost_read_per_byte: Some(15),
            obj_access_cost_mutate_per_byte: Some(40),
            obj_access_cost_delete_per_byte: Some(40),
            obj_access_cost_verify_per_byte: Some(200),
            obj_data_cost_refundable: Some(100),
            obj_metadata_cost_non_refundable: Some(50),
            gas_model_version: Some(1),
            storage_rebate_rate: Some(9900),
            storage_fund_reinvest_rate: Some(500),
            reward_slashing_rate: Some(5000),
            storage_gas_price: Some(1),
            max_transactions_per_checkpoint: Some(10_000),
            max_checkpoint_size_bytes: Some(30 * 1024 * 1024),

            // For now, perform upgrades with a bare quorum of validators.
            // MUSTFIX: This number should be increased to at least 2000 (20%) for mainnet.
            buffer_stake_for_protocol_upgrade_bps: Some(0),

            // === Native Function Costs ===
            // `address` module
            // Cost params for the Move native function `address::from_bytes(bytes: vector<u8>)`
            address_from_bytes_cost_base: Some(52),
            // Cost params for the Move native function `address::to_u256(address): u256`
            address_to_u256_cost_base: Some(52),
            // Cost params for the Move native function `address::from_u256(u256): address`
            address_from_u256_cost_base: Some(52),

            // `config` module
            // Cost params for the Move native function `read_setting_impl``
            config_read_setting_impl_cost_base: None,
            config_read_setting_impl_cost_per_byte: None,

            // `dynamic_field` module
            // Cost params for the Move native function `hash_type_and_key<K: copy + drop + store>(parent: address, k: K): address`
            dynamic_field_hash_type_and_key_cost_base: Some(100),
            dynamic_field_hash_type_and_key_type_cost_per_byte: Some(2),
            dynamic_field_hash_type_and_key_value_cost_per_byte: Some(2),
            dynamic_field_hash_type_and_key_type_tag_cost_per_byte: Some(2),
            // Cost params for the Move native function `add_child_object<Child: key>(parent: address, child: Child)`
            dynamic_field_add_child_object_cost_base: Some(100),
            dynamic_field_add_child_object_type_cost_per_byte: Some(10),
            dynamic_field_add_child_object_value_cost_per_byte: Some(10),
            dynamic_field_add_child_object_struct_tag_cost_per_byte: Some(10),
            // Cost params for the Move native function `borrow_child_object_mut<Child: key>(parent: &mut UID, id: address): &mut Child`
            dynamic_field_borrow_child_object_cost_base: Some(100),
            dynamic_field_borrow_child_object_child_ref_cost_per_byte: Some(10),
            dynamic_field_borrow_child_object_type_cost_per_byte: Some(10),
            // Cost params for the Move native function `remove_child_object<Child: key>(parent: address, id: address): Child`
            dynamic_field_remove_child_object_cost_base: Some(100),
            dynamic_field_remove_child_object_child_cost_per_byte: Some(2),
            dynamic_field_remove_child_object_type_cost_per_byte: Some(2),
            // Cost params for the Move native function `has_child_object(parent: address, id: address): bool`
            dynamic_field_has_child_object_cost_base: Some(100),
            // Cost params for the Move native function `has_child_object_with_ty<Child: key>(parent: address, id: address): bool`
            dynamic_field_has_child_object_with_ty_cost_base: Some(100),
            dynamic_field_has_child_object_with_ty_type_cost_per_byte: Some(2),
            dynamic_field_has_child_object_with_ty_type_tag_cost_per_byte: Some(2),

            // `event` module
            // Cost params for the Move native function `event::emit<T: copy + drop>(event: T)`
            event_emit_cost_base: Some(52),
            event_emit_value_size_derivation_cost_per_byte: Some(2),
            event_emit_tag_size_derivation_cost_per_byte: Some(5),
            event_emit_output_cost_per_byte: Some(10),

            //  `object` module
            // Cost params for the Move native function `borrow_uid<T: key>(obj: &T): &UID`
            object_borrow_uid_cost_base: Some(52),
            // Cost params for the Move native function `delete_impl(id: address)`
            object_delete_impl_cost_base: Some(52),
            // Cost params for the Move native function `record_new_uid(id: address)`
            object_record_new_uid_cost_base: Some(52),

            // `transfer` module
            // Cost params for the Move native function `transfer_impl<T: key>(obj: T, recipient: address)`
            transfer_transfer_internal_cost_base: Some(52),
            // Cost params for the Move native function `freeze_object<T: key>(obj: T)`
            transfer_freeze_object_cost_base: Some(52),
            // Cost params for the Move native function `share_object<T: key>(obj: T)`
            transfer_share_object_cost_base: Some(52),
            transfer_receive_object_cost_base: None,

            // `tx_context` module
            // Cost params for the Move native function `transfer_impl<T: key>(obj: T, recipient: address)`
            tx_context_derive_id_cost_base: Some(52),

            // `types` module
            // Cost params for the Move native function `is_one_time_witness<T: drop>(_: &T): bool`
            types_is_one_time_witness_cost_base: Some(52),
            types_is_one_time_witness_type_tag_cost_per_byte: Some(2),
            types_is_one_time_witness_type_cost_per_byte: Some(2),

            // `validator` module
            // Cost params for the Move native function `validate_metadata_bcs(metadata: vector<u8>)`
            validator_validate_metadata_cost_base: Some(52),
            validator_validate_metadata_data_cost_per_byte: Some(2),

            // Crypto
            crypto_invalid_arguments_cost: Some(100),
            // bls12381::bls12381_min_pk_verify
            bls12381_bls12381_min_sig_verify_cost_base: Some(52),
            bls12381_bls12381_min_sig_verify_msg_cost_per_byte: Some(2),
            bls12381_bls12381_min_sig_verify_msg_cost_per_block: Some(2),

            // bls12381::bls12381_min_pk_verify
            bls12381_bls12381_min_pk_verify_cost_base: Some(52),
            bls12381_bls12381_min_pk_verify_msg_cost_per_byte: Some(2),
            bls12381_bls12381_min_pk_verify_msg_cost_per_block: Some(2),

            // ecdsa_k1::ecrecover
            ecdsa_k1_ecrecover_keccak256_cost_base: Some(52),
            ecdsa_k1_ecrecover_keccak256_msg_cost_per_byte: Some(2),
            ecdsa_k1_ecrecover_keccak256_msg_cost_per_block: Some(2),
            ecdsa_k1_ecrecover_sha256_cost_base: Some(52),
            ecdsa_k1_ecrecover_sha256_msg_cost_per_byte: Some(2),
            ecdsa_k1_ecrecover_sha256_msg_cost_per_block: Some(2),

            // ecdsa_k1::decompress_pubkey
            ecdsa_k1_decompress_pubkey_cost_base: Some(52),

            // ecdsa_k1::secp256k1_verify
            ecdsa_k1_secp256k1_verify_keccak256_cost_base: Some(52),
            ecdsa_k1_secp256k1_verify_keccak256_msg_cost_per_byte: Some(2),
            ecdsa_k1_secp256k1_verify_keccak256_msg_cost_per_block: Some(2),
            ecdsa_k1_secp256k1_verify_sha256_cost_base: Some(52),
            ecdsa_k1_secp256k1_verify_sha256_msg_cost_per_byte: Some(2),
            ecdsa_k1_secp256k1_verify_sha256_msg_cost_per_block: Some(2),

            // ecdsa_r1::ecrecover
            ecdsa_r1_ecrecover_keccak256_cost_base: Some(52),
            ecdsa_r1_ecrecover_keccak256_msg_cost_per_byte: Some(2),
            ecdsa_r1_ecrecover_keccak256_msg_cost_per_block: Some(2),
            ecdsa_r1_ecrecover_sha256_cost_base: Some(52),
            ecdsa_r1_ecrecover_sha256_msg_cost_per_byte: Some(2),
            ecdsa_r1_ecrecover_sha256_msg_cost_per_block: Some(2),

            // ecdsa_r1::secp256k1_verify
            ecdsa_r1_secp256r1_verify_keccak256_cost_base: Some(52),
            ecdsa_r1_secp256r1_verify_keccak256_msg_cost_per_byte: Some(2),
            ecdsa_r1_secp256r1_verify_keccak256_msg_cost_per_block: Some(2),
            ecdsa_r1_secp256r1_verify_sha256_cost_base: Some(52),
            ecdsa_r1_secp256r1_verify_sha256_msg_cost_per_byte: Some(2),
            ecdsa_r1_secp256r1_verify_sha256_msg_cost_per_block: Some(2),

            // ecvrf::verify
            ecvrf_ecvrf_verify_cost_base: Some(52),
            ecvrf_ecvrf_verify_alpha_string_cost_per_byte: Some(2),
            ecvrf_ecvrf_verify_alpha_string_cost_per_block: Some(2),

            // ed25519
            ed25519_ed25519_verify_cost_base: Some(52),
            ed25519_ed25519_verify_msg_cost_per_byte: Some(2),
            ed25519_ed25519_verify_msg_cost_per_block: Some(2),

            // groth16::prepare_verifying_key
            groth16_prepare_verifying_key_bls12381_cost_base: Some(52),
            groth16_prepare_verifying_key_bn254_cost_base: Some(52),

            // groth16::verify_groth16_proof_internal
            groth16_verify_groth16_proof_internal_bls12381_cost_base: Some(52),
            groth16_verify_groth16_proof_internal_bls12381_cost_per_public_input: Some(2),
            groth16_verify_groth16_proof_internal_bn254_cost_base: Some(52),
            groth16_verify_groth16_proof_internal_bn254_cost_per_public_input: Some(2),
            groth16_verify_groth16_proof_internal_public_input_cost_per_byte: Some(2),

            // hash::blake2b256
            hash_blake2b256_cost_base: Some(52),
            hash_blake2b256_data_cost_per_byte: Some(2),
            hash_blake2b256_data_cost_per_block: Some(2),
            // hash::keccak256
            hash_keccak256_cost_base: Some(52),
            hash_keccak256_data_cost_per_byte: Some(2),
            hash_keccak256_data_cost_per_block: Some(2),

            poseidon_bn254_cost_base: None,
            poseidon_bn254_cost_per_block: None,

            // hmac::hmac_sha3_256
            hmac_hmac_sha3_256_cost_base: Some(52),
            hmac_hmac_sha3_256_input_cost_per_byte: Some(2),
            hmac_hmac_sha3_256_input_cost_per_block: Some(2),

            // group ops
            group_ops_bls12381_decode_scalar_cost: None,
            group_ops_bls12381_decode_g1_cost: None,
            group_ops_bls12381_decode_g2_cost: None,
            group_ops_bls12381_decode_gt_cost: None,
            group_ops_bls12381_scalar_add_cost: None,
            group_ops_bls12381_g1_add_cost: None,
            group_ops_bls12381_g2_add_cost: None,
            group_ops_bls12381_gt_add_cost: None,
            group_ops_bls12381_scalar_sub_cost: None,
            group_ops_bls12381_g1_sub_cost: None,
            group_ops_bls12381_g2_sub_cost: None,
            group_ops_bls12381_gt_sub_cost: None,
            group_ops_bls12381_scalar_mul_cost: None,
            group_ops_bls12381_g1_mul_cost: None,
            group_ops_bls12381_g2_mul_cost: None,
            group_ops_bls12381_gt_mul_cost: None,
            group_ops_bls12381_scalar_div_cost: None,
            group_ops_bls12381_g1_div_cost: None,
            group_ops_bls12381_g2_div_cost: None,
            group_ops_bls12381_gt_div_cost: None,
            group_ops_bls12381_g1_hash_to_base_cost: None,
            group_ops_bls12381_g2_hash_to_base_cost: None,
            group_ops_bls12381_g1_hash_to_cost_per_byte: None,
            group_ops_bls12381_g2_hash_to_cost_per_byte: None,
            group_ops_bls12381_g1_msm_base_cost: None,
            group_ops_bls12381_g2_msm_base_cost: None,
            group_ops_bls12381_g1_msm_base_cost_per_input: None,
            group_ops_bls12381_g2_msm_base_cost_per_input: None,
            group_ops_bls12381_msm_max_len: None,
            group_ops_bls12381_pairing_cost: None,

            // zklogin::check_zklogin_id
            check_zklogin_id_cost_base: None,
            // zklogin::check_zklogin_issuer
            check_zklogin_issuer_cost_base: None,

            vdf_verify_vdf_cost: None,
            vdf_hash_to_input_cost: None,

            max_size_written_objects: None,
            max_size_written_objects_system_tx: None,

            // Const params for consensus scoring decision
            scoring_decision_mad_divisor: None,
            scoring_decision_cutoff_value: None,

            // Limits the length of a Move identifier
            max_move_identifier_len: None,
            max_move_value_depth: None,
            max_move_enum_variants: None,

            gas_rounding_step: None,

            execution_version: None,

            max_event_emit_size_total: None,

            consensus_bad_nodes_stake_threshold: None,

            max_jwk_votes_per_validator_per_epoch: None,

            max_age_of_jwk_in_epochs: None,

            random_beacon_reduction_allowed_delta: None,

            random_beacon_reduction_lower_bound: None,

            random_beacon_dkg_timeout_round: None,

            random_beacon_min_round_interval_ms: None,

            random_beacon_dkg_version: None,

            consensus_max_transaction_size_bytes: None,

            consensus_max_transactions_in_block_bytes: None,

            max_accumulated_txn_cost_per_object_in_checkpoint: None,

            max_deferral_rounds_for_congestion_control: None,

            min_checkpoint_interval_ms: None,

            checkpoint_summary_version_specific_data: None,

            max_soft_bundle_size: None,
            // When adding a new constant, set it to None in the earliest version, like this:
            // new_constant: None,
        };
        for cur in 2..=version.0 {
            match cur {
                1 => unreachable!(),
                2 => {
                    cfg.feature_flags.advance_epoch_start_time_in_safe_mode = true;
                }
                3 => {
                    // changes for gas model
                    cfg.gas_model_version = Some(2);
                    // max gas budget is in MIST and an absolute value 50SUI
                    cfg.max_tx_gas = Some(50_000_000_000);
                    // min gas budget is in MIST and an absolute value 2000MIST or 0.000002SUI
                    cfg.base_tx_cost_fixed = Some(2_000);
                    // storage gas price multiplier
                    cfg.storage_gas_price = Some(76);
                    cfg.feature_flags.loaded_child_objects_fixed = true;
                    // max size of written objects during a TXn
                    // this is a sum of all objects written during a TXn
                    cfg.max_size_written_objects = Some(5 * 1000 * 1000);
                    // max size of written objects during a system TXn to allow for larger writes
                    // akin to `max_size_written_objects` but for system TXns
                    cfg.max_size_written_objects_system_tx = Some(50 * 1000 * 1000);
                    cfg.feature_flags.package_upgrades = true;
                }
                // This is the first protocol version currently possible.
                // Mainnet starts with version 4. Previous versions are pre mainnet and have
                // all been wiped out.
                // Every other chain is after version 4.
                4 => {
                    // Change reward slashing rate to 100%.
                    cfg.reward_slashing_rate = Some(10000);
                    // protect old and new lookup for object version
                    cfg.gas_model_version = Some(3);
                }
                5 => {
                    cfg.feature_flags.missing_type_is_compatibility_error = true;
                    cfg.gas_model_version = Some(4);
                    cfg.feature_flags.scoring_decision_with_validity_cutoff = true;
                    cfg.scoring_decision_mad_divisor = Some(2.3);
                    cfg.scoring_decision_cutoff_value = Some(2.5);
                }
                6 => {
                    cfg.gas_model_version = Some(5);
                    cfg.buffer_stake_for_protocol_upgrade_bps = Some(5000);
                    cfg.feature_flags.consensus_order_end_of_epoch_last = true;
                }
                7 => {
                    cfg.feature_flags.disallow_adding_abilities_on_upgrade = true;
                    cfg.feature_flags
                        .disable_invariant_violation_check_in_swap_loc = true;
                    cfg.feature_flags.ban_entry_init = true;
                    cfg.feature_flags.package_digest_hash_module = true;
                }
                8 => {
                    cfg.feature_flags
                        .disallow_change_struct_type_params_on_upgrade = true;
                }
                9 => {
                    // Limits the length of a Move identifier
                    cfg.max_move_identifier_len = Some(128);
                    cfg.feature_flags.no_extraneous_module_bytes = true;
                    cfg.feature_flags
                        .advance_to_highest_supported_protocol_version = true;
                }
                10 => {
                    cfg.max_verifier_meter_ticks_per_function = Some(16_000_000);
                    cfg.max_meter_ticks_per_module = Some(16_000_000);
                }
                11 => {
                    cfg.max_move_value_depth = Some(128);
                }
                12 => {
                    cfg.feature_flags.narwhal_versioned_metadata = true;
                    if chain != Chain::Mainnet {
                        cfg.feature_flags.commit_root_state_digest = true;
                    }

                    if chain != Chain::Mainnet && chain != Chain::Testnet {
                        cfg.feature_flags.zklogin_auth = true;
                    }
                }
                13 => {}
                14 => {
                    cfg.gas_rounding_step = Some(1_000);
                    cfg.gas_model_version = Some(6);
                }
                15 => {
                    cfg.feature_flags.consensus_transaction_ordering =
                        ConsensusTransactionOrdering::ByGasPrice;
                }
                16 => {
                    cfg.feature_flags.simplified_unwrap_then_delete = true;
                }
                17 => {
                    cfg.feature_flags.upgraded_multisig_supported = true;
                }
                18 => {
                    cfg.execution_version = Some(1);
                    // Following flags are implied by this execution version.  Once support for earlier
                    // protocol versions is dropped, these flags can be removed:
                    // cfg.feature_flags.package_upgrades = true;
                    // cfg.feature_flags.disallow_adding_abilities_on_upgrade = true;
                    // cfg.feature_flags.disallow_change_struct_type_params_on_upgrade = true;
                    // cfg.feature_flags.loaded_child_objects_fixed = true;
                    // cfg.feature_flags.ban_entry_init = true;
                    // cfg.feature_flags.pack_digest_hash_modules = true;
                    cfg.feature_flags.txn_base_cost_as_multiplier = true;
                    // this is a multiplier of the gas price
                    cfg.base_tx_cost_fixed = Some(1_000);
                }
                19 => {
                    cfg.max_num_event_emit = Some(1024);
                    // We maintain the same total size limit for events, but increase the number of
                    // events that can be emitted.
                    cfg.max_event_emit_size_total = Some(
                        256 /* former event count limit */ * 250 * 1024, /* size limit per event */
                    );
                }
                20 => {
                    cfg.feature_flags.commit_root_state_digest = true;

                    if chain != Chain::Mainnet {
                        cfg.feature_flags.narwhal_new_leader_election_schedule = true;
                        cfg.consensus_bad_nodes_stake_threshold = Some(20);
                    }
                }

                21 => {
                    if chain != Chain::Mainnet {
                        cfg.feature_flags.zklogin_supported_providers = BTreeSet::from([
                            "Google".to_string(),
                            "Facebook".to_string(),
                            "Twitch".to_string(),
                        ]);
                    }
                }
                22 => {
                    cfg.feature_flags.loaded_child_object_format = true;
                }
                23 => {
                    cfg.feature_flags.loaded_child_object_format_type = true;
                    cfg.feature_flags.narwhal_new_leader_election_schedule = true;
                    // Taking a baby step approach, we consider only 20% by stake as bad nodes so we
                    // have a 80% by stake of nodes participating in the leader committee. That allow
                    // us for more redundancy in case we have validators under performing - since the
                    // responsibility is shared amongst more nodes. We can increase that once we do have
                    // higher confidence.
                    cfg.consensus_bad_nodes_stake_threshold = Some(20);
                }
                24 => {
                    cfg.feature_flags.simple_conservation_checks = true;
                    cfg.max_publish_or_upgrade_per_ptb = Some(5);

                    cfg.feature_flags.end_of_epoch_transaction_supported = true;

                    if chain != Chain::Mainnet {
                        cfg.feature_flags.enable_jwk_consensus_updates = true;
                        // Max of 10 votes per hour
                        cfg.max_jwk_votes_per_validator_per_epoch = Some(240);
                        cfg.max_age_of_jwk_in_epochs = Some(1);
                    }
                }
                25 => {
                    // Enable zkLogin for all providers in all networks.
                    cfg.feature_flags.zklogin_supported_providers = BTreeSet::from([
                        "Google".to_string(),
                        "Facebook".to_string(),
                        "Twitch".to_string(),
                    ]);
                    cfg.feature_flags.zklogin_auth = true;

                    // Enable jwk consensus updates
                    cfg.feature_flags.enable_jwk_consensus_updates = true;
                    cfg.max_jwk_votes_per_validator_per_epoch = Some(240);
                    cfg.max_age_of_jwk_in_epochs = Some(1);
                }
                26 => {
                    cfg.gas_model_version = Some(7);
                    // Only enable receiving objects in devnet
                    if chain != Chain::Mainnet && chain != Chain::Testnet {
                        cfg.transfer_receive_object_cost_base = Some(52);
                        cfg.feature_flags.receive_objects = true;
                    }
                }
                27 => {
                    cfg.gas_model_version = Some(8);
                }
                28 => {
                    // zklogin::check_zklogin_id
                    cfg.check_zklogin_id_cost_base = Some(200);
                    // zklogin::check_zklogin_issuer
                    cfg.check_zklogin_issuer_cost_base = Some(200);

                    // Only enable effects v2 on devnet.
                    if chain != Chain::Mainnet && chain != Chain::Testnet {
                        cfg.feature_flags.enable_effects_v2 = true;
                    }
                }
                29 => {
                    cfg.feature_flags.verify_legacy_zklogin_address = true;
                }
                30 => {
                    // Only enable nw certificate v2 on testnet.
                    if chain != Chain::Mainnet {
                        cfg.feature_flags.narwhal_certificate_v2 = true;
                    }

                    cfg.random_beacon_reduction_allowed_delta = Some(800);
                    // Only enable effects v2 on devnet and testnet.
                    if chain != Chain::Mainnet {
                        cfg.feature_flags.enable_effects_v2 = true;
                    }

                    // zklogin_supported_providers config is deprecated, zklogin
                    // signature verifier will use the fetched jwk map to determine
                    // whether the provider is supported based on node config.
                    cfg.feature_flags.zklogin_supported_providers = BTreeSet::default();

                    cfg.feature_flags.recompute_has_public_transfer_in_execution = true;
                }
                31 => {
                    cfg.execution_version = Some(2);
                    // Only enable shared object deletion on devnet
                    if chain != Chain::Mainnet && chain != Chain::Testnet {
                        cfg.feature_flags.shared_object_deletion = true;
                    }
                }
                32 => {
                    // enable zklogin in multisig in devnet and testnet
                    if chain != Chain::Mainnet {
                        cfg.feature_flags.accept_zklogin_in_multisig = true;
                    }
                    // enable receiving objects in devnet and testnet
                    if chain != Chain::Mainnet {
                        cfg.transfer_receive_object_cost_base = Some(52);
                        cfg.feature_flags.receive_objects = true;
                    }
                    // Only enable random beacon on devnet
                    if chain != Chain::Mainnet && chain != Chain::Testnet {
                        cfg.feature_flags.random_beacon = true;
                        cfg.random_beacon_reduction_lower_bound = Some(1600);
                        cfg.random_beacon_dkg_timeout_round = Some(3000);
                        cfg.random_beacon_min_round_interval_ms = Some(150);
                    }
                    // Only enable consensus digest in consensus commit prologue in devnet.
                    if chain != Chain::Testnet && chain != Chain::Mainnet {
                        cfg.feature_flags.include_consensus_digest_in_prologue = true;
                    }

                    // enable nw cert v2 on mainnet
                    cfg.feature_flags.narwhal_certificate_v2 = true;
                }
                33 => {
                    cfg.feature_flags.hardened_otw_check = true;
                    cfg.feature_flags.allow_receiving_object_id = true;

                    // Enable transfer-to-object in mainnet
                    cfg.transfer_receive_object_cost_base = Some(52);
                    cfg.feature_flags.receive_objects = true;

                    // Enable shared object deletion in testnet and devnet
                    if chain != Chain::Mainnet {
                        cfg.feature_flags.shared_object_deletion = true;
                    }

                    cfg.feature_flags.enable_effects_v2 = true;
                }
                34 => {}
                35 => {
                    // Add costs for poseidon::poseidon_bn254
                    if chain != Chain::Mainnet && chain != Chain::Testnet {
                        cfg.feature_flags.enable_poseidon = true;
                        cfg.poseidon_bn254_cost_base = Some(260);
                        cfg.poseidon_bn254_cost_per_block = Some(10);
                    }

                    cfg.feature_flags.enable_coin_deny_list = true;
                }
                36 => {
                    // Only enable group ops on devnet
                    if chain != Chain::Mainnet && chain != Chain::Testnet {
                        cfg.feature_flags.enable_group_ops_native_functions = true;
                        cfg.feature_flags.enable_group_ops_native_function_msm = true;
                        // Next values are arbitrary in a similar way as the other crypto native functions.
                        cfg.group_ops_bls12381_decode_scalar_cost = Some(52);
                        cfg.group_ops_bls12381_decode_g1_cost = Some(52);
                        cfg.group_ops_bls12381_decode_g2_cost = Some(52);
                        cfg.group_ops_bls12381_decode_gt_cost = Some(52);
                        cfg.group_ops_bls12381_scalar_add_cost = Some(52);
                        cfg.group_ops_bls12381_g1_add_cost = Some(52);
                        cfg.group_ops_bls12381_g2_add_cost = Some(52);
                        cfg.group_ops_bls12381_gt_add_cost = Some(52);
                        cfg.group_ops_bls12381_scalar_sub_cost = Some(52);
                        cfg.group_ops_bls12381_g1_sub_cost = Some(52);
                        cfg.group_ops_bls12381_g2_sub_cost = Some(52);
                        cfg.group_ops_bls12381_gt_sub_cost = Some(52);
                        cfg.group_ops_bls12381_scalar_mul_cost = Some(52);
                        cfg.group_ops_bls12381_g1_mul_cost = Some(52);
                        cfg.group_ops_bls12381_g2_mul_cost = Some(52);
                        cfg.group_ops_bls12381_gt_mul_cost = Some(52);
                        cfg.group_ops_bls12381_scalar_div_cost = Some(52);
                        cfg.group_ops_bls12381_g1_div_cost = Some(52);
                        cfg.group_ops_bls12381_g2_div_cost = Some(52);
                        cfg.group_ops_bls12381_gt_div_cost = Some(52);
                        cfg.group_ops_bls12381_g1_hash_to_base_cost = Some(52);
                        cfg.group_ops_bls12381_g2_hash_to_base_cost = Some(52);
                        cfg.group_ops_bls12381_g1_hash_to_cost_per_byte = Some(2);
                        cfg.group_ops_bls12381_g2_hash_to_cost_per_byte = Some(2);
                        cfg.group_ops_bls12381_g1_msm_base_cost = Some(52);
                        cfg.group_ops_bls12381_g2_msm_base_cost = Some(52);
                        cfg.group_ops_bls12381_g1_msm_base_cost_per_input = Some(52);
                        cfg.group_ops_bls12381_g2_msm_base_cost_per_input = Some(52);
                        cfg.group_ops_bls12381_msm_max_len = Some(32);
                        cfg.group_ops_bls12381_pairing_cost = Some(52);
                    }
                    // Enable shared object deletion on all networks.
                    cfg.feature_flags.shared_object_deletion = true;

                    cfg.consensus_max_transaction_size_bytes = Some(256 * 1024); // 256KB
                    cfg.consensus_max_transactions_in_block_bytes = Some(6 * 1_024 * 1024);
                    // 6 MB
                }
                37 => {
                    cfg.feature_flags.reject_mutable_random_on_entry_functions = true;

                    // Enable consensus digest in consensus commit prologue in testnet and devnet.
                    if chain != Chain::Mainnet {
                        cfg.feature_flags.include_consensus_digest_in_prologue = true;
                    }
                }
                38 => {
                    cfg.binary_module_handles = Some(100);
                    cfg.binary_struct_handles = Some(300);
                    cfg.binary_function_handles = Some(1500);
                    cfg.binary_function_instantiations = Some(750);
                    cfg.binary_signatures = Some(1000);
                    // constants and identifiers are proportional to the binary size,
                    // and they vastly depend on the code, so we are leaving them
                    // reasonably high
                    cfg.binary_constant_pool = Some(4000);
                    cfg.binary_identifiers = Some(10000);
                    cfg.binary_address_identifiers = Some(100);
                    cfg.binary_struct_defs = Some(200);
                    cfg.binary_struct_def_instantiations = Some(100);
                    cfg.binary_function_defs = Some(1000);
                    cfg.binary_field_handles = Some(500);
                    cfg.binary_field_instantiations = Some(250);
                    cfg.binary_friend_decls = Some(100);
                    // reduce dependencies maximum
                    cfg.max_package_dependencies = Some(32);
                    cfg.max_modules_in_publish = Some(64);
                    // bump execution version
                    cfg.execution_version = Some(3);
                }
                39 => {
                    // It is important that we keep this protocol version blank due to an issue with random.move.
                }
                40 => {}
                41 => {
                    // Enable group ops and all networks (but not msm)
                    cfg.feature_flags.enable_group_ops_native_functions = true;
                    // Next values are arbitrary in a similar way as the other crypto native functions.
                    cfg.group_ops_bls12381_decode_scalar_cost = Some(52);
                    cfg.group_ops_bls12381_decode_g1_cost = Some(52);
                    cfg.group_ops_bls12381_decode_g2_cost = Some(52);
                    cfg.group_ops_bls12381_decode_gt_cost = Some(52);
                    cfg.group_ops_bls12381_scalar_add_cost = Some(52);
                    cfg.group_ops_bls12381_g1_add_cost = Some(52);
                    cfg.group_ops_bls12381_g2_add_cost = Some(52);
                    cfg.group_ops_bls12381_gt_add_cost = Some(52);
                    cfg.group_ops_bls12381_scalar_sub_cost = Some(52);
                    cfg.group_ops_bls12381_g1_sub_cost = Some(52);
                    cfg.group_ops_bls12381_g2_sub_cost = Some(52);
                    cfg.group_ops_bls12381_gt_sub_cost = Some(52);
                    cfg.group_ops_bls12381_scalar_mul_cost = Some(52);
                    cfg.group_ops_bls12381_g1_mul_cost = Some(52);
                    cfg.group_ops_bls12381_g2_mul_cost = Some(52);
                    cfg.group_ops_bls12381_gt_mul_cost = Some(52);
                    cfg.group_ops_bls12381_scalar_div_cost = Some(52);
                    cfg.group_ops_bls12381_g1_div_cost = Some(52);
                    cfg.group_ops_bls12381_g2_div_cost = Some(52);
                    cfg.group_ops_bls12381_gt_div_cost = Some(52);
                    cfg.group_ops_bls12381_g1_hash_to_base_cost = Some(52);
                    cfg.group_ops_bls12381_g2_hash_to_base_cost = Some(52);
                    cfg.group_ops_bls12381_g1_hash_to_cost_per_byte = Some(2);
                    cfg.group_ops_bls12381_g2_hash_to_cost_per_byte = Some(2);
                    cfg.group_ops_bls12381_g1_msm_base_cost = Some(52);
                    cfg.group_ops_bls12381_g2_msm_base_cost = Some(52);
                    cfg.group_ops_bls12381_g1_msm_base_cost_per_input = Some(52);
                    cfg.group_ops_bls12381_g2_msm_base_cost_per_input = Some(52);
                    cfg.group_ops_bls12381_msm_max_len = Some(32);
                    cfg.group_ops_bls12381_pairing_cost = Some(52);
                }
                42 => {}
                43 => {
                    cfg.feature_flags.zklogin_max_epoch_upper_bound_delta = Some(30);
                    cfg.max_meter_ticks_per_package = Some(16_000_000);
                }
                44 => {
                    // Enable consensus digest in consensus commit prologue on all networks..
                    cfg.feature_flags.include_consensus_digest_in_prologue = true;
                    // Switch between Narwhal and Mysticeti per epoch in tests, devnet and testnet.
                    if chain != Chain::Mainnet {
                        cfg.feature_flags.consensus_choice = ConsensusChoice::SwapEachEpoch;
                    }
                }
                45 => {
                    // Use tonic networking for consensus, in tests and devnet.
                    if chain != Chain::Testnet && chain != Chain::Mainnet {
                        cfg.feature_flags.consensus_network = ConsensusNetwork::Tonic;
                    }

                    if chain != Chain::Mainnet {
                        // Enable leader scoring & schedule change on testnet for mysticeti.
                        cfg.feature_flags.mysticeti_leader_scoring_and_schedule = true;
                    }
                    cfg.min_move_binary_format_version = Some(6);
                    cfg.feature_flags.accept_zklogin_in_multisig = true;

                    // Also bumps framework snapshot to fix binop issue.

                    // enable bridge in devnet
                    if chain != Chain::Mainnet && chain != Chain::Testnet {
                        cfg.feature_flags.bridge = true;
                    }
                }
                46 => {
                    // enable bridge in devnet and testnet
                    if chain != Chain::Mainnet {
                        cfg.feature_flags.bridge = true;
                    }

                    // Enable resharing at same initial version
                    cfg.feature_flags.reshare_at_same_initial_version = true;
                }
                47 => {}
                48 => {
                    // Use tonic networking for Mysticeti.
                    cfg.feature_flags.consensus_network = ConsensusNetwork::Tonic;

                    // Enable resolving abort code IDs to package ID instead of runtime module ID
                    cfg.feature_flags.resolve_abort_locations_to_package_id = true;

                    // Enable random beacon on testnet.
                    if chain != Chain::Mainnet {
                        cfg.feature_flags.random_beacon = true;
                        cfg.random_beacon_reduction_lower_bound = Some(1600);
                        cfg.random_beacon_dkg_timeout_round = Some(3000);
                        cfg.random_beacon_min_round_interval_ms = Some(200);
                    }

                    // Enable the committed sub dag digest inclusion on the commit output
                    cfg.feature_flags.mysticeti_use_committed_subdag_digest = true;
                }
                49 => {
                    if chain != Chain::Testnet && chain != Chain::Mainnet {
                        cfg.move_binary_format_version = Some(7);
                    }

                    // enable vdf in devnet
                    if chain != Chain::Mainnet && chain != Chain::Testnet {
                        cfg.feature_flags.enable_vdf = true;
                        // Set to 30x and 2x the cost of a signature verification for now. This
                        // should be updated along with other native crypto functions.
                        cfg.vdf_verify_vdf_cost = Some(1500);
                        cfg.vdf_hash_to_input_cost = Some(100);
                    }

                    // Only enable consensus commit prologue V3 in devnet.
                    if chain != Chain::Testnet && chain != Chain::Mainnet {
                        cfg.feature_flags
                            .record_consensus_determined_version_assignments_in_prologue = true;
                    }

                    // Run Mysticeti consensus in testnet.
                    if chain != Chain::Mainnet {
                        cfg.feature_flags.consensus_choice = ConsensusChoice::Mysticeti;
                    }

                    // Run Move verification on framework upgrades in its own VM
                    cfg.feature_flags.fresh_vm_on_framework_upgrade = true;
                }
                50 => {
                    // Enable checkpoint batching in testnet.
                    if chain != Chain::Mainnet {
                        cfg.checkpoint_summary_version_specific_data = Some(1);
                        cfg.min_checkpoint_interval_ms = Some(200);
                    }

                    // Only enable prepose consensus commit prologue in checkpoints in devnet.
                    if chain != Chain::Testnet && chain != Chain::Mainnet {
                        cfg.feature_flags
                            .prepend_prologue_tx_in_consensus_commit_in_checkpoints = true;
                    }

                    cfg.feature_flags.mysticeti_num_leaders_per_round = Some(1);

                    // Set max transaction deferral to 10 consensus rounds.
                    cfg.max_deferral_rounds_for_congestion_control = Some(10);
                }
                51 => {
                    cfg.random_beacon_dkg_version = Some(1);

                    if chain != Chain::Testnet && chain != Chain::Mainnet {
                        cfg.feature_flags.enable_coin_deny_list_v2 = true;
                    }
                }
                52 => {
                    cfg.config_read_setting_impl_cost_base = Some(100);
                    cfg.config_read_setting_impl_cost_per_byte = Some(40);
                }
                // Use this template when making changes:
                //
                //     // modify an existing constant.
                //     move_binary_format_version: Some(7),
                //
                //     // Add a new constant (which is set to None in prior versions).
                //     new_constant: Some(new_value),
                //
                //     // Remove a constant (ensure that it is never accessed during this version).
                //     max_move_object_size: None,
                _ => panic!("unsupported version {:?}", version),
            }
        }
        cfg
    }

    // Extract the bytecode verifier config from this protocol config. `for_signing` indicates
    // whether this config is used for verification during signing or execution.
    pub fn verifier_config(&self, for_signing: bool) -> VerifierConfig {
        let (max_back_edges_per_function, max_back_edges_per_module) = if for_signing {
            (
                Some(self.max_back_edges_per_function() as usize),
                Some(self.max_back_edges_per_module() as usize),
            )
        } else {
            (None, None)
        };

        VerifierConfig {
            max_loop_depth: Some(self.max_loop_depth() as usize),
            max_generic_instantiation_length: Some(self.max_generic_instantiation_length() as usize),
            max_function_parameters: Some(self.max_function_parameters() as usize),
            max_basic_blocks: Some(self.max_basic_blocks() as usize),
            max_value_stack_size: self.max_value_stack_size() as usize,
            max_type_nodes: Some(self.max_type_nodes() as usize),
            max_push_size: Some(self.max_push_size() as usize),
            max_dependency_depth: Some(self.max_dependency_depth() as usize),
            max_fields_in_struct: Some(self.max_fields_in_struct() as usize),
            max_function_definitions: Some(self.max_function_definitions() as usize),
            max_data_definitions: Some(self.max_struct_definitions() as usize),
            max_constant_vector_len: Some(self.max_move_vector_len()),
            max_back_edges_per_function,
            max_back_edges_per_module,
            max_basic_blocks_in_script: None,
            max_idenfitier_len: self.max_move_identifier_len_as_option(), // Before protocol version 9, there was no limit
            allow_receiving_object_id: self.allow_receiving_object_id(),
            reject_mutable_random_on_entry_functions: self
                .reject_mutable_random_on_entry_functions(),
            bytecode_version: self.move_binary_format_version(),
            max_variants_in_enum: self.max_move_enum_variants_as_option(),
        }
    }

    pub fn meter_config(&self) -> MeterConfig {
        MeterConfig {
            max_per_fun_meter_units: Some(self.max_verifier_meter_ticks_per_function() as u128),
            max_per_mod_meter_units: Some(self.max_meter_ticks_per_module() as u128),
            max_per_pkg_meter_units: Some(
                // Until the per-package limit was introduced, the per-module limit played double
                // duty.
                self.max_meter_ticks_per_package_as_option()
                    .unwrap_or_else(|| self.max_meter_ticks_per_module()) as u128,
            ),
        }
    }

    /// Override one or more settings in the config, for testing.
    /// This must be called at the beginning of the test, before get_for_(min|max)_version is
    /// called, since those functions cache their return value.
    pub fn apply_overrides_for_testing(
        override_fn: impl Fn(ProtocolVersion, Self) -> Self + Send + 'static,
    ) -> OverrideGuard {
        CONFIG_OVERRIDE.with(|ovr| {
            let mut cur = ovr.borrow_mut();
            assert!(cur.is_none(), "config override already present");
            *cur = Some(Box::new(override_fn));
            OverrideGuard
        })
    }
}

// Setters for tests.
// This is only needed for feature_flags. Please suffix each setter with `_for_testing`.
// Non-feature_flags should already have test setters defined through macros.
impl ProtocolConfig {
    pub fn set_advance_to_highest_supported_protocol_version_for_testing(&mut self, val: bool) {
        self.feature_flags
            .advance_to_highest_supported_protocol_version = val
    }
    pub fn set_commit_root_state_digest_supported_for_testing(&mut self, val: bool) {
        self.feature_flags.commit_root_state_digest = val
    }
    pub fn set_zklogin_auth_for_testing(&mut self, val: bool) {
        self.feature_flags.zklogin_auth = val
    }
    pub fn set_enable_jwk_consensus_updates_for_testing(&mut self, val: bool) {
        self.feature_flags.enable_jwk_consensus_updates = val
    }
    pub fn set_random_beacon_for_testing(&mut self, val: bool) {
        self.feature_flags.random_beacon = val
    }

    pub fn set_upgraded_multisig_for_testing(&mut self, val: bool) {
        self.feature_flags.upgraded_multisig_supported = val
    }
    pub fn set_accept_zklogin_in_multisig_for_testing(&mut self, val: bool) {
        self.feature_flags.accept_zklogin_in_multisig = val
    }

    pub fn set_shared_object_deletion_for_testing(&mut self, val: bool) {
        self.feature_flags.shared_object_deletion = val;
    }

    pub fn set_narwhal_new_leader_election_schedule_for_testing(&mut self, val: bool) {
        self.feature_flags.narwhal_new_leader_election_schedule = val;
    }

    pub fn set_receive_object_for_testing(&mut self, val: bool) {
        self.feature_flags.receive_objects = val
    }
    pub fn set_narwhal_certificate_v2_for_testing(&mut self, val: bool) {
        self.feature_flags.narwhal_certificate_v2 = val
    }
    pub fn set_verify_legacy_zklogin_address_for_testing(&mut self, val: bool) {
        self.feature_flags.verify_legacy_zklogin_address = val
    }

    pub fn set_per_object_congestion_control_mode_for_testing(
        &mut self,
        val: PerObjectCongestionControlMode,
    ) {
        self.feature_flags.per_object_congestion_control_mode = val;
    }

    pub fn set_consensus_choice_for_testing(&mut self, val: ConsensusChoice) {
        self.feature_flags.consensus_choice = val;
    }

    pub fn set_consensus_network_for_testing(&mut self, val: ConsensusNetwork) {
        self.feature_flags.consensus_network = val;
    }

    pub fn set_zklogin_max_epoch_upper_bound_delta_for_testing(&mut self, val: Option<u64>) {
        self.feature_flags.zklogin_max_epoch_upper_bound_delta = val
    }
    pub fn set_disable_bridge_for_testing(&mut self) {
        self.feature_flags.bridge = false
    }

    pub fn set_mysticeti_leader_scoring_and_schedule_for_testing(&mut self, val: bool) {
        self.feature_flags.mysticeti_leader_scoring_and_schedule = val;
    }

    pub fn set_mysticeti_num_leaders_per_round_for_testing(&mut self, val: Option<usize>) {
        self.feature_flags.mysticeti_num_leaders_per_round = val;
    }
}

type OverrideFn = dyn Fn(ProtocolVersion, ProtocolConfig) -> ProtocolConfig + Send;

thread_local! {
    static CONFIG_OVERRIDE: RefCell<Option<Box<OverrideFn>>> = RefCell::new(None);
}

#[must_use]
pub struct OverrideGuard;

impl Drop for OverrideGuard {
    fn drop(&mut self) {
        info!("restoring override fn");
        CONFIG_OVERRIDE.with(|ovr| {
            *ovr.borrow_mut() = None;
        });
    }
}

/// Defines which limit got crossed.
/// The value which crossed the limit and value of the limit crossed are embedded
#[derive(PartialEq, Eq)]
pub enum LimitThresholdCrossed {
    None,
    Soft(u128, u128),
    Hard(u128, u128),
}

/// Convenience function for comparing limit ranges
/// V::MAX must be at >= U::MAX and T::MAX
pub fn check_limit_in_range<T: Into<V>, U: Into<V>, V: PartialOrd + Into<u128>>(
    x: T,
    soft_limit: U,
    hard_limit: V,
) -> LimitThresholdCrossed {
    let x: V = x.into();
    let soft_limit: V = soft_limit.into();

    debug_assert!(soft_limit <= hard_limit);

    // It is important to preserve this comparison order because if soft_limit == hard_limit
    // we want LimitThresholdCrossed::Hard
    if x >= hard_limit {
        LimitThresholdCrossed::Hard(x.into(), hard_limit.into())
    } else if x < soft_limit {
        LimitThresholdCrossed::None
    } else {
        LimitThresholdCrossed::Soft(x.into(), soft_limit.into())
    }
}

#[macro_export]
macro_rules! check_limit {
    ($x:expr, $hard:expr) => {
        check_limit!($x, $hard, $hard)
    };
    ($x:expr, $soft:expr, $hard:expr) => {
        check_limit_in_range($x as u64, $soft, $hard)
    };
}

/// Used to check which limits were crossed if the TX is metered (not system tx)
/// Args are: is_metered, value_to_check, metered_limit, unmetered_limit
/// metered_limit is always less than or equal to unmetered_hard_limit
#[macro_export]
macro_rules! check_limit_by_meter {
    ($is_metered:expr, $x:expr, $metered_limit:expr, $unmetered_hard_limit:expr, $metric:expr) => {{
        // If this is metered, we use the metered_limit limit as the upper bound
        let (h, metered_str) = if $is_metered {
            ($metered_limit, "metered")
        } else {
            // Unmetered gets more headroom
            ($unmetered_hard_limit, "unmetered")
        };
        use sui_protocol_config::check_limit_in_range;
        let result = check_limit_in_range($x as u64, $metered_limit, h);
        match result {
            LimitThresholdCrossed::None => {}
            LimitThresholdCrossed::Soft(_, _) => {
                $metric.with_label_values(&[metered_str, "soft"]).inc();
            }
            LimitThresholdCrossed::Hard(_, _) => {
                $metric.with_label_values(&[metered_str, "hard"]).inc();
            }
        };
        result
    }};
}

#[cfg(all(test, not(msim)))]
mod test {
    use insta::assert_yaml_snapshot;

    use super::*;

    #[test]
    fn snapshot_tests() {
        println!("\n============================================================================");
        println!("!                                                                          !");
        println!("! IMPORTANT: never update snapshots from this test. only add new versions! !");
        println!("!                                                                          !");
        println!("============================================================================\n");
        for chain_id in &[Chain::Unknown, Chain::Mainnet, Chain::Testnet] {
            // make Chain::Unknown snapshots compatible with pre-chain-id snapshots so that we
            // don't break the release-time compatibility tests. Once Chain Id configs have been
            // released everywhere, we can remove this and only test Mainnet and Testnet
            let chain_str = match chain_id {
                Chain::Unknown => "".to_string(),
                _ => format!("{:?}_", chain_id),
            };
            for i in MIN_PROTOCOL_VERSION..=MAX_PROTOCOL_VERSION {
                let cur = ProtocolVersion::new(i);
                assert_yaml_snapshot!(
                    format!("{}version_{}", chain_str, cur.as_u64()),
                    ProtocolConfig::get_for_version(cur, *chain_id)
                );
            }
        }
    }

    #[test]
    fn test_getters() {
        let prot: ProtocolConfig =
            ProtocolConfig::get_for_version(ProtocolVersion::new(1), Chain::Unknown);
        assert_eq!(
            prot.max_arguments(),
            prot.max_arguments_as_option().unwrap()
        );
    }

    #[test]
    fn test_setters() {
        let mut prot: ProtocolConfig =
            ProtocolConfig::get_for_version(ProtocolVersion::new(1), Chain::Unknown);
        prot.set_max_arguments_for_testing(123);
        assert_eq!(prot.max_arguments(), 123);

        prot.set_max_arguments_from_str_for_testing("321".to_string());
        assert_eq!(prot.max_arguments(), 321);

        prot.disable_max_arguments_for_testing();
        assert_eq!(prot.max_arguments_as_option(), None);

        prot.set_attr_for_testing("max_arguments".to_string(), "456".to_string());
        assert_eq!(prot.max_arguments(), 456);
    }

    #[test]
    fn lookup_by_string_test() {
        let prot: ProtocolConfig =
            ProtocolConfig::get_for_version(ProtocolVersion::new(1), Chain::Unknown);
        // Does not exist
        assert!(prot.lookup_attr("some random string".to_string()).is_none());

        assert!(
            prot.lookup_attr("max_arguments".to_string())
                == Some(ProtocolConfigValue::u32(prot.max_arguments())),
        );

        // We didnt have this in version 1
        assert!(prot
            .lookup_attr("max_move_identifier_len".to_string())
            .is_none());

        // But we did in version 9
        let prot: ProtocolConfig =
            ProtocolConfig::get_for_version(ProtocolVersion::new(9), Chain::Unknown);
        assert!(
            prot.lookup_attr("max_move_identifier_len".to_string())
                == Some(ProtocolConfigValue::u64(prot.max_move_identifier_len()))
        );

        let prot: ProtocolConfig =
            ProtocolConfig::get_for_version(ProtocolVersion::new(1), Chain::Unknown);
        // We didnt have this in version 1
        assert!(prot
            .attr_map()
            .get("max_move_identifier_len")
            .unwrap()
            .is_none());
        // We had this in version 1
        assert!(
            prot.attr_map().get("max_arguments").unwrap()
                == &Some(ProtocolConfigValue::u32(prot.max_arguments()))
        );

        // Check feature flags
        let prot: ProtocolConfig =
            ProtocolConfig::get_for_version(ProtocolVersion::new(1), Chain::Unknown);
        // Does not exist
        assert!(prot
            .feature_flags
            .lookup_attr("some random string".to_owned())
            .is_none());
        assert!(prot
            .feature_flags
            .attr_map()
            .get("some random string")
            .is_none());

        // Was false in v1
        assert!(
            prot.feature_flags
                .lookup_attr("package_upgrades".to_owned())
                == Some(false)
        );
        assert!(
            prot.feature_flags
                .attr_map()
                .get("package_upgrades")
                .unwrap()
                == &false
        );
        let prot: ProtocolConfig =
            ProtocolConfig::get_for_version(ProtocolVersion::new(4), Chain::Unknown);
        // Was true from v3 and up
        assert!(
            prot.feature_flags
                .lookup_attr("package_upgrades".to_owned())
                == Some(true)
        );
        assert!(
            prot.feature_flags
                .attr_map()
                .get("package_upgrades")
                .unwrap()
                == &true
        );
    }

    #[test]
    fn limit_range_fn_test() {
        let low = 100u32;
        let high = 10000u64;

        assert!(check_limit!(1u8, low, high) == LimitThresholdCrossed::None);
        assert!(matches!(
            check_limit!(255u16, low, high),
            LimitThresholdCrossed::Soft(255u128, 100)
        ));
        // This wont compile because lossy
        //assert!(check_limit!(100000000u128, low, high) == LimitThresholdCrossed::None);
        // This wont compile because lossy
        //assert!(check_limit!(100000000usize, low, high) == LimitThresholdCrossed::None);

        assert!(matches!(
            check_limit!(2550000u64, low, high),
            LimitThresholdCrossed::Hard(2550000, 10000)
        ));

        assert!(matches!(
            check_limit!(2550000u64, high, high),
            LimitThresholdCrossed::Hard(2550000, 10000)
        ));

        assert!(matches!(
            check_limit!(1u8, high),
            LimitThresholdCrossed::None
        ));

        assert!(check_limit!(255u16, high) == LimitThresholdCrossed::None);

        assert!(matches!(
            check_limit!(2550000u64, high),
            LimitThresholdCrossed::Hard(2550000, 10000)
        ));
    }
}<|MERGE_RESOLUTION|>--- conflicted
+++ resolved
@@ -148,11 +148,8 @@
 //             Set number of leaders per round for Mysticeti commits.
 // Version 51: Switch to DKG V1.
 // Version 52: Emit `CommitteeMemberUrlUpdateEvent` when updating bridge node url.
-<<<<<<< HEAD
 //             std::config native functions.
-=======
 //             Modified sui-system package to enable withdrawal of stake before it becomes active.
->>>>>>> 268afc38
 
 #[derive(Copy, Clone, Debug, Hash, Serialize, Deserialize, PartialEq, Eq, PartialOrd, Ord)]
 pub struct ProtocolVersion(u64);
