--- conflicted
+++ resolved
@@ -180,12 +180,8 @@
 // Version 59: Enable round prober in consensus.
 // Version 60: Validation of public inputs for Groth16 verification.
 //             Enable configuration of maximum number of type nodes in a type layout.
-<<<<<<< HEAD
-//             Switch to distributed vote scoring in consensus in testnet
-// Version 61: Further reduce minimum number of random beacon shares.
-=======
 // Version 61: Switch to distributed vote scoring in consensus in testnet
->>>>>>> a21e63f9
+//             Further reduce minimum number of random beacon shares.
 
 #[derive(Copy, Clone, Debug, Hash, Serialize, Deserialize, PartialEq, Eq, PartialOrd, Ord)]
 pub struct ProtocolVersion(u64);
@@ -2794,8 +2790,6 @@
                         cfg.feature_flags
                             .consensus_distributed_vote_scoring_strategy = true;
                     }
-                }
-                61 => {
                     // Further reduce minimum number of random beacon shares.
                     cfg.random_beacon_reduction_lower_bound = Some(700);
                 }
