Sui indexer is an off-fullnode service to serve data from Sui protocol, including both data directly generated from chain and derivative data.

## Architecture
![enhanced_FN](https://user-images.githubusercontent.com/106119108/221022505-a1d873c6-60e2-45f1-b2aa-e50192c4dfbb.png)

## Steps to run locally
### Prerequisites
- install local [Postgres server](https://www.postgresql.org/download/). You can also `brew install postgresql@version` and then add the following to your `~/.zshrc` or `~/.zprofile`, etc:
```sh
export LDFLAGS="-L/opt/homebrew/opt/postgresql@15/lib"
export CPPFLAGS="-I/opt/homebrew/opt/postgresql@15/include"
export PATH="/opt/homebrew/opt/postgresql@15/bin:$PATH"
```
- make sure you have libpq installed: `brew install libpq`, and in your profile, add `export PATH="/opt/homebrew/opt/libpq/bin:$PATH"`. If this doesn't work, try `brew link --force libpq`.

- install Diesel CLI with `cargo install diesel_cli --no-default-features --features postgres`, refer to [Diesel Getting Started guide](https://diesel.rs/guides/getting-started) for more details
- [optional but handy] Postgres client like [Postico](https://eggerapps.at/postico2/), for local check, query execution etc.

<<<<<<< HEAD
=======
### Start the Postgres Service

Postgres must run as a service in the background for other tools to communicate with.  If it was installed using homebrew, it can be started as a service with:

``` sh
brew services start postgresql@version
```

>>>>>>> 5e8b5c20
### Local Development(Recommended)

Use [sui-test-validator](../../crates/sui-test-validator/README.md)

### Running standalone indexer
1. DB setup, under `sui/crates/sui-indexer` run:
```sh
# an example DATABASE_URL is "postgres://postgres:postgres@localhost/gegao"
diesel setup --database-url="<DATABASE_URL>"
diesel database reset --database-url="<DATABASE_URL>"
```
Note that you'll need an existing database for the above to work. Replace `gegao` with the name of the database created.

2. Checkout to your target branch

For example, if you want to be on the DevNet branch
```sh
git fetch upstream devnet && git reset --hard upstream/devnet
```
3. Start indexer binary, under `sui/crates/sui-indexer` run:
- run indexer as a writer, which pulls data from fullnode and writes data to DB
```sh
# Change the RPC_CLIENT_URL to http://0.0.0.0:9000 to run indexer against local validator & fullnode
cargo run --bin sui-indexer -- --db-url "<DATABASE_URL>" --rpc-client-url "https://fullnode.devnet.sui.io:443" --fullnode-sync-worker --use-v2 --reset-db
```
- run indexer as a reader, which is a JSON RPC server with the [interface](https://docs.sui.io/sui-api-ref#suix_getallbalances)
```
cargo run --bin sui-indexer -- --db-url "<DATABASE_URL>" --rpc-client-url "https://fullnode.devnet.sui.io:443" --rpc-server-worker --use-v2
```
More flags info can be found in this [file](https://github.com/MystenLabs/sui/blob/main/crates/sui-indexer/src/lib.rs#L83-L123).
### DB reset
Run this command under `sui/crates/sui-indexer`, which will wipe DB; In case of schema changes in `.sql` files, this will also update corresponding `schema.rs` file.
```sh
diesel database reset --database-url="<DATABASE_URL>"
```<|MERGE_RESOLUTION|>--- conflicted
+++ resolved
@@ -16,8 +16,6 @@
 - install Diesel CLI with `cargo install diesel_cli --no-default-features --features postgres`, refer to [Diesel Getting Started guide](https://diesel.rs/guides/getting-started) for more details
 - [optional but handy] Postgres client like [Postico](https://eggerapps.at/postico2/), for local check, query execution etc.
 
-<<<<<<< HEAD
-=======
 ### Start the Postgres Service
 
 Postgres must run as a service in the background for other tools to communicate with.  If it was installed using homebrew, it can be started as a service with:
@@ -26,7 +24,6 @@
 brew services start postgresql@version
 ```
 
->>>>>>> 5e8b5c20
 ### Local Development(Recommended)
 
 Use [sui-test-validator](../../crates/sui-test-validator/README.md)
