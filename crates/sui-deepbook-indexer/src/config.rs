--- conflicted
+++ resolved
@@ -17,11 +17,7 @@
     pub deepbook_genesis_checkpoint: u64,
     pub concurrency: u64,
     pub metric_port: u16,
-<<<<<<< HEAD
     pub service_port: u16,
-    pub resume_from_checkpoint: Option<u64>,
-=======
->>>>>>> 27b07b7b
 }
 
 impl sui_config::Config for IndexerConfig {}
