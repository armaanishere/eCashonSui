--- conflicted
+++ resolved
@@ -21,12 +21,7 @@
 narwhal-executor = { git = "https://github.com/MystenLabs/narwhal", rev = "5ba330d0cefa33ba835ffe56489e6500a2909d8a", package = "executor" }
 serde_with = { version = "1.14.0", features = ["hex"] }
 sui-storage = { path = "../sui-storage" }
-<<<<<<< HEAD
-serde = { version = "1.0.139", features = ["derive"] }
-test-utils = { path = "../test-utils" }
-=======
 serde = { version = "1.0.140", features = ["derive"] }
->>>>>>> 88940ee4
 
 sui-core = { path = "../sui-core" }
 sui-config = { path = "../sui-config" }
