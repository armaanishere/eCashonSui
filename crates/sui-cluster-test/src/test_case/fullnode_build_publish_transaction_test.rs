// Copyright (c) Mysten Labs, Inc.
// SPDX-License-Identifier: Apache-2.0

use crate::{TestCaseImpl, TestContext};
use async_trait::async_trait;
use jsonrpsee::rpc_params;
use sui_core::test_utils::compile_basics_package;
use sui_json_rpc_types::SuiTransactionBlockEffectsAPI;
use sui_types::{base_types::ObjectID, object::Owner};

pub struct FullNodeBuildPublishTransactionTest;

#[async_trait]
impl TestCaseImpl for FullNodeBuildPublishTransactionTest {
    fn name(&self) -> &'static str {
        "FullNodeBuildPublishTransaction"
    }

    fn description(&self) -> &'static str {
        "Test building publish transaction via full node"
    }

    async fn run(&self, ctx: &mut TestContext) -> Result<(), anyhow::Error> {
        let compiled_package = compile_basics_package();
        let all_module_bytes =
            compiled_package.get_package_base64(/* with_unpublished_deps */ false);
        let dependencies = compiled_package.get_dependency_original_package_ids();

        let gas_price = ctx.get_reference_gas_price().await;
        let params = rpc_params![
            ctx.get_wallet_address(),
            all_module_bytes,
            dependencies,
            None::<ObjectID>,
<<<<<<< HEAD
            1_000_000
=======
            10000 * gas_price
>>>>>>> a448a10d
        ];

        let data = ctx
            .build_transaction_remotely("unsafe_publish", params)
            .await?;
        let response = ctx.sign_and_execute(data, "publish basics package").await;
        response
            .effects
            .as_ref()
            .unwrap()
            .created()
            .iter()
            .find(|obj_ref| obj_ref.owner == Owner::Immutable)
            .unwrap();

        Ok(())
    }
}<|MERGE_RESOLUTION|>--- conflicted
+++ resolved
@@ -32,11 +32,7 @@
             all_module_bytes,
             dependencies,
             None::<ObjectID>,
-<<<<<<< HEAD
-            1_000_000
-=======
-            10000 * gas_price
->>>>>>> a448a10d
+            1_000_000 * gas_price
         ];
 
         let data = ctx
