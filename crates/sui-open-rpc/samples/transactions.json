{
  "move_call": {
    "EffectResponse": {
      "certificate": {
        "transactionDigest": "VNE0bCrZREx+3kg+E5Zx1FvnyuT/Mzw6wZi8blKRSF4=",
        "data": {
          "transactions": [
            {
              "Call": {
                "package": {
                  "objectId": "0x0000000000000000000000000000000000000002",
                  "version": 1,
                  "digest": "aWgI94W3rJkcG74fwSfZmmd+XKuueGL9ulSCeVW0kD0="
                },
                "module": "devnet_nft",
                "function": "mint",
                "arguments": [
                  "Example NFT",
                  "An NFT created by the wallet Command Line Tool",
                  "ipfs://bafkreibngqhl3gaa7daob4i2vccziay2jjlp435cf66vhono7nrvww53ty"
                ]
              }
            }
          ],
          "sender": "0x08177f0d3cb878f43ed6f6d1990629b0ce3d3122",
          "gasPayment": {
            "objectId": "0x0bb7abe79e65f28206759931b2cc00e0bab373f4",
            "version": 0,
            "digest": "Wn0M0t6bMv88BXKKz26Bb2IqJhUM2cM3JFFNq6h6oio="
          },
          "gasBudget": 10000
        },
        "txSignature": "YMJ9l0EIr/FdFtzXlnpweNA2teqykK3QViYfxrZdRcM2IDCBzYf8x9OXIZE7/SNF84RSwZHV/DvI8nNJlmc3C6coTQ1kFd9TMHuCxZoc0by6mt7auP/4TvyWQK/s+/5G",
        "authSignInfo": {
          "epoch": 0,
          "signatures": [
            [
              "xfJxFu2URkl1Obf8nYeQZno/EdW8LAumUB5G9JhBpLs=",
              "fqlfHoy03qoREf9V9ECbJMo2c0cngJKMkfXJkK5Jl2Rnx24kXDy1crdsgOUZ0k+VTdEIWId9LZNErHLz3SLZBA=="
            ],
            [
              "K9Bkv5Bz8tlT7XGVjksJ3CgF50x7JF7ADfywrv/u66M=",
              "qmGcs1ZtO8ymblOCWbfUPiQSJ+oLef2u1vySI+ATB+8g1yVH+t6LHylU4NQIJPVzsSlvgHpbdDipvKgrTbizBQ=="
            ],
            [
              "+jmJNwZmuqW6aAnLDK+oO5RjEPwEfKNgjyFXN/2XJJI=",
              "WXEtNWoBzup5rYbHACpTnpejbgPbDQcDUXoXXznt7BQjipUK4jrWA/z0oks8vtFuSkyfUBVlJTIvHbMnePWjBQ=="
            ]
          ]
        }
      },
      "effects": {
        "status": {
          "status": "success",
          "gas_cost": {
            "computationCost": 747,
            "storageCost": 40,
            "storageRebate": 0
          }
        },
        "transactionDigest": "VNE0bCrZREx+3kg+E5Zx1FvnyuT/Mzw6wZi8blKRSF4=",
        "created": [
          {
            "owner": {
              "AddressOwner": "0x08177f0d3cb878f43ed6f6d1990629b0ce3d3122"
            },
            "reference": {
              "objectId": "0xe33ff25bdffba609a83a5327ee565af645eb019d",
              "version": 1,
              "digest": "/CXzljbZPnlaZVRO39h89t7gBsOT9/k/zmgbIFpgZG0="
            }
          }
        ],
        "mutated": [
          {
            "owner": {
              "AddressOwner": "0x08177f0d3cb878f43ed6f6d1990629b0ce3d3122"
            },
            "reference": {
              "objectId": "0x0bb7abe79e65f28206759931b2cc00e0bab373f4",
              "version": 1,
              "digest": "HpZw3djcMnRRXwCk9RGbxoRDDv/UBmpOV4KIpZtEHaM="
            }
          }
        ],
        "gasObject": {
          "owner": {
            "AddressOwner": "0x08177f0d3cb878f43ed6f6d1990629b0ce3d3122"
          },
          "reference": {
            "objectId": "0x0bb7abe79e65f28206759931b2cc00e0bab373f4",
            "version": 1,
            "digest": "HpZw3djcMnRRXwCk9RGbxoRDDv/UBmpOV4KIpZtEHaM="
          }
        },
        "events": [
          {
<<<<<<< HEAD
            "type_": "0x2::devnet_nft::MintNFTEvent",
            "contents": [
              215,
              122,
              113,
              174,
              81,
              72,
              250,
              236,
              182,
              27,
              34,
              182,
              84,
              50,
              253,
              132,
              169,
              126,
              41,
              114,
              81,
              55,
              42,
              109,
              207,
              87,
              153,
              228,
              195,
              159,
              124,
              214,
              188,
              104,
              226,
              123,
              220,
              146,
              114,
              140,
              11,
              69,
              120,
              97,
              109,
              112,
              108,
              101,
              32,
              78,
              70,
              84
            ]
=======
            "moveEvent": {
              "type": "0x2::DevNetNFT::MintNFTEvent",
              "fields": {
                "creator": "0x08177f0d3cb878f43ed6f6d1990629b0ce3d3122",
                "name": "Example NFT",
                "object_id": "0xe33ff25bdffba609a83a5327ee565af645eb019d"
              },
              "bcs": "4z/yW9/7pgmoOlMn7lZa9kXrAZ0IF38NPLh49D7W9tGZBimwzj0xIgtFeGFtcGxlIE5GVA=="
            }
          },
          {
            "newObject": "0xe33ff25bdffba609a83a5327ee565af645eb019d"
>>>>>>> 801b115c
          }
        ]
      },
      "timestamp_ms": null
    }
  },
  "transfer": {
    "EffectResponse": {
      "certificate": {
        "transactionDigest": "6AOAUiTfugLDmRlCwFmVbx3u0GbFrGzjZc9wZpUdYm4=",
        "data": {
          "transactions": [
            {
              "TransferCoin": {
                "recipient": "0x08177f0d3cb878f43ed6f6d1990629b0ce3d3122",
                "objectRef": {
                  "objectId": "0x0bb7abe79e65f28206759931b2cc00e0bab373f4",
                  "version": 4,
                  "digest": "2h7WshBIY9TUgmJaiT8vwNZBiC26+EXV6SPO7MrEm6I="
                }
              }
            }
          ],
          "sender": "0x08177f0d3cb878f43ed6f6d1990629b0ce3d3122",
          "gasPayment": {
            "objectId": "0x15a8506c8549848bad388e0597b0c147860e23db",
            "version": 1,
            "digest": "IuQi99uC9xyse7o2UpV00G/ADCS6C1SS1chvDrViVAY="
          },
          "gasBudget": 1000
        },
        "txSignature": "EOu6vgqAHvHWtm+dawgGVR3wM82EqXbkEVcLS11GqodDEkkjNlsMVsMbl6wFzoQyIrnF0WKAtiG/blwCd91KBKcoTQ1kFd9TMHuCxZoc0by6mt7auP/4TvyWQK/s+/5G",
        "authSignInfo": {
          "epoch": 0,
          "signatures": [
            [
              "Xoj1X01QzmblC749N8p18hNfVV/acDTngUQ1ZU5HkPc=",
              "ZckBUPmPjTQfoerrTcYWUH/8mTgaBOxRuDOn/51+Hx1Lkn9ZquW9E+emgav13nP5/qeKFVOtuklZGTIwLzhbAQ=="
            ],
            [
              "K9Bkv5Bz8tlT7XGVjksJ3CgF50x7JF7ADfywrv/u66M=",
              "eWpBFK9pqz1bgtj3OxoPIY0yBNqrPs9JokrZeCHEfjaOeM50uAEdf8kNMOfW+Wx1133SmlMAuRiQL/FGmmFHAw=="
            ],
            [
              "+jmJNwZmuqW6aAnLDK+oO5RjEPwEfKNgjyFXN/2XJJI=",
              "Y/KC+nQ6tv4zsNnZJ80NFKsn8GlstdKBAGHOvKjczB72BLqSfzgcNeLK8VJ2w54XtEXfeilv6FnWYKjRBzJoDg=="
            ]
          ]
        }
      },
      "effects": {
        "status": {
          "status": "success",
          "gas_cost": {
            "computationCost": 41,
            "storageCost": 30,
            "storageRebate": 30
          }
        },
        "transactionDigest": "6AOAUiTfugLDmRlCwFmVbx3u0GbFrGzjZc9wZpUdYm4=",
        "mutated": [
          {
            "owner": {
              "AddressOwner": "0x08177f0d3cb878f43ed6f6d1990629b0ce3d3122"
            },
            "reference": {
              "objectId": "0x0bb7abe79e65f28206759931b2cc00e0bab373f4",
              "version": 5,
              "digest": "c8G0kpFcVRLJOtB1+572iQkE46sYY9bgjtGaQw8cnzg="
            }
          },
          {
            "owner": {
              "AddressOwner": "0x08177f0d3cb878f43ed6f6d1990629b0ce3d3122"
            },
            "reference": {
              "objectId": "0x15a8506c8549848bad388e0597b0c147860e23db",
              "version": 2,
              "digest": "ilv8cOMWt35c3df+YAEMT7TYURvW+O8T65ZfD0IhKcs="
            }
          }
        ],
        "gasObject": {
          "owner": {
            "AddressOwner": "0x08177f0d3cb878f43ed6f6d1990629b0ce3d3122"
          },
          "reference": {
            "objectId": "0x15a8506c8549848bad388e0597b0c147860e23db",
            "version": 2,
            "digest": "ilv8cOMWt35c3df+YAEMT7TYURvW+O8T65ZfD0IhKcs="
          }
        },
        "events": [
          {
            "transferObject": {
              "objectId": "0x0bb7abe79e65f28206759931b2cc00e0bab373f4",
              "version": 5,
              "destinationAddr": "0x08177f0d3cb878f43ed6f6d1990629b0ce3d3122",
              "type": "Coin"
            }
          }
        ],
        "dependencies": [
          "Dcat1m/0l9+jPFXtgjqa2ZQgimExDXsRPk7DYSzFFRc="
        ]
      },
      "timestamp_ms": null
    }
  },
  "coin_split": {
    "SplitCoinResponse": {
      "certificate": {
        "transactionDigest": "T3bPBfOtXqJCB4JvqdXcqP7l+v3NApVimV+k+cHlIks=",
        "data": {
          "transactions": [
            {
              "Call": {
                "package": {
                  "objectId": "0x0000000000000000000000000000000000000002",
                  "version": 1,
                  "digest": "aWgI94W3rJkcG74fwSfZmmd+XKuueGL9ulSCeVW0kD0="
                },
                "module": "coin",
                "function": "split_vec",
                "typeArguments": [
                  "0x2::sui::SUI"
                ],
                "arguments": [
                  "0xbb7abe79e65f28206759931b2cc00e0bab373f4",
                  [
                    20,
                    20,
                    20,
                    20,
                    20
                  ]
                ]
              }
            }
          ],
          "sender": "0x08177f0d3cb878f43ed6f6d1990629b0ce3d3122",
          "gasPayment": {
            "objectId": "0x15a8506c8549848bad388e0597b0c147860e23db",
            "version": 2,
            "digest": "ilv8cOMWt35c3df+YAEMT7TYURvW+O8T65ZfD0IhKcs="
          },
          "gasBudget": 1000
        },
        "txSignature": "02tt4eklotsyAilT5ZukOs57Ps+nsB0kw+Ix7Ftf3bKRBq8X9YkDuA349a97K0GIdRKX9YtPtZ1mfXCllBQxBKcoTQ1kFd9TMHuCxZoc0by6mt7auP/4TvyWQK/s+/5G",
        "authSignInfo": {
          "epoch": 0,
          "signatures": [
            [
              "K9Bkv5Bz8tlT7XGVjksJ3CgF50x7JF7ADfywrv/u66M=",
              "5dzv0wBllVtT30u+kDRmJ2pJ6Lny5SyFvgcRXmWnWzoYIXwcKgTHaIGKrkwbWTpuEiCKOK9zO6MMyZE246PuAQ=="
            ],
            [
              "xfJxFu2URkl1Obf8nYeQZno/EdW8LAumUB5G9JhBpLs=",
              "efVCisV0T2a0kxXJKDLqoTkebTr0hqGYQ25Z0P44a0zXwZWgHj0B8IYOkBvmiE+0vPNZDKueBvoukwSXKxODBA=="
            ],
            [
              "Xoj1X01QzmblC749N8p18hNfVV/acDTngUQ1ZU5HkPc=",
              "LoaTYISJW1e0AlKuis41DsQaKxmJrmcI2Y9dotkfy5wgYrHu04eZOdXwcnzGXQPrResG01uUnOeOfEzaV4D3Ag=="
            ]
          ]
        }
      },
      "updatedCoin": {
        "data": {
          "dataType": "moveObject",
          "type": "0x2::coin::Coin<0x2::sui::SUI>",
          "fields": {
            "balance": 95582,
            "id": {
              "id": "0x0bb7abe79e65f28206759931b2cc00e0bab373f4",
              "version": 6
            }
          }
        },
        "owner": {
          "AddressOwner": "0x08177f0d3cb878f43ed6f6d1990629b0ce3d3122"
        },
        "previousTransaction": "T3bPBfOtXqJCB4JvqdXcqP7l+v3NApVimV+k+cHlIks=",
        "storageRebate": 15,
        "reference": {
          "objectId": "0x0bb7abe79e65f28206759931b2cc00e0bab373f4",
          "version": 6,
          "digest": "kZYNo5Gu/5Im38dM/FyopaeaWTSA/LHnCD1FPpEuyok="
        }
      },
      "newCoins": [
        {
          "data": {
            "dataType": "moveObject",
            "type": "0x2::coin::Coin<0x2::sui::SUI>",
            "fields": {
              "balance": 20,
              "id": {
                "id": "0x0833b8050695a7c5f8f982edb027c7b4a9784144",
                "version": 1
              }
            }
          },
          "owner": {
            "AddressOwner": "0x08177f0d3cb878f43ed6f6d1990629b0ce3d3122"
          },
          "previousTransaction": "T3bPBfOtXqJCB4JvqdXcqP7l+v3NApVimV+k+cHlIks=",
          "storageRebate": 15,
          "reference": {
            "objectId": "0x0833b8050695a7c5f8f982edb027c7b4a9784144",
            "version": 1,
            "digest": "/seGVnecNFUeI2ECAUf6oqb46r2uBNz/g+/Y23Fnhrk="
          }
        },
        {
          "data": {
            "dataType": "moveObject",
            "type": "0x2::coin::Coin<0x2::sui::SUI>",
            "fields": {
              "balance": 20,
              "id": {
                "id": "0x09b7e66811356a95c1c11f659ac2e706d57d48a3",
                "version": 1
              }
            }
          },
          "owner": {
            "AddressOwner": "0x08177f0d3cb878f43ed6f6d1990629b0ce3d3122"
          },
          "previousTransaction": "T3bPBfOtXqJCB4JvqdXcqP7l+v3NApVimV+k+cHlIks=",
          "storageRebate": 15,
          "reference": {
            "objectId": "0x09b7e66811356a95c1c11f659ac2e706d57d48a3",
            "version": 1,
            "digest": "EuZXXws+M+y1L/BdbUHiGgGtt4sQud0A5bYjbynLFV0="
          }
        },
        {
          "data": {
            "dataType": "moveObject",
            "type": "0x2::coin::Coin<0x2::sui::SUI>",
            "fields": {
              "balance": 20,
              "id": {
                "id": "0x42c70d8990458b92479c5221becbb5f9ebfaea18",
                "version": 1
              }
            }
          },
          "owner": {
            "AddressOwner": "0x08177f0d3cb878f43ed6f6d1990629b0ce3d3122"
          },
          "previousTransaction": "T3bPBfOtXqJCB4JvqdXcqP7l+v3NApVimV+k+cHlIks=",
          "storageRebate": 15,
          "reference": {
            "objectId": "0x42c70d8990458b92479c5221becbb5f9ebfaea18",
            "version": 1,
            "digest": "KTND2UTTFkWvRG4YWY9KksFov0unu2UxnIa0Ydt9SA0="
          }
        },
        {
          "data": {
            "dataType": "moveObject",
            "type": "0x2::coin::Coin<0x2::sui::SUI>",
            "fields": {
              "balance": 20,
              "id": {
                "id": "0x6df180c5838511ccbe1cb68e7a58e6f67f0f3548",
                "version": 1
              }
            }
          },
          "owner": {
            "AddressOwner": "0x08177f0d3cb878f43ed6f6d1990629b0ce3d3122"
          },
          "previousTransaction": "T3bPBfOtXqJCB4JvqdXcqP7l+v3NApVimV+k+cHlIks=",
          "storageRebate": 15,
          "reference": {
            "objectId": "0x6df180c5838511ccbe1cb68e7a58e6f67f0f3548",
            "version": 1,
            "digest": "NCG+2E/zdVm4JMEmusIX83YhonBTOr2eyFFbWZZmBOg="
          }
        },
        {
          "data": {
            "dataType": "moveObject",
            "type": "0x2::coin::Coin<0x2::sui::SUI>",
            "fields": {
              "balance": 20,
              "id": {
                "id": "0xc2fe61d367a9fd89d4ff78a53577cf8dcb44eec3",
                "version": 1
              }
            }
          },
          "owner": {
            "AddressOwner": "0x08177f0d3cb878f43ed6f6d1990629b0ce3d3122"
          },
          "previousTransaction": "T3bPBfOtXqJCB4JvqdXcqP7l+v3NApVimV+k+cHlIks=",
          "storageRebate": 15,
          "reference": {
            "objectId": "0xc2fe61d367a9fd89d4ff78a53577cf8dcb44eec3",
            "version": 1,
            "digest": "FZALvDlOYAuumIT6H7guyXL7lfA8yH70uUZVKCVDcPM="
          }
        }
      ],
      "updatedGas": {
        "data": {
          "dataType": "moveObject",
          "type": "0x2::coin::Coin<0x2::sui::SUI>",
          "fields": {
            "balance": 98935,
            "id": {
              "id": "0x15a8506c8549848bad388e0597b0c147860e23db",
              "version": 3
            }
          }
        },
        "owner": {
          "AddressOwner": "0x08177f0d3cb878f43ed6f6d1990629b0ce3d3122"
        },
        "previousTransaction": "T3bPBfOtXqJCB4JvqdXcqP7l+v3NApVimV+k+cHlIks=",
        "storageRebate": 15,
        "reference": {
          "objectId": "0x15a8506c8549848bad388e0597b0c147860e23db",
          "version": 3,
          "digest": "ooX070rATxGaOVSdFedfkQWoVGKjjcbrnGyCZq2XFAA="
        }
      }
    }
  },
  "publish": {
    "PublishResponse": {
      "certificate": {
        "transactionDigest": "DI8tKzu9Vom+ackLk99U15sSCm9hKSxlvyaHv5j+oU0=",
        "data": {
          "transactions": [
            {
              "Publish": {
                "disassembled": {
                  "M1": "// Move bytecode v5\nmodule 0.M1 {\nstruct Forge has store, key {\n\tid: VersionedID,\n\tswords_created: u64\n}\nstruct Sword has store, key {\n\tid: VersionedID,\n\tmagic: u64,\n\tstrength: u64\n}\n\ninit(Arg0: &mut TxContext) {\nB0:\n\t0: CopyLoc[0](Arg0: &mut TxContext)\n\t1: Call[6](new_id(&mut TxContext): VersionedID)\n\t2: LdU64(0)\n\t3: Pack[0](Forge)\n\t4: StLoc[1](loc0: Forge)\n\t5: MoveLoc[1](loc0: Forge)\n\t6: MoveLoc[0](Arg0: &mut TxContext)\n\t7: FreezeRef\n\t8: Call[7](sender(&TxContext): address)\n\t9: Call[0](transfer<Forge>(Forge, address))\n\t10: Ret\n}\npublic magic(Arg0: &Sword): u64 {\nB0:\n\t0: MoveLoc[0](Arg0: &Sword)\n\t1: ImmBorrowField[0](Sword.magic: u64)\n\t2: ReadRef\n\t3: Ret\n}\npublic strength(Arg0: &Sword): u64 {\nB0:\n\t0: MoveLoc[0](Arg0: &Sword)\n\t1: ImmBorrowField[1](Sword.strength: u64)\n\t2: ReadRef\n\t3: Ret\n}\nentry public sword_create(Arg0: &mut Forge, Arg1: u64, Arg2: u64, Arg3: address, Arg4: &mut TxContext) {\nB0:\n\t0: MoveLoc[4](Arg4: &mut TxContext)\n\t1: Call[6](new_id(&mut TxContext): VersionedID)\n\t2: MoveLoc[1](Arg1: u64)\n\t3: MoveLoc[2](Arg2: u64)\n\t4: Pack[1](Sword)\n\t5: StLoc[5](loc0: Sword)\n\t6: MoveLoc[5](loc0: Sword)\n\t7: MoveLoc[3](Arg3: address)\n\t8: Call[1](transfer<Sword>(Sword, address))\n\t9: CopyLoc[0](Arg0: &mut Forge)\n\t10: ImmBorrowField[2](Forge.swords_created: u64)\n\t11: ReadRef\n\t12: LdU64(1)\n\t13: Add\n\t14: MoveLoc[0](Arg0: &mut Forge)\n\t15: MutBorrowField[2](Forge.swords_created: u64)\n\t16: WriteRef\n\t17: Ret\n}\nentry public sword_transfer(Arg0: Sword, Arg1: address) {\nB0:\n\t0: MoveLoc[0](Arg0: Sword)\n\t1: MoveLoc[1](Arg1: address)\n\t2: Call[1](transfer<Sword>(Sword, address))\n\t3: Ret\n}\npublic swords_created(Arg0: &Forge): u64 {\nB0:\n\t0: MoveLoc[0](Arg0: &Forge)\n\t1: ImmBorrowField[2](Forge.swords_created: u64)\n\t2: ReadRef\n\t3: Ret\n}\n}"
                }
              }
            }
          ],
          "sender": "0x08177f0d3cb878f43ed6f6d1990629b0ce3d3122",
          "gasPayment": {
            "objectId": "0x0bb7abe79e65f28206759931b2cc00e0bab373f4",
            "version": 1,
            "digest": "HpZw3djcMnRRXwCk9RGbxoRDDv/UBmpOV4KIpZtEHaM="
          },
          "gasBudget": 10000
        },
        "txSignature": "YosSe5sSV+AaeuFcRp7adafEr8EaWtCsdQsfbPXqS2K8g4uw1aJmQdWpRnUG9lQVWsushdNrTBDe6qDqUY2UD6coTQ1kFd9TMHuCxZoc0by6mt7auP/4TvyWQK/s+/5G",
        "authSignInfo": {
          "epoch": 0,
          "signatures": [
            [
              "xfJxFu2URkl1Obf8nYeQZno/EdW8LAumUB5G9JhBpLs=",
              "X6lh+6AVXChf+2qZsFZCppnK00h39em82bG/jXXSeFPOaAQAoqGGz6Cf/xuGpqDcnELoaB7m56CSamtCHEGLAA=="
            ],
            [
              "+jmJNwZmuqW6aAnLDK+oO5RjEPwEfKNgjyFXN/2XJJI=",
              "+lAIJiKtGulmid+xMb2DL6JVqYCY4M2qctwsmA1+FPnBiN+3cFUd4uOktjnBdOtdCbTnfFXvavvYsAgsFqvcDw=="
            ],
            [
              "K9Bkv5Bz8tlT7XGVjksJ3CgF50x7JF7ADfywrv/u66M=",
              "K6IhOrVQsiVWB0WxM0CZayeykivUdealYNux6nwevpd0I8p2u20H9SDk4NH9pqNkiJqhzRNpYcI7a3/QgK9IDA=="
            ]
          ]
        }
      },
      "package": {
        "objectId": "0xbe4470f630b5b2caa8d0b3bdf5bef23841a7a01f",
        "version": 1,
        "digest": "fi57NTbSK696APX/aNu4kgP5hRat/vHtN9/tCXqZvVk="
      },
      "createdObjects": [
        {
          "data": {
            "dataType": "moveObject",
            "type": "0xbe4470f630b5b2caa8d0b3bdf5bef23841a7a01f::M1::Forge",
            "fields": {
              "id": {
                "id": "0x44ac222eb482bf85b412efb08eeda674d3348b98",
                "version": 1
              },
              "swords_created": 0
            }
          },
          "owner": {
            "AddressOwner": "0x08177f0d3cb878f43ed6f6d1990629b0ce3d3122"
          },
          "previousTransaction": "DI8tKzu9Vom+ackLk99U15sSCm9hKSxlvyaHv5j+oU0=",
          "storageRebate": 12,
          "reference": {
            "objectId": "0x44ac222eb482bf85b412efb08eeda674d3348b98",
            "version": 1,
            "digest": "YSa2UTXhCRxoI3QEpDalaSOkpfDzNblyUyKKjrd16T4="
          }
        }
      ],
      "updatedGas": {
        "data": {
          "dataType": "moveObject",
          "type": "0x2::coin::Coin<0x2::sui::SUI>",
          "fields": {
            "balance": 98686,
            "id": {
              "id": "0x0bb7abe79e65f28206759931b2cc00e0bab373f4",
              "version": 2
            }
          }
        },
        "owner": {
          "AddressOwner": "0x08177f0d3cb878f43ed6f6d1990629b0ce3d3122"
        },
        "previousTransaction": "DI8tKzu9Vom+ackLk99U15sSCm9hKSxlvyaHv5j+oU0=",
        "storageRebate": 15,
        "reference": {
          "objectId": "0x0bb7abe79e65f28206759931b2cc00e0bab373f4",
          "version": 2,
          "digest": "yIG9WqWnWCyfjTU3e35mdp4AoRkv4F4NoUvJvII1XsE="
        }
      }
    }
  },
  "error": {
    "EffectResponse": {
      "certificate": {
        "authSignInfo": {
          "epoch": 0,
          "signatures": [
            [
              "Xoj1X01QzmblC749N8p18hNfVV/acDTngUQ1ZU5HkPc=",
              "Gp6rNOxcsUnjgN3+eI8gf4i6VgvtanR9AAN11kEIm2IfA0Q8QDPYSfVu/RJH357tu+RtGpzCykqK8rzyuHvgAg=="
            ],
            [
              "K9Bkv5Bz8tlT7XGVjksJ3CgF50x7JF7ADfywrv/u66M=",
              "NWiKbeVipStsmJCYEMvPqmX8oKcFca9NYKWe1tUzA3p+VALZDYpW7auWfcCWDZQLfWLaLTA9zVhCzWFwr/9CBA=="
            ],
            [
              "xfJxFu2URkl1Obf8nYeQZno/EdW8LAumUB5G9JhBpLs=",
              "aRPieYwco/EPRQZ6DN65W3a2fv8kUSe6VAP18G3Dr0os1kEzErVD3ItEWrLUeIGxZX4sjt+F3oI2TsCmbPshDw=="
            ]
          ]
        },
        "data": {
          "gasBudget": 100,
          "gasPayment": {
            "digest": "kZYNo5Gu/5Im38dM/FyopaeaWTSA/LHnCD1FPpEuyok=",
            "objectId": "0x0bb7abe79e65f28206759931b2cc00e0bab373f4",
            "version": 6
          },
          "sender": "0x08177f0d3cb878f43ed6f6d1990629b0ce3d3122",
          "transactions": [
            {
              "Call": {
                "function": "new_game",
                "module": "Hero",
                "package": {
                  "digest": "izTxK6JmQFS8GwkOrsyZoveGZSfE852yD3hz0yY0IJw=",
                  "objectId": "0x92f1de78e9bbdfb7992ecc4c241a9b69a07aa33d",
                  "version": 1
                }
              }
            }
          ]
        },
        "transactionDigest": "4D7c+uvJf7GeQ+o/Zh+blB38FXLh0QMmChjWve9y2Wg=",
        "txSignature": "VhYcfqHzt6DKAX4VmCgzw+vOuZYzwfDbYkrBm0CC6HxO2ZfroYfNsrzO1R4nExNQLKQxXztn6h7zwEHFBX81BacoTQ1kFd9TMHuCxZoc0by6mt7auP/4TvyWQK/s+/5G"
      },
      "effects": {
        "dependencies": [
          "T3bPBfOtXqJCB4JvqdXcqP7l+v3NApVimV+k+cHlIks=",
          "y96M7VJwQFik1hVo2CdOA4Gvv8ztakXim8rYL+Dn4dQ="
        ],
        "gasObject": {
          "owner": {
            "AddressOwner": "0x08177f0d3cb878f43ed6f6d1990629b0ce3d3122"
          },
          "reference": {
            "digest": "Eyo4CLf/fH8EoGDazdaDbCXHFgVe/fckt9GJcP0pOjk=",
            "objectId": "0x0bb7abe79e65f28206759931b2cc00e0bab373f4",
            "version": 7
          }
        },
        "mutated": [
          {
            "owner": {
              "AddressOwner": "0x08177f0d3cb878f43ed6f6d1990629b0ce3d3122"
            },
            "reference": {
              "digest": "Eyo4CLf/fH8EoGDazdaDbCXHFgVe/fckt9GJcP0pOjk=",
              "objectId": "0x0bb7abe79e65f28206759931b2cc00e0bab373f4",
              "version": 7
            }
          }
        ],
        "status": {
          "error": "Insufficient gas: \"Ran out of gas while deducting computation cost\".",
          "gas_cost": {
            "computationCost": 100,
            "storageCost": 0,
            "storageRebate": 0
          },
          "status": "failure"
        },
        "transactionDigest": "4D7c+uvJf7GeQ+o/Zh+blB38FXLh0QMmChjWve9y2Wg="
      },
      "timestamp_ms": null
    }
  }
}<|MERGE_RESOLUTION|>--- conflicted
+++ resolved
@@ -95,65 +95,8 @@
         },
         "events": [
           {
-<<<<<<< HEAD
-            "type_": "0x2::devnet_nft::MintNFTEvent",
-            "contents": [
-              215,
-              122,
-              113,
-              174,
-              81,
-              72,
-              250,
-              236,
-              182,
-              27,
-              34,
-              182,
-              84,
-              50,
-              253,
-              132,
-              169,
-              126,
-              41,
-              114,
-              81,
-              55,
-              42,
-              109,
-              207,
-              87,
-              153,
-              228,
-              195,
-              159,
-              124,
-              214,
-              188,
-              104,
-              226,
-              123,
-              220,
-              146,
-              114,
-              140,
-              11,
-              69,
-              120,
-              97,
-              109,
-              112,
-              108,
-              101,
-              32,
-              78,
-              70,
-              84
-            ]
-=======
             "moveEvent": {
-              "type": "0x2::DevNetNFT::MintNFTEvent",
+              "type": "0x2::devnet_nft::MintNFTEvent",
               "fields": {
                 "creator": "0x08177f0d3cb878f43ed6f6d1990629b0ce3d3122",
                 "name": "Example NFT",
@@ -164,7 +107,6 @@
           },
           {
             "newObject": "0xe33ff25bdffba609a83a5327ee565af645eb019d"
->>>>>>> 801b115c
           }
         ]
       },
