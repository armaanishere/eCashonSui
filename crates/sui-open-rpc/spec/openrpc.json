{
  "openrpc": "1.2.6",
  "info": {
    "title": "Sui JSON-RPC",
    "description": "Sui JSON-RPC API for interaction with Sui Full node.",
    "contact": {
      "name": "Mysten Labs",
      "url": "https://mystenlabs.com",
      "email": "build@mystenlabs.com"
    },
    "license": {
      "name": "Apache-2.0",
      "url": "https://raw.githubusercontent.com/MystenLabs/sui/main/LICENSE"
    },
    "version": "0.28.0"
  },
  "methods": [
    {
      "name": "sui_batchTransaction",
      "tags": [
        {
          "name": "Transaction Builder API"
        }
      ],
      "description": "Create an unsigned batched transaction.",
      "params": [
        {
          "name": "signer",
          "description": "the transaction signer's Sui address",
          "required": true,
          "schema": {
            "$ref": "#/components/schemas/SuiAddress"
          }
        },
        {
          "name": "single_transaction_params",
          "description": "list of transaction request parameters",
          "required": true,
          "schema": {
            "type": "array",
            "items": {
              "$ref": "#/components/schemas/RPCTransactionRequestParams"
            }
          }
        },
        {
          "name": "gas",
          "description": "gas object to be used in this transaction, node will pick one from the signer's possession if not provided",
          "schema": {
            "$ref": "#/components/schemas/ObjectID"
          }
        },
        {
          "name": "gas_budget",
          "description": "the gas budget, the transaction will fail if the gas cost exceed the budget",
          "required": true,
          "schema": {
            "type": "integer",
            "format": "uint64",
            "minimum": 0.0
          }
        },
        {
          "name": "txn_builder_mode",
          "description": "Whether this is a regular transaction or a Dev Inspect Transaction",
          "schema": {
            "$ref": "#/components/schemas/SuiTransactionBuilderMode"
          }
        }
      ],
      "result": {
        "name": "TransactionBytes",
        "required": true,
        "schema": {
          "$ref": "#/components/schemas/TransactionBytes"
        }
      },
      "examples": [
        {
          "name": "Create unsigned batch transaction data.",
          "params": [
            {
              "name": "signer",
              "value": "0x9b07815f04497e2e05d22cac3aa061410b20868cc619154c42a1c61be9902717"
            },
            {
              "name": "single_transaction_params",
              "value": [
                {
                  "moveCallRequestParams": {
                    "packageObjectId": "0x0000000000000000000000000000000000000000000000000000000000000002",
                    "module": "devnet_nft",
                    "function": "mint",
                    "typeArguments": [],
                    "arguments": [
                      "Example NFT",
                      "An NFT created by the Sui Command Line Tool",
                      "ipfs://bafkreibngqhl3gaa7daob4i2vccziay2jjlp435cf66vhono7nrvww53ty"
                    ]
                  }
                },
                {
                  "transferObjectRequestParams": {
                    "recipient": "0xb24b8ec168fe4896f5b70ccb10f1a705e061d0fdfa189618d28b0d44efef92cb",
                    "objectId": "0x672f0dbe129f1e39113f9f6164ea2867f8deccf3c3c518f146de9554f03f27a8"
                  }
                }
              ]
            },
            {
              "name": "gas",
              "value": "0xf44b581f23222c10916b17a369b4da039d075952b58036f2a7b561446592403c"
            },
            {
              "name": "gas_budget",
              "value": 1000
            },
            {
              "name": "txn_builder_mode",
              "value": "Commit"
            }
          ],
          "result": {
            "name": "Result",
            "value": {
              "txBytes": "AAECAgAAAAAAAAAAAAAAAAAAAAAAAAAAAAAAAAAAAAAAAAACCmRldm5ldF9uZnQEbWludAADAAtFeGFtcGxlIE5GVAArQW4gTkZUIGNyZWF0ZWQgYnkgdGhlIFN1aSBDb21tYW5kIExpbmUgVG9vbABCaXBmczovL2JhZmtyZWlibmdxaGwzZ2FhN2Rhb2I0aTJ2Y2N6aWF5MmpqbHA0MzVjZjY2dmhvbm83bnJ2d3c1M3R5ALJLjsFo/kiW9bcMyxDxpwXgYdD9+hiWGNKLDUTv75LLZy8NvhKfHjkRP59hZOooZ/jezPPDxRjxRt6VVPA/J6gBAAAAAAAAACA9WxGF855x7zV+K9nhOWJRawpBQDJ2Q3sl8P++iXz0dpsHgV8ESX4uBdIsrDqgYUELIIaMxhkVTEKhxhvpkCcXAfRLWB8jIiwQkWsXo2m02gOdB1lStYA28qe1YURlkkA8AQAAAAAAAAAgwHd+nSRv85dKxfGzUKoWxC6g1xF7MMjIQ2znqSVLMNKbB4FfBEl+LgXSLKw6oGFBCyCGjMYZFUxCocYb6ZAnFwEAAAAAAAAA6AMAAAAAAAAA",
              "gas": [
                {
                  "objectId": "0xf44b581f23222c10916b17a369b4da039d075952b58036f2a7b561446592403c",
                  "version": 1,
                  "digest": "DxJxf3yJYN74x3saUWa3pxQ2HWETkpwv1pKWHjbZ3n2u"
                }
              ],
              "inputObjects": [
                {
                  "MovePackage": "0x0000000000000000000000000000000000000000000000000000000000000002"
                },
                {
                  "ImmOrOwnedMoveObject": {
                    "objectId": "0x672f0dbe129f1e39113f9f6164ea2867f8deccf3c3c518f146de9554f03f27a8",
                    "version": 1,
                    "digest": "58WQqUhrsHbxjkMtiiGtkJfCpBwufnJCDVr88hExPwFs"
                  }
                },
                {
                  "ImmOrOwnedMoveObject": {
                    "objectId": "0xf44b581f23222c10916b17a369b4da039d075952b58036f2a7b561446592403c",
                    "version": 1,
                    "digest": "DxJxf3yJYN74x3saUWa3pxQ2HWETkpwv1pKWHjbZ3n2u"
                  }
                }
              ]
            }
          }
        }
      ]
    },
    {
      "name": "sui_devInspectTransaction",
      "tags": [
        {
          "name": "Write API"
        }
      ],
      "description": "Runs the transaction in dev-inspect mode. Which allows for nearly any transaction (or Move call) with any arguments. Detailed results are provided, including both the transaction effects and any return values.",
      "params": [
        {
          "name": "sender_address",
          "required": true,
          "schema": {
            "$ref": "#/components/schemas/SuiAddress"
          }
        },
        {
          "name": "tx_bytes",
          "description": "BCS encoded TransactionKind(as opposed to TransactionData, which include gasBudget and gasPrice)",
          "required": true,
          "schema": {
            "$ref": "#/components/schemas/Base64"
          }
        },
        {
          "name": "gas_price",
          "description": "Gas is not charged, but gas usage is still calculated. Default to use reference gas price",
          "schema": {
            "type": "integer",
            "format": "uint64",
            "minimum": 0.0
          }
        },
        {
          "name": "epoch",
          "description": "The epoch to perform the call. Will be set from the system state object if not provided",
          "schema": {
            "type": "integer",
            "format": "uint64",
            "minimum": 0.0
          }
        }
      ],
      "result": {
        "name": "DevInspectResults",
        "required": true,
        "schema": {
          "$ref": "#/components/schemas/DevInspectResults"
        }
      }
    },
    {
      "name": "sui_dryRunTransaction",
      "tags": [
        {
          "name": "Write API"
        }
      ],
      "description": "Return transaction execution effects including the gas cost summary, while the effects are not committed to the chain.",
      "params": [
        {
          "name": "tx_bytes",
          "required": true,
          "schema": {
            "$ref": "#/components/schemas/Base64"
          }
        }
      ],
      "result": {
        "name": "DryRunTransactionResponse",
        "required": true,
        "schema": {
          "$ref": "#/components/schemas/DryRunTransactionResponse"
        }
      }
    },
    {
      "name": "sui_executeTransaction",
      "tags": [
        {
          "name": "Write API"
        }
      ],
      "description": "Execute the transaction and wait for results if desired. Request types: 1. WaitForEffectsCert: waits for TransactionEffectsCert and then return to client.     This mode is a proxy for transaction finality. 2. WaitForLocalExecution: waits for TransactionEffectsCert and make sure the node     executed the transaction locally before returning the client. The local execution     makes sure this node is aware of this transaction when client fires subsequent queries.     However if the node fails to execute the transaction locally in a timely manner,     a bool type in the response is set to false to indicated the case.",
      "params": [
        {
          "name": "tx_bytes",
          "description": "BCS serialized transaction data bytes without its type tag, as base-64 encoded string.",
          "required": true,
          "schema": {
            "$ref": "#/components/schemas/Base64"
          }
        },
        {
          "name": "signature",
          "description": "`flag || signature || pubkey` bytes, as base-64 encoded string, signature is committed to the intent message of the transaction data, as base-64 encoded string.",
          "required": true,
          "schema": {
            "$ref": "#/components/schemas/Base64"
          }
        },
        {
          "name": "request_type",
          "description": "The request type",
          "required": true,
          "schema": {
            "$ref": "#/components/schemas/ExecuteTransactionRequestType"
          }
        }
      ],
      "result": {
        "name": "SuiTransactionResponse",
        "required": true,
        "schema": {
          "$ref": "#/components/schemas/TransactionResponse"
        }
      },
      "examples": [
        {
          "name": "Execute an transaction with serialized signature",
          "params": [
            {
              "name": "tx_bytes",
              "value": "AAAKAgAg4fwXyBRwidxDGP3UANtnNk7zUMlSZ22FfcN/rn2TKYoBABJFwxtCBojBaGy00TVtFxgN2C6TpIPFq18BopiHodleAgAAAAAAAAAgVX3EKq7+64wVTX3cRWuK6qMTLHQDUx3JjoP24ZjS19EBAQEBAQABAAC2xC++ge7BYDahHiEkB6jbUsPeeFhbABa7s2QFdd6jvgFbVIthbaY7DOB9gW6J73uaOCF3tEIruqJ/fmJeoxmqCgIAAAAAAAAAIBhIZm/+0ika4ko/gXc1OgUiDXZcqcQho2gIPxj+Ry85tsQvvoHuwWA2oR4hJAeo21LD3nhYWwAWu7NkBXXeo74BAAAAAAAAAOgDAAAAAAAAAA=="
            },
            {
              "name": "signature",
              "value": "ABJgjRjAVl+CNx9WAq5c3dBdHw925j16zeaVsEqcO0JyEAD0KdY/HaDioE5q0r37hUit96WBHnKw0Vv4A8HmKAslVGRdA7hw4S62EKbvrTzoAfsk9oO2PfKUXStkY7jELA=="
            },
            {
              "name": "request_type",
              "value": "WaitForLocalExecution"
            }
          ],
          "result": {
            "name": "Result",
            "value": {
              "digest": "RimyyhH99Bs6p7DJP6UwEbWYzb19NSczqARBzqi4GGC",
              "transaction": {
                "data": {
                  "messageVersion": "v1",
                  "transactions": [
                    {
                      "kind": "ProgrammableTransaction",
                      "inputs": [
                        "0xe1fc17c8147089dc4318fdd400db67364ef350c952676d857dc37fae7d93298a",
                        "1245c31b420688c1686cb4d1356d17180dd82e93a483c5ab5f01a29887a1d95e"
                      ],
                      "commands": [
                        {
                          "TransferObjects": [
                            [
                              {
                                "Input": 1
                              }
                            ],
                            {
                              "Input": 0
                            }
                          ]
                        }
                      ]
                    }
                  ],
                  "sender": "0xb6c42fbe81eec16036a11e212407a8db52c3de78585b0016bbb3640575dea3be",
                  "gasData": {
                    "payment": [
                      {
                        "objectId": "0x5b548b616da63b0ce07d816e89ef7b9a382177b4422bbaa27f7e625ea319aa0a",
                        "version": 2,
                        "digest": "2dnpKMuvbtsQSofMivyT1AdcA4WJanK8C5aSfJHt3Tya"
                      }
                    ],
                    "owner": "0xb6c42fbe81eec16036a11e212407a8db52c3de78585b0016bbb3640575dea3be",
                    "price": 1,
                    "budget": 1000
                  }
                },
                "txSignatures": [
                  "ABJgjRjAVl+CNx9WAq5c3dBdHw925j16zeaVsEqcO0JyEAD0KdY/HaDioE5q0r37hUit96WBHnKw0Vv4A8HmKAslVGRdA7hw4S62EKbvrTzoAfsk9oO2PfKUXStkY7jELA=="
                ]
              },
              "effects": {
                "messageVersion": "v1",
                "status": {
                  "status": "success"
                },
                "executedEpoch": 0,
                "gasUsed": {
                  "computationCost": 100,
                  "storageCost": 100,
                  "storageRebate": 10
                },
                "transactionDigest": "9KiiSPVAMRLw8dhc1gq9SngDDhBZG5JfHXw9CyshyLkP",
                "mutated": [
                  {
                    "owner": {
                      "AddressOwner": "0xb6c42fbe81eec16036a11e212407a8db52c3de78585b0016bbb3640575dea3be"
                    },
                    "reference": {
                      "objectId": "0x5b548b616da63b0ce07d816e89ef7b9a382177b4422bbaa27f7e625ea319aa0a",
                      "version": 2,
                      "digest": "2dnpKMuvbtsQSofMivyT1AdcA4WJanK8C5aSfJHt3Tya"
                    }
                  },
                  {
                    "owner": {
                      "AddressOwner": "0xe1fc17c8147089dc4318fdd400db67364ef350c952676d857dc37fae7d93298a"
                    },
                    "reference": {
                      "objectId": "0x1245c31b420688c1686cb4d1356d17180dd82e93a483c5ab5f01a29887a1d95e",
                      "version": 2,
                      "digest": "6kitCD3vFG15poaXqubfXki4PhFpMcgRULYxTU1yJDYt"
                    }
                  }
                ],
                "gasObject": {
                  "owner": {
                    "ObjectOwner": "0xb6c42fbe81eec16036a11e212407a8db52c3de78585b0016bbb3640575dea3be"
                  },
                  "reference": {
                    "objectId": "0x5b548b616da63b0ce07d816e89ef7b9a382177b4422bbaa27f7e625ea319aa0a",
                    "version": 2,
                    "digest": "2dnpKMuvbtsQSofMivyT1AdcA4WJanK8C5aSfJHt3Tya"
                  }
                },
                "eventsDigest": "6MP1w4WAxmKG85kRuPYqFDYXdW7JbartrLnPrm6L8tfm"
              },
              "events": [
                {
                  "type": "transferObject",
                  "content": {
                    "packageId": "0x0000000000000000000000000000000000000000000000000000000000000002",
                    "transactionModule": "native",
                    "sender": "0xb6c42fbe81eec16036a11e212407a8db52c3de78585b0016bbb3640575dea3be",
                    "recipient": {
                      "AddressOwner": "0xe1fc17c8147089dc4318fdd400db67364ef350c952676d857dc37fae7d93298a"
                    },
                    "objectType": "0x2::example::Object",
                    "objectId": "0x1245c31b420688c1686cb4d1356d17180dd82e93a483c5ab5f01a29887a1d95e",
                    "version": 2
                  }
                }
              ]
            }
          }
        }
      ],
      "deprecated": true
    },
    {
      "name": "sui_executeTransactionSerializedSig",
      "tags": [
        {
          "name": "Write API"
        }
      ],
      "params": [
        {
          "name": "tx_bytes",
          "description": "BCS serialized transaction data bytes without its type tag, as base-64 encoded string.",
          "required": true,
          "schema": {
            "$ref": "#/components/schemas/Base64"
          }
        },
        {
          "name": "signature",
          "description": "`flag || signature || pubkey` bytes, as base-64 encoded string, signature is committed to the intent message of the transaction data, as base-64 encoded string.",
          "required": true,
          "schema": {
            "$ref": "#/components/schemas/Base64"
          }
        },
        {
          "name": "request_type",
          "description": "The request type",
          "required": true,
          "schema": {
            "$ref": "#/components/schemas/ExecuteTransactionRequestType"
          }
        }
      ],
      "result": {
        "name": "SuiTransactionResponse",
        "required": true,
        "schema": {
          "$ref": "#/components/schemas/TransactionResponse"
        }
      },
      "deprecated": true
    },
    {
      "name": "sui_getAllBalances",
      "tags": [
        {
          "name": "Coin Query API"
        }
      ],
      "description": "Return the total coin balance for all coin type, owned by the address owner.",
      "params": [
        {
          "name": "owner",
          "description": "the owner's Sui address",
          "required": true,
          "schema": {
            "$ref": "#/components/schemas/SuiAddress"
          }
        }
      ],
      "result": {
        "name": "Vec<Balance>",
        "required": true,
        "schema": {
          "type": "array",
          "items": {
            "$ref": "#/components/schemas/Balance"
          }
        }
      }
    },
    {
      "name": "sui_getAllCoins",
      "tags": [
        {
          "name": "Coin Query API"
        }
      ],
      "description": "Return all Coin objects owned by an address.",
      "params": [
        {
          "name": "owner",
          "description": "the owner's Sui address",
          "required": true,
          "schema": {
            "$ref": "#/components/schemas/SuiAddress"
          }
        },
        {
          "name": "cursor",
          "description": "optional paging cursor",
          "schema": {
            "$ref": "#/components/schemas/ObjectID"
          }
        },
        {
          "name": "limit",
          "description": "maximum number of items per page",
          "schema": {
            "type": "integer",
            "format": "uint",
            "minimum": 0.0
          }
        }
      ],
      "result": {
        "name": "CoinPage",
        "required": true,
        "schema": {
          "$ref": "#/components/schemas/Page_for_Coin_and_ObjectID"
        }
      }
    },
    {
      "name": "sui_getBalance",
      "tags": [
        {
          "name": "Coin Query API"
        }
      ],
      "description": "Return the total coin balance for one coin type, owned by the address owner.",
      "params": [
        {
          "name": "owner",
          "description": "the owner's Sui address",
          "required": true,
          "schema": {
            "$ref": "#/components/schemas/SuiAddress"
          }
        },
        {
          "name": "coin_type",
          "description": "optional type names for the coin (e.g., 0x168da5bf1f48dafc111b0a488fa454aca95e0b5e::usdc::USDC), default to 0x2::sui::SUI if not specified.",
          "schema": {
            "type": "string"
          }
        }
      ],
      "result": {
        "name": "Balance",
        "required": true,
        "schema": {
          "$ref": "#/components/schemas/Balance"
        }
      }
    },
    {
      "name": "sui_getCheckpoint",
      "tags": [
        {
          "name": "Read API"
        }
      ],
      "description": "Return a checkpoint",
      "params": [
        {
          "name": "id",
          "description": "Checkpoint identifier, can use either checkpoint digest, or checkpoint sequence number as input.",
          "required": true,
          "schema": {
            "$ref": "#/components/schemas/CheckpointId"
          }
        }
      ],
      "result": {
        "name": "Checkpoint",
        "required": true,
        "schema": {
          "$ref": "#/components/schemas/Checkpoint"
        }
      },
      "examples": [
        {
          "name": "Get checkpoint",
          "params": [
            {
              "name": "id",
              "value": 1000
            }
          ],
          "result": {
            "name": "Result",
            "value": {
              "epoch": 5000,
              "sequenceNumber": 1000,
              "digest": "88sbZ6JronTqbQUL25HUPouw9wJJRiSKtUjry81YgPDS",
              "networkTotalTransactions": 792385,
              "previousDigest": "3yndxsmJNXFrRAUnuqKT6aekThhqmSDJ46opD7UjtL9N",
              "epochRollingGasCostSummary": {
                "computation_cost": 0,
                "storage_cost": 0,
                "storage_rebate": 0
              },
              "timestampMs": 1676911928,
              "endOfEpochData": null,
              "transactions": [
                "BhbWpBeESxuRWvmvLMyb2JNUuFa6j4aG1T4WUiPgKAHm"
              ],
              "checkpointCommitments": []
            }
          }
        }
      ]
    },
    {
      "name": "sui_getCoinMetadata",
      "tags": [
        {
          "name": "Coin Query API"
        }
      ],
      "description": "Return metadata(e.g., symbol, decimals) for a coin",
      "params": [
        {
          "name": "coin_type",
          "description": "type name for the coin (e.g., 0x168da5bf1f48dafc111b0a488fa454aca95e0b5e::usdc::USDC)",
          "required": true,
          "schema": {
            "type": "string"
          }
        }
      ],
      "result": {
        "name": "SuiCoinMetadata",
        "required": true,
        "schema": {
          "$ref": "#/components/schemas/SuiCoinMetadata"
        }
      }
    },
    {
      "name": "sui_getCoins",
      "tags": [
        {
          "name": "Coin Query API"
        }
      ],
      "description": "Return all Coin<`coin_type`> objects owned by an address.",
      "params": [
        {
          "name": "owner",
          "description": "the owner's Sui address",
          "required": true,
          "schema": {
            "$ref": "#/components/schemas/SuiAddress"
          }
        },
        {
          "name": "coin_type",
          "description": "optional type name for the coin (e.g., 0x168da5bf1f48dafc111b0a488fa454aca95e0b5e::usdc::USDC), default to 0x2::sui::SUI if not specified.",
          "schema": {
            "type": "string"
          }
        },
        {
          "name": "cursor",
          "description": "optional paging cursor",
          "schema": {
            "$ref": "#/components/schemas/ObjectID"
          }
        },
        {
          "name": "limit",
          "description": "maximum number of items per page",
          "schema": {
            "type": "integer",
            "format": "uint",
            "minimum": 0.0
          }
        }
      ],
      "result": {
        "name": "CoinPage",
        "required": true,
        "schema": {
          "$ref": "#/components/schemas/Page_for_Coin_and_ObjectID"
        }
      }
    },
    {
      "name": "sui_getCommitteeInfo",
      "tags": [
        {
          "name": "Governance Read API"
        }
      ],
      "description": "Return the committee information for the asked `epoch`.",
      "params": [
        {
          "name": "epoch",
          "description": "The epoch of interest. If None, default to the latest epoch",
          "schema": {
            "type": "integer",
            "format": "uint64",
            "minimum": 0.0
          }
        }
      ],
      "result": {
        "name": "SuiCommittee",
        "required": true,
        "schema": {
          "$ref": "#/components/schemas/CommitteeInfo"
        }
      }
    },
    {
      "name": "sui_getDelegatedStakes",
      "tags": [
        {
          "name": "Governance Read API"
        }
      ],
      "description": "Return all [DelegatedStake].",
      "params": [
        {
          "name": "owner",
          "required": true,
          "schema": {
            "$ref": "#/components/schemas/SuiAddress"
          }
        }
      ],
      "result": {
        "name": "Vec<DelegatedStake>",
        "required": true,
        "schema": {
          "type": "array",
          "items": {
            "$ref": "#/components/schemas/DelegatedStake"
          }
        }
      }
    },
    {
      "name": "sui_getDynamicFieldObject",
      "tags": [
        {
          "name": "Read API"
        }
      ],
      "description": "Return the dynamic field object information for a specified object",
      "params": [
        {
          "name": "parent_object_id",
          "description": "The ID of the queried parent object",
          "required": true,
          "schema": {
            "$ref": "#/components/schemas/ObjectID"
          }
        },
        {
          "name": "name",
          "description": "The Name of the dynamic field",
          "required": true,
          "schema": {
            "$ref": "#/components/schemas/DynamicFieldName"
          }
        }
      ],
      "result": {
        "name": "SuiObjectResponse",
        "required": true,
        "schema": {
          "$ref": "#/components/schemas/ObjectRead"
        }
      }
    },
    {
      "name": "sui_getDynamicFields",
      "tags": [
        {
          "name": "Read API"
        }
      ],
      "description": "Return the list of dynamic field objects owned by an object.",
      "params": [
        {
          "name": "parent_object_id",
          "description": "The ID of the parent object",
          "required": true,
          "schema": {
            "$ref": "#/components/schemas/ObjectID"
          }
        },
        {
          "name": "cursor",
          "description": "Optional paging cursor",
          "schema": {
            "$ref": "#/components/schemas/ObjectID"
          }
        },
        {
          "name": "limit",
          "description": "Maximum item returned per page, default to [QUERY_MAX_RESULT_LIMIT] if not specified.",
          "schema": {
            "type": "integer",
            "format": "uint",
            "minimum": 0.0
          }
        }
      ],
      "result": {
        "name": "DynamicFieldPage",
        "required": true,
        "schema": {
          "$ref": "#/components/schemas/Page_for_DynamicFieldInfo_and_ObjectID"
        }
      }
    },
    {
      "name": "sui_getEvents",
      "tags": [
        {
          "name": "Event Read API"
        }
      ],
      "description": "Return list of events for a specified query criteria.",
      "params": [
        {
          "name": "query",
          "description": "the event query criteria.",
          "required": true,
          "schema": {
            "$ref": "#/components/schemas/EventQuery"
          }
        },
        {
          "name": "cursor",
          "description": "optional paging cursor",
          "schema": {
            "$ref": "#/components/schemas/EventID"
          }
        },
        {
          "name": "limit",
          "description": "maximum number of items per page, default to [QUERY_MAX_RESULT_LIMIT] if not specified.",
          "schema": {
            "type": "integer",
            "format": "uint",
            "minimum": 0.0
          }
        },
        {
          "name": "descending_order",
          "description": "query result ordering, default to false (ascending order), oldest record first.",
          "schema": {
            "type": "boolean"
          }
        }
      ],
      "result": {
        "name": "EventPage",
        "required": true,
        "schema": {
          "$ref": "#/components/schemas/Page_for_EventEnvelope_and_EventID"
        }
      },
      "examples": [
        {
          "name": "Return the Events emitted by a transaction",
          "params": [
            {
              "name": "query",
              "value": {
                "Transaction": "5kpR3M72QxJTb6ep8gSWKc7FF6itLaCHnngH5ph6osW4"
              }
            },
            {
              "name": "cursor",
              "value": {
                "txDigest": "5kpR3M72QxJTb6ep8gSWKc7FF6itLaCHnngH5ph6osW4",
                "eventSeq": 10
              }
            },
            {
              "name": "limit",
              "value": 1
            },
            {
              "name": "descending_order",
              "value": false
            }
          ],
          "result": {
            "name": "Result",
            "value": {
              "data": [
                {
                  "timestamp": 0,
                  "txDigest": "5kpR3M72QxJTb6ep8gSWKc7FF6itLaCHnngH5ph6osW4",
                  "id": {
                    "txDigest": "5kpR3M72QxJTb6ep8gSWKc7FF6itLaCHnngH5ph6osW4",
                    "eventSeq": 0
                  },
                  "event": {
                    "type": "transferObject",
                    "content": {
                      "packageId": "0x0000000000000000000000000000000000000000000000000000000000000002",
                      "transactionModule": "native",
                      "sender": "0x9100ecbc36623d5703ab2951bbc49fb2f6d742b1f4dc4bc4d349c7217f4c90a0",
                      "recipient": {
                        "AddressOwner": "0x0ccb13d3dbfe7614b81ea76b255e5d435032cd8595f37eb8fc00ffcda00afc5e"
                      },
                      "objectType": "0x2::example::Object",
                      "objectId": "0xa9e39cb2f232525cdceea35a433a7b0f50e8dfb2e21ba497c54ab30a3d9adc07",
                      "version": 2
                    }
                  }
                }
              ],
              "nextCursor": {
                "txDigest": "11a72GCQ5hGNpWGh2QhQkkusTEGS6EDqifJqxr7nSYX",
                "eventSeq": 5
              }
            }
          }
        }
      ]
    },
    {
      "name": "sui_getLatestCheckpointSequenceNumber",
      "tags": [
        {
          "name": "Read API"
        }
      ],
      "description": "Return the sequence number of the latest checkpoint that has been executed",
      "params": [],
      "result": {
        "name": "CheckpointSequenceNumber",
        "required": true,
        "schema": {
          "type": "integer",
          "format": "uint64",
          "minimum": 0.0
        }
      }
    },
    {
      "name": "sui_getLatestSuiSystemState",
      "tags": [
        {
          "name": "Governance Read API"
        }
      ],
      "description": "Return the latest SUI system state object on-chain.",
      "params": [],
      "result": {
        "name": "SuiSystemStateSummary",
        "required": true,
        "schema": {
          "$ref": "#/components/schemas/SuiSystemStateSummary"
        }
      }
    },
    {
      "name": "sui_getMoveFunctionArgTypes",
      "tags": [
        {
          "name": "Read API"
        }
      ],
      "description": "Return the argument types of a Move function, based on normalized Type.",
      "params": [
        {
          "name": "package",
          "required": true,
          "schema": {
            "$ref": "#/components/schemas/ObjectID"
          }
        },
        {
          "name": "module",
          "required": true,
          "schema": {
            "type": "string"
          }
        },
        {
          "name": "function",
          "required": true,
          "schema": {
            "type": "string"
          }
        }
      ],
      "result": {
        "name": "Vec<MoveFunctionArgType>",
        "required": true,
        "schema": {
          "type": "array",
          "items": {
            "$ref": "#/components/schemas/MoveFunctionArgType"
          }
        }
      }
    },
    {
      "name": "sui_getNormalizedMoveFunction",
      "tags": [
        {
          "name": "Read API"
        }
      ],
      "description": "Return a structured representation of Move function",
      "params": [
        {
          "name": "package",
          "required": true,
          "schema": {
            "$ref": "#/components/schemas/ObjectID"
          }
        },
        {
          "name": "module_name",
          "required": true,
          "schema": {
            "type": "string"
          }
        },
        {
          "name": "function_name",
          "required": true,
          "schema": {
            "type": "string"
          }
        }
      ],
      "result": {
        "name": "SuiMoveNormalizedFunction",
        "required": true,
        "schema": {
          "$ref": "#/components/schemas/SuiMoveNormalizedFunction"
        }
      }
    },
    {
      "name": "sui_getNormalizedMoveModule",
      "tags": [
        {
          "name": "Read API"
        }
      ],
      "description": "Return a structured representation of Move module",
      "params": [
        {
          "name": "package",
          "required": true,
          "schema": {
            "$ref": "#/components/schemas/ObjectID"
          }
        },
        {
          "name": "module_name",
          "required": true,
          "schema": {
            "type": "string"
          }
        }
      ],
      "result": {
        "name": "SuiMoveNormalizedModule",
        "required": true,
        "schema": {
          "$ref": "#/components/schemas/SuiMoveNormalizedModule"
        }
      }
    },
    {
      "name": "sui_getNormalizedMoveModulesByPackage",
      "tags": [
        {
          "name": "Read API"
        }
      ],
      "description": "Return structured representations of all modules in the given package",
      "params": [
        {
          "name": "package",
          "required": true,
          "schema": {
            "$ref": "#/components/schemas/ObjectID"
          }
        }
      ],
      "result": {
        "name": "BTreeMap<String,SuiMoveNormalizedModule>",
        "required": true,
        "schema": {
          "type": "object",
          "additionalProperties": {
            "$ref": "#/components/schemas/SuiMoveNormalizedModule"
          }
        }
      }
    },
    {
      "name": "sui_getNormalizedMoveStruct",
      "tags": [
        {
          "name": "Read API"
        }
      ],
      "description": "Return a structured representation of Move struct",
      "params": [
        {
          "name": "package",
          "required": true,
          "schema": {
            "$ref": "#/components/schemas/ObjectID"
          }
        },
        {
          "name": "module_name",
          "required": true,
          "schema": {
            "type": "string"
          }
        },
        {
          "name": "struct_name",
          "required": true,
          "schema": {
            "type": "string"
          }
        }
      ],
      "result": {
        "name": "SuiMoveNormalizedStruct",
        "required": true,
        "schema": {
          "$ref": "#/components/schemas/SuiMoveNormalizedStruct"
        }
      }
    },
    {
      "name": "sui_getObject",
      "tags": [
        {
          "name": "Read API"
        }
      ],
      "description": "Return the object information for a specified object",
      "params": [
        {
          "name": "object_id",
          "description": "the ID of the queried object",
          "required": true,
          "schema": {
            "$ref": "#/components/schemas/ObjectID"
          }
        },
        {
          "name": "options",
          "description": "options for specifying the content to be returned",
          "schema": {
            "$ref": "#/components/schemas/ObjectDataOptions"
          }
        }
      ],
      "result": {
        "name": "SuiObjectResponse",
        "required": true,
        "schema": {
          "$ref": "#/components/schemas/ObjectRead"
        }
      },
      "examples": [
        {
          "name": "Get Object data",
          "params": [
            {
              "name": "object_id",
              "value": "0x53e4567ccafa5f36ce84c80aa8bc9be64e0d5ae796884274aef3005ae6733809"
            },
            {
              "name": "options",
              "value": {
                "showType": true,
                "showOwner": true,
                "showPreviousTransaction": true,
                "showDisplay": false,
                "showContent": true,
                "showBcs": false,
                "showStorageRebate": true
              }
            }
          ],
          "result": {
            "name": "Result",
            "value": {
              "status": "Exists",
              "details": {
                "objectId": "0x53e4567ccafa5f36ce84c80aa8bc9be64e0d5ae796884274aef3005ae6733809",
                "version": 1,
                "digest": "33K5ZXJ3RyubvYaHuEnQ1QXmmbhgtrFwp199dnEbL4n7",
                "type": "0x2::coin::Coin<0x2::sui::SUI>",
                "owner": {
                  "AddressOwner": "0xc8ec1d5b84dd6289e193b9f88de4a994358c9f856135236c3e75a925e1c77ac3"
                },
                "previousTransaction": "5PLgmQye6rraDYqpV3npV6H1cUXoJZgJh1dPCyRa3WCv",
                "storageRebate": 100,
                "content": {
                  "dataType": "moveObject",
                  "type": "0x2::coin::Coin<0x2::sui::SUI>",
                  "hasPublicTransfer": true,
                  "fields": {
                    "balance": "10000",
                    "id": {
                      "id": "0x53e4567ccafa5f36ce84c80aa8bc9be64e0d5ae796884274aef3005ae6733809"
                    }
                  }
                }
              }
            }
          }
        }
      ]
    },
    {
      "name": "sui_getObjectsOwnedByAddress",
      "tags": [
        {
          "name": "Read API"
        }
      ],
      "description": "Return the list of objects owned by an address.",
      "params": [
        {
          "name": "address",
          "description": "the owner's Sui address",
          "required": true,
          "schema": {
            "$ref": "#/components/schemas/SuiAddress"
          }
        }
      ],
      "result": {
        "name": "Vec<SuiObjectInfo>",
        "required": true,
        "schema": {
          "type": "array",
          "items": {
            "$ref": "#/components/schemas/ObjectInfo"
          }
        }
      },
      "examples": [
        {
          "name": "Get objects owned by an address",
          "params": [
            {
              "name": "address",
              "value": "0x4e049913233eb918c11638af89d575beb99003d30a245ac74a02e26e45cb80ee"
            }
          ],
          "result": {
            "name": "Result",
            "value": [
              {
                "objectId": "0x1b9c00a93345ce5f12bea9ffe04748d6696c30631735193aea95b8f9082c1062",
                "version": 0,
                "digest": "p3mh2EkKPG2jckE87LnVpRF5uE3R7WWfaFZELQhqYMk",
                "type": "0x2::coin::Coin<0x2::sui::SUI>",
                "owner": {
                  "AddressOwner": "0x4e049913233eb918c11638af89d575beb99003d30a245ac74a02e26e45cb80ee"
                },
                "previousTransaction": "Bv28BS3v5AuiQHY9SHfwo8PNM48mzR6LLBkbxsaoQFLd"
              },
              {
                "objectId": "0x33e3e1d64f76b71a80ec4f332f4d1a6742c537f2bb32473b01b1dcb1caac9427",
                "version": 0,
                "digest": "3LEKanp51C6hgnso1mkCBJZXTrxBtairWGstiozCYRoi",
                "type": "0x2::coin::Coin<0x2::sui::SUI>",
                "owner": {
                  "AddressOwner": "0x4e049913233eb918c11638af89d575beb99003d30a245ac74a02e26e45cb80ee"
                },
                "previousTransaction": "FNgSG6ujbQ57wZaY4d8Jf6xAGJdqQvhRrSD9jTUHfVg6"
              },
              {
                "objectId": "0x1bc44cdfce3574e7f7f0b2de2323a06ebc356bad614726b313d811012d4be723",
                "version": 0,
                "digest": "8u3E7cQUSuo96NwJ9mYS4hMGCs48CEjreQPGrKGsVTMV",
                "type": "0x2::coin::Coin<0x2::sui::SUI>",
                "owner": {
                  "AddressOwner": "0x4e049913233eb918c11638af89d575beb99003d30a245ac74a02e26e45cb80ee"
                },
                "previousTransaction": "6otjiis1Y5t2FFGcQjhof1wA2JSo4zhLEdQkH6GSXHHT"
              },
              {
                "objectId": "0x5d1123f2b8a0ac606b940a66e42efd782af5203112331adc2ed6f402dca396bf",
                "version": 0,
                "digest": "GYEZNzUU2HeTTUTFr8bmPQ4mCY9gpPiTHdim9GgAxxwb",
                "type": "0x2::coin::Coin<0x2::sui::SUI>",
                "owner": {
                  "AddressOwner": "0x4e049913233eb918c11638af89d575beb99003d30a245ac74a02e26e45cb80ee"
                },
                "previousTransaction": "53FQJhUHQqRektpSXPdyn55rjqh3K142iR8jtdPiRZ54"
              }
            ]
          }
        }
      ]
    },
    {
      "name": "sui_getReferenceGasPrice",
      "tags": [
        {
          "name": "Governance Read API"
        }
      ],
      "description": "Return the reference gas price for the network",
      "params": [],
      "result": {
        "name": "u64",
        "required": true,
        "schema": {
          "type": "integer",
          "format": "uint64",
          "minimum": 0.0
        }
      }
    },
    {
      "name": "sui_getTotalSupply",
      "tags": [
        {
          "name": "Coin Query API"
        }
      ],
      "description": "Return total supply for a coin",
      "params": [
        {
          "name": "coin_type",
          "description": "type name for the coin (e.g., 0x168da5bf1f48dafc111b0a488fa454aca95e0b5e::usdc::USDC)",
          "required": true,
          "schema": {
            "type": "string"
          }
        }
      ],
      "result": {
        "name": "Supply",
        "required": true,
        "schema": {
          "$ref": "#/components/schemas/Supply"
        }
      }
    },
    {
      "name": "sui_getTotalTransactionNumber",
      "tags": [
        {
          "name": "Read API"
        }
      ],
      "description": "Return the total number of transactions known to the server.",
      "params": [],
      "result": {
        "name": "u64",
        "required": true,
        "schema": {
          "type": "integer",
          "format": "uint64",
          "minimum": 0.0
        }
      },
      "examples": [
        {
          "name": "Get total number of transactions",
          "params": [],
          "result": {
            "name": "Result",
            "value": 100
          }
        }
      ]
    },
    {
      "name": "sui_getTransaction",
      "tags": [
        {
          "name": "Read API"
        }
      ],
      "description": "Return the transaction response object.",
      "params": [
        {
          "name": "digest",
          "description": "the digest of the queried transaction",
          "required": true,
          "schema": {
            "$ref": "#/components/schemas/TransactionDigest"
          }
        },
        {
          "name": "options",
          "description": "options for specifying the content to be returned",
          "schema": {
            "$ref": "#/components/schemas/TransactionResponseOptions"
          }
        }
      ],
      "result": {
        "name": "SuiTransactionResponse",
        "required": true,
        "schema": {
          "$ref": "#/components/schemas/TransactionResponse"
        }
      },
      "examples": [
        {
          "name": "Return the transaction response object for specified transaction digest",
          "params": [
            {
              "name": "digest",
              "value": "6f5UaLHeMtKgNE4mn8c7bfbPmAukvovXrSV994WJL69Y"
            },
            {
              "name": "options",
              "value": {
                "showInput": true,
                "showEffects": true,
                "showEvents": true
              }
            }
          ],
          "result": {
            "name": "Result",
            "value": {
              "digest": "6f5UaLHeMtKgNE4mn8c7bfbPmAukvovXrSV994WJL69Y",
              "transaction": {
                "data": {
                  "messageVersion": "v1",
                  "transactions": [
                    {
                      "kind": "ProgrammableTransaction",
                      "inputs": [
                        "0xd77e89e7bfefd4f73ada3d19ac87d45351f0196a880b95c3ea244dd060d2b653",
                        "8196d048b7a6d04c8edc89579d86fd3fc90c52f9a14c6b812b94fe613c5bcebb"
                      ],
                      "commands": [
                        {
                          "TransferObjects": [
                            [
                              {
                                "Input": 1
                              }
                            ],
                            {
                              "Input": 0
                            }
                          ]
                        }
                      ]
                    }
                  ],
                  "sender": "0xbdda5e66040ca41c0b935b7d5083add6ab4e34a41e5c0d6d87ad3df5cc0fa664",
                  "gasData": {
                    "payment": [
                      {
                        "objectId": "0x5eeb1d449e2516166d57d71fdeb154d0dc9ecdb7b30057d0a932684cac352cdc",
                        "version": 2,
                        "digest": "2mSugTSEhVgVmbVxjz9r61odXT3pBhqb1C6xk4AGguYL"
                      }
                    ],
                    "owner": "0xbdda5e66040ca41c0b935b7d5083add6ab4e34a41e5c0d6d87ad3df5cc0fa664",
                    "price": 1,
                    "budget": 1000
                  }
                },
                "txSignatures": [
                  "ANz4ZC5C0V79Q7BbAbkw2Py+jAz1GFdPFrpx1D973kltE+y68n7KRJnshM7o9rLcdPxfhzRAUC+9eMLAgwClPAdQKU4RyKWd3xUxrXzYXuLAWeHGehyEWP1S9XPAYKkWZw=="
                ]
              },
              "effects": {
                "messageVersion": "v1",
                "status": {
                  "status": "success"
                },
                "executedEpoch": 0,
                "gasUsed": {
                  "computationCost": 100,
                  "storageCost": 100,
                  "storageRebate": 10
                },
                "transactionDigest": "GK4NxEKSrK88XkPNeuBqtJYPmU9yMTWMD7K9TdU4ybKN",
                "mutated": [
                  {
                    "owner": {
                      "AddressOwner": "0xbdda5e66040ca41c0b935b7d5083add6ab4e34a41e5c0d6d87ad3df5cc0fa664"
                    },
                    "reference": {
                      "objectId": "0x5eeb1d449e2516166d57d71fdeb154d0dc9ecdb7b30057d0a932684cac352cdc",
                      "version": 2,
                      "digest": "2mSugTSEhVgVmbVxjz9r61odXT3pBhqb1C6xk4AGguYL"
                    }
                  },
                  {
                    "owner": {
                      "AddressOwner": "0xd77e89e7bfefd4f73ada3d19ac87d45351f0196a880b95c3ea244dd060d2b653"
                    },
                    "reference": {
                      "objectId": "0x8196d048b7a6d04c8edc89579d86fd3fc90c52f9a14c6b812b94fe613c5bcebb",
                      "version": 2,
                      "digest": "7nDZ5J4VyvYGUbX2f6mQdhkr3RFrb3vZqui1ogoyApD9"
                    }
                  }
                ],
                "gasObject": {
                  "owner": {
                    "ObjectOwner": "0xbdda5e66040ca41c0b935b7d5083add6ab4e34a41e5c0d6d87ad3df5cc0fa664"
                  },
                  "reference": {
                    "objectId": "0x5eeb1d449e2516166d57d71fdeb154d0dc9ecdb7b30057d0a932684cac352cdc",
                    "version": 2,
                    "digest": "2mSugTSEhVgVmbVxjz9r61odXT3pBhqb1C6xk4AGguYL"
                  }
                },
                "eventsDigest": "64UQ3a7m1mjWuzgyGoH8RnMyPGDN4XYTC9dS4qiSfdK4"
              },
              "events": [
                {
                  "type": "transferObject",
                  "content": {
                    "packageId": "0x0000000000000000000000000000000000000000000000000000000000000002",
                    "transactionModule": "native",
                    "sender": "0xbdda5e66040ca41c0b935b7d5083add6ab4e34a41e5c0d6d87ad3df5cc0fa664",
                    "recipient": {
                      "AddressOwner": "0xd77e89e7bfefd4f73ada3d19ac87d45351f0196a880b95c3ea244dd060d2b653"
                    },
                    "objectType": "0x2::example::Object",
                    "objectId": "0x8196d048b7a6d04c8edc89579d86fd3fc90c52f9a14c6b812b94fe613c5bcebb",
                    "version": 2
                  }
                }
              ]
            }
          }
        }
      ]
    },
    {
      "name": "sui_getTransactions",
      "tags": [
        {
          "name": "Read API"
        }
      ],
      "description": "Return list of transactions for a specified query criteria.",
      "params": [
        {
          "name": "query",
          "description": "the transaction query criteria.",
          "required": true,
          "schema": {
            "$ref": "#/components/schemas/TransactionQuery"
          }
        },
        {
          "name": "cursor",
          "description": "Optional paging cursor",
          "schema": {
            "$ref": "#/components/schemas/TransactionDigest"
          }
        },
        {
          "name": "limit",
          "description": "Maximum item returned per page, default to QUERY_MAX_RESULT_LIMIT if not specified.",
          "schema": {
            "type": "integer",
            "format": "uint",
            "minimum": 0.0
          }
        },
        {
          "name": "descending_order",
          "description": "query result ordering, default to false (ascending order), oldest record first.",
          "schema": {
            "type": "boolean"
          }
        }
      ],
      "result": {
        "name": "TransactionsPage",
        "required": true,
        "schema": {
          "$ref": "#/components/schemas/Page_for_TransactionDigest_and_TransactionDigest"
        }
      },
      "examples": [
        {
          "name": "Return the transaction digest for specified query criteria",
          "params": [
            {
              "name": "query",
              "value": {
                "InputObject": "0x6e1e02f6658d21bce9b88bdceee1294144eec47cf39388bb680f69b7426bc529"
              }
            },
            {
              "name": "cursor",
              "value": "3nek86HEjXZ7K3EtrAcBG4wMrCS21gqr8BqwwC6M6P7F"
            },
            {
              "name": "limit",
              "value": 100
            },
            {
              "name": "descending_order",
              "value": false
            }
          ],
          "result": {
            "name": "Result",
            "value": {
              "data": [
                "6AyFnAuKAKCqm1cD94EyGzBqJCDDJ716ojjmsKF2rqoi",
                "9BQobwxQvJ1JxSXNn8v8htZPTu8FEzJJGgcD4kgLUuMd",
                "GUPcK4cmRmgsTFr52ab9f6fnzNVg3Lz6hF2aXFcsRzaD"
              ],
              "nextCursor": "B2iV1SVbBjgTKfbJKPQrvTT6F3kNdekFuBwY9tQcAxV2"
            }
          }
        }
      ]
    },
    {
      "name": "sui_getTransactionsInRange",
      "tags": [
        {
          "name": "Read API"
        }
      ],
      "description": "Return list of transaction digests within the queried range.",
      "params": [
        {
          "name": "start",
          "description": "the matching transactions' sequence number will be greater than or equals to the starting sequence number",
          "required": true,
          "schema": {
            "type": "integer",
            "format": "uint64",
            "minimum": 0.0
          }
        },
        {
          "name": "end",
          "description": "the matching transactions' sequence number will be less than the ending sequence number",
          "required": true,
          "schema": {
            "type": "integer",
            "format": "uint64",
            "minimum": 0.0
          }
        }
      ],
      "result": {
        "name": "Vec<TransactionDigest>",
        "required": true,
        "schema": {
          "type": "array",
          "items": {
            "$ref": "#/components/schemas/TransactionDigest"
          }
        }
      }
    },
    {
      "name": "sui_mergeCoins",
      "tags": [
        {
          "name": "Transaction Builder API"
        }
      ],
      "description": "Create an unsigned transaction to merge multiple coins into one coin.",
      "params": [
        {
          "name": "signer",
          "description": "the transaction signer's Sui address",
          "required": true,
          "schema": {
            "$ref": "#/components/schemas/SuiAddress"
          }
        },
        {
          "name": "primary_coin",
          "description": "the coin object to merge into, this coin will remain after the transaction",
          "required": true,
          "schema": {
            "$ref": "#/components/schemas/ObjectID"
          }
        },
        {
          "name": "coin_to_merge",
          "description": "the coin object to be merged, this coin will be destroyed, the balance will be added to `primary_coin`",
          "required": true,
          "schema": {
            "$ref": "#/components/schemas/ObjectID"
          }
        },
        {
          "name": "gas",
          "description": "gas object to be used in this transaction, node will pick one from the signer's possession if not provided",
          "schema": {
            "$ref": "#/components/schemas/ObjectID"
          }
        },
        {
          "name": "gas_budget",
          "description": "the gas budget, the transaction will fail if the gas cost exceed the budget",
          "required": true,
          "schema": {
            "type": "integer",
            "format": "uint64",
            "minimum": 0.0
          }
        }
      ],
      "result": {
        "name": "TransactionBytes",
        "required": true,
        "schema": {
          "$ref": "#/components/schemas/TransactionBytes"
        }
      }
    },
    {
      "name": "sui_moveCall",
      "tags": [
        {
          "name": "Transaction Builder API"
        }
      ],
      "description": "Create an unsigned transaction to execute a Move call on the network, by calling the specified function in the module of a given package.",
      "params": [
        {
          "name": "signer",
          "description": "the transaction signer's Sui address",
          "required": true,
          "schema": {
            "$ref": "#/components/schemas/SuiAddress"
          }
        },
        {
          "name": "package_object_id",
          "description": "the Move package ID, e.g. `0x2`",
          "required": true,
          "schema": {
            "$ref": "#/components/schemas/ObjectID"
          }
        },
        {
          "name": "module",
          "description": "the Move module name, e.g. `devnet_nft`",
          "required": true,
          "schema": {
            "type": "string"
          }
        },
        {
          "name": "function",
          "description": "the move function name, e.g. `mint`",
          "required": true,
          "schema": {
            "type": "string"
          }
        },
        {
          "name": "type_arguments",
          "description": "the type arguments of the Move function",
          "required": true,
          "schema": {
            "type": "array",
            "items": {
              "$ref": "#/components/schemas/TypeTag"
            }
          }
        },
        {
          "name": "arguments",
          "description": "the arguments to be passed into the Move function, in [SuiJson](https://docs.sui.io/build/sui-json) format",
          "required": true,
          "schema": {
            "type": "array",
            "items": {
              "$ref": "#/components/schemas/SuiJsonValue"
            }
          }
        },
        {
          "name": "gas",
          "description": "gas object to be used in this transaction, node will pick one from the signer's possession if not provided",
          "schema": {
            "$ref": "#/components/schemas/ObjectID"
          }
        },
        {
          "name": "gas_budget",
          "description": "the gas budget, the transaction will fail if the gas cost exceed the budget",
          "required": true,
          "schema": {
            "type": "integer",
            "format": "uint64",
            "minimum": 0.0
          }
        },
        {
          "name": "execution_mode",
          "description": "Whether this is a Normal transaction or a Dev Inspect Transaction. Default to be `SuiTransactionBuilderMode::Commit` when it's None.",
          "schema": {
            "$ref": "#/components/schemas/SuiTransactionBuilderMode"
          }
        }
      ],
      "result": {
        "name": "TransactionBytes",
        "required": true,
        "schema": {
          "$ref": "#/components/schemas/TransactionBytes"
        }
      }
    },
    {
      "name": "sui_multiGetTransactions",
      "tags": [
        {
          "name": "Read API"
        }
      ],
      "description": "Returns an ordered list of transaction responses The method will throw an error if the input contains any duplicate or the input size exceeds QUERY_MAX_RESULT_LIMIT",
      "params": [
        {
          "name": "digests",
          "description": "A list of transaction digests.",
          "required": true,
          "schema": {
            "type": "array",
            "items": {
              "$ref": "#/components/schemas/TransactionDigest"
            }
          }
        },
        {
          "name": "options",
          "description": "config options to control which fields to fetch",
          "schema": {
            "$ref": "#/components/schemas/TransactionResponseOptions"
          }
        }
      ],
      "result": {
        "name": "Vec<SuiTransactionResponse>",
        "required": true,
        "schema": {
          "type": "array",
          "items": {
            "$ref": "#/components/schemas/TransactionResponse"
          }
        }
      }
    },
    {
      "name": "sui_pay",
      "tags": [
        {
          "name": "Transaction Builder API"
        }
      ],
      "description": "Send `Coin<T>` to a list of addresses, where `T` can be any coin type, following a list of amounts, The object specified in the `gas` field will be used to pay the gas fee for the transaction. The gas object can not appear in `input_coins`. If the gas object is not specified, the RPC server will auto-select one.",
      "params": [
        {
          "name": "signer",
          "description": "the transaction signer's Sui address",
          "required": true,
          "schema": {
            "$ref": "#/components/schemas/SuiAddress"
          }
        },
        {
          "name": "input_coins",
          "description": "the Sui coins to be used in this transaction",
          "required": true,
          "schema": {
            "type": "array",
            "items": {
              "$ref": "#/components/schemas/ObjectID"
            }
          }
        },
        {
          "name": "recipients",
          "description": "the recipients' addresses, the length of this vector must be the same as amounts.",
          "required": true,
          "schema": {
            "type": "array",
            "items": {
              "$ref": "#/components/schemas/SuiAddress"
            }
          }
        },
        {
          "name": "amounts",
          "description": "the amounts to be transferred to recipients, following the same order",
          "required": true,
          "schema": {
            "type": "array",
            "items": {
              "$ref": "#/components/schemas/BigInt"
            }
          }
        },
        {
          "name": "gas",
          "description": "gas object to be used in this transaction, node will pick one from the signer's possession if not provided",
          "schema": {
            "$ref": "#/components/schemas/ObjectID"
          }
        },
        {
          "name": "gas_budget",
          "description": "the gas budget, the transaction will fail if the gas cost exceed the budget",
          "required": true,
          "schema": {
            "type": "integer",
            "format": "uint64",
            "minimum": 0.0
          }
        }
      ],
      "result": {
        "name": "TransactionBytes",
        "required": true,
        "schema": {
          "$ref": "#/components/schemas/TransactionBytes"
        }
      }
    },
    {
      "name": "sui_payAllSui",
      "tags": [
        {
          "name": "Transaction Builder API"
        }
      ],
      "description": "Send all SUI coins to one recipient. This is for SUI coin only and does not require a separate gas coin object. Specifically, what pay_all_sui does are: 1. accumulate all SUI from input coins and deposit all SUI to the first input coin 2. transfer the updated first coin to the recipient and also use this first coin as gas coin object. 3. the balance of the first input coin after tx is sum(input_coins) - actual_gas_cost. 4. all other input coins other than the first are deleted.",
      "params": [
        {
          "name": "signer",
          "description": "the transaction signer's Sui address",
          "required": true,
          "schema": {
            "$ref": "#/components/schemas/SuiAddress"
          }
        },
        {
          "name": "input_coins",
          "description": "the Sui coins to be used in this transaction, including the coin for gas payment.",
          "required": true,
          "schema": {
            "type": "array",
            "items": {
              "$ref": "#/components/schemas/ObjectID"
            }
          }
        },
        {
          "name": "recipient",
          "description": "the recipient address,",
          "required": true,
          "schema": {
            "$ref": "#/components/schemas/SuiAddress"
          }
        },
        {
          "name": "gas_budget",
          "description": "the gas budget, the transaction will fail if the gas cost exceed the budget",
          "required": true,
          "schema": {
            "type": "integer",
            "format": "uint64",
            "minimum": 0.0
          }
        }
      ],
      "result": {
        "name": "TransactionBytes",
        "required": true,
        "schema": {
          "$ref": "#/components/schemas/TransactionBytes"
        }
      }
    },
    {
      "name": "sui_paySui",
      "tags": [
        {
          "name": "Transaction Builder API"
        }
      ],
      "description": "Send SUI coins to a list of addresses, following a list of amounts. This is for SUI coin only and does not require a separate gas coin object. Specifically, what pay_sui does are: 1. debit each input_coin to create new coin following the order of amounts and assign it to the corresponding recipient. 2. accumulate all residual SUI from input coins left and deposit all SUI to the first input coin, then use the first input coin as the gas coin object. 3. the balance of the first input coin after tx is sum(input_coins) - sum(amounts) - actual_gas_cost 4. all other input coints other than the first one are deleted.",
      "params": [
        {
          "name": "signer",
          "description": "the transaction signer's Sui address",
          "required": true,
          "schema": {
            "$ref": "#/components/schemas/SuiAddress"
          }
        },
        {
          "name": "input_coins",
          "description": "the Sui coins to be used in this transaction, including the coin for gas payment.",
          "required": true,
          "schema": {
            "type": "array",
            "items": {
              "$ref": "#/components/schemas/ObjectID"
            }
          }
        },
        {
          "name": "recipients",
          "description": "the recipients' addresses, the length of this vector must be the same as amounts.",
          "required": true,
          "schema": {
            "type": "array",
            "items": {
              "$ref": "#/components/schemas/SuiAddress"
            }
          }
        },
        {
          "name": "amounts",
          "description": "the amounts to be transferred to recipients, following the same order",
          "required": true,
          "schema": {
            "type": "array",
            "items": {
              "$ref": "#/components/schemas/BigInt"
            }
          }
        },
        {
          "name": "gas_budget",
          "description": "the gas budget, the transaction will fail if the gas cost exceed the budget",
          "required": true,
          "schema": {
            "type": "integer",
            "format": "uint64",
            "minimum": 0.0
          }
        }
      ],
      "result": {
        "name": "TransactionBytes",
        "required": true,
        "schema": {
          "$ref": "#/components/schemas/TransactionBytes"
        }
      }
    },
    {
      "name": "sui_publish",
      "tags": [
        {
          "name": "Transaction Builder API"
        }
      ],
      "description": "Create an unsigned transaction to publish Move module.",
      "params": [
        {
          "name": "sender",
          "description": "the transaction signer's Sui address",
          "required": true,
          "schema": {
            "$ref": "#/components/schemas/SuiAddress"
          }
        },
        {
          "name": "compiled_modules",
          "description": "the compiled bytes of a move module, the",
          "required": true,
          "schema": {
            "type": "array",
            "items": {
              "$ref": "#/components/schemas/Base64"
            }
          }
        },
        {
          "name": "gas",
          "description": "gas object to be used in this transaction, node will pick one from the signer's possession if not provided",
          "schema": {
            "$ref": "#/components/schemas/ObjectID"
          }
        },
        {
          "name": "gas_budget",
          "description": "the gas budget, the transaction will fail if the gas cost exceed the budget",
          "required": true,
          "schema": {
            "type": "integer",
            "format": "uint64",
            "minimum": 0.0
          }
        }
      ],
      "result": {
        "name": "TransactionBytes",
        "required": true,
        "schema": {
          "$ref": "#/components/schemas/TransactionBytes"
        }
      }
    },
    {
      "name": "sui_requestAddDelegation",
      "tags": [
        {
          "name": "Transaction Builder API"
        }
      ],
      "description": "Add delegated stake to a validator's staking pool using multiple coins and amount.",
      "params": [
        {
          "name": "signer",
          "description": "the transaction signer's Sui address",
          "required": true,
          "schema": {
            "$ref": "#/components/schemas/SuiAddress"
          }
        },
        {
          "name": "coins",
          "description": "Coin<SUI> or LockedCoin<SUI> object to delegate",
          "required": true,
          "schema": {
            "type": "array",
            "items": {
              "$ref": "#/components/schemas/ObjectID"
            }
          }
        },
        {
          "name": "amount",
          "description": "delegation amount",
          "schema": {
            "type": "integer",
            "format": "uint64",
            "minimum": 0.0
          }
        },
        {
          "name": "validator",
          "description": "the validator's Sui address",
          "required": true,
          "schema": {
            "$ref": "#/components/schemas/SuiAddress"
          }
        },
        {
          "name": "gas",
          "description": "gas object to be used in this transaction, node will pick one from the signer's possession if not provided",
          "schema": {
            "$ref": "#/components/schemas/ObjectID"
          }
        },
        {
          "name": "gas_budget",
          "description": "the gas budget, the transaction will fail if the gas cost exceed the budget",
          "required": true,
          "schema": {
            "type": "integer",
            "format": "uint64",
            "minimum": 0.0
          }
        }
      ],
      "result": {
        "name": "TransactionBytes",
        "required": true,
        "schema": {
          "$ref": "#/components/schemas/TransactionBytes"
        }
      }
    },
    {
      "name": "sui_requestWithdrawDelegation",
      "tags": [
        {
          "name": "Transaction Builder API"
        }
      ],
      "description": "Withdraw a delegation from a validator's staking pool.",
      "params": [
        {
          "name": "signer",
          "description": "the transaction signer's Sui address",
          "required": true,
          "schema": {
            "$ref": "#/components/schemas/SuiAddress"
          }
        },
        {
          "name": "delegation",
          "description": "Delegation object ID",
          "required": true,
          "schema": {
            "$ref": "#/components/schemas/ObjectID"
          }
        },
        {
          "name": "staked_sui",
          "description": "StakedSui object ID",
          "required": true,
          "schema": {
            "$ref": "#/components/schemas/ObjectID"
          }
        },
        {
          "name": "gas",
          "description": "gas object to be used in this transaction, node will pick one from the signer's possession if not provided",
          "schema": {
            "$ref": "#/components/schemas/ObjectID"
          }
        },
        {
          "name": "gas_budget",
          "description": "the gas budget, the transaction will fail if the gas cost exceed the budget",
          "required": true,
          "schema": {
            "type": "integer",
            "format": "uint64",
            "minimum": 0.0
          }
        }
      ],
      "result": {
        "name": "TransactionBytes",
        "required": true,
        "schema": {
          "$ref": "#/components/schemas/TransactionBytes"
        }
      }
    },
    {
      "name": "sui_splitCoin",
      "tags": [
        {
          "name": "Transaction Builder API"
        }
      ],
      "description": "Create an unsigned transaction to split a coin object into multiple coins.",
      "params": [
        {
          "name": "signer",
          "description": "the transaction signer's Sui address",
          "required": true,
          "schema": {
            "$ref": "#/components/schemas/SuiAddress"
          }
        },
        {
          "name": "coin_object_id",
          "description": "the coin object to be spilt",
          "required": true,
          "schema": {
            "$ref": "#/components/schemas/ObjectID"
          }
        },
        {
          "name": "split_amounts",
          "description": "the amounts to split out from the coin",
          "required": true,
          "schema": {
            "type": "array",
            "items": {
              "type": "integer",
              "format": "uint64",
              "minimum": 0.0
            }
          }
        },
        {
          "name": "gas",
          "description": "gas object to be used in this transaction, node will pick one from the signer's possession if not provided",
          "schema": {
            "$ref": "#/components/schemas/ObjectID"
          }
        },
        {
          "name": "gas_budget",
          "description": "the gas budget, the transaction will fail if the gas cost exceed the budget",
          "required": true,
          "schema": {
            "type": "integer",
            "format": "uint64",
            "minimum": 0.0
          }
        }
      ],
      "result": {
        "name": "TransactionBytes",
        "required": true,
        "schema": {
          "$ref": "#/components/schemas/TransactionBytes"
        }
      }
    },
    {
      "name": "sui_splitCoinEqual",
      "tags": [
        {
          "name": "Transaction Builder API"
        }
      ],
      "description": "Create an unsigned transaction to split a coin object into multiple equal-size coins.",
      "params": [
        {
          "name": "signer",
          "description": "the transaction signer's Sui address",
          "required": true,
          "schema": {
            "$ref": "#/components/schemas/SuiAddress"
          }
        },
        {
          "name": "coin_object_id",
          "description": "the coin object to be spilt",
          "required": true,
          "schema": {
            "$ref": "#/components/schemas/ObjectID"
          }
        },
        {
          "name": "split_count",
          "description": "the number of coins to split into",
          "required": true,
          "schema": {
            "type": "integer",
            "format": "uint64",
            "minimum": 0.0
          }
        },
        {
          "name": "gas",
          "description": "gas object to be used in this transaction, node will pick one from the signer's possession if not provided",
          "schema": {
            "$ref": "#/components/schemas/ObjectID"
          }
        },
        {
          "name": "gas_budget",
          "description": "the gas budget, the transaction will fail if the gas cost exceed the budget",
          "required": true,
          "schema": {
            "type": "integer",
            "format": "uint64",
            "minimum": 0.0
          }
        }
      ],
      "result": {
        "name": "TransactionBytes",
        "required": true,
        "schema": {
          "$ref": "#/components/schemas/TransactionBytes"
        }
      }
    },
    {
      "name": "sui_submitTransaction",
      "tags": [
        {
          "name": "Write API"
        }
      ],
      "params": [
        {
          "name": "tx_bytes",
          "description": "BCS serialized transaction data bytes without its type tag, as base-64 encoded string.",
          "required": true,
          "schema": {
            "$ref": "#/components/schemas/Base64"
          }
        },
        {
          "name": "signatures",
          "description": "A list of signatures (`flag || signature || pubkey` bytes, as base-64 encoded string). Signature is committed to the intent message of the transaction data, as base-64 encoded string.",
          "required": true,
          "schema": {
            "type": "array",
            "items": {
              "$ref": "#/components/schemas/Base64"
            }
          }
        },
        {
          "name": "request_type",
          "description": "The request type",
          "required": true,
          "schema": {
            "$ref": "#/components/schemas/ExecuteTransactionRequestType"
          }
        }
      ],
      "result": {
        "name": "SuiTransactionResponse",
        "required": true,
        "schema": {
          "$ref": "#/components/schemas/TransactionResponse"
        }
      },
      "examples": [
        {
          "name": "Execute an transaction with serialized signature",
          "params": [
            {
              "name": "tx_bytes",
              "value": "AAAKAgAgo9vZKoPvJtEouI/ma/JuDg0Jza9yfR2EzMqpegLMOpgBAAQWcOFgnbcU6YWMlunkaYVfHPO/35foZbEMAEbik8CMAgAAAAAAAAAgMvS/bD6KxC7vE4XgFAPkmkspatyyLqJ9PJLkziJWrGQBAQEBAQABAACPLqvygft/cUSQXoDZoUEqKxN7oOKTKRGEbKUUTLt7wwHsD0B4PZrEv0q7TX+CBkf9hdGRg97nx/+VVpf+K3BMlQIAAAAAAAAAIECjhG6SmLddtyXB7jAnt4PqaJ4aOOtHbG78RO21zT3+jy6r8oH7f3FEkF6A2aFBKisTe6DikykRhGylFEy7e8MBAAAAAAAAAOgDAAAAAAAAAA=="
            },
            {
              "name": "signatures",
              "value": [
                "ABUEpVIlKSxoeP9rAoSiIQPXAkxE1+qKl8pb5hIc2X+M7mduBamfU58wMyGHt6L4iwpH3uqL+00c39MYGdlroQ3tuQRDnGhz4Cc2ybUGiC/e91XHYD8RKnE9a3Rnk6fI0g=="
              ]
            },
            {
              "name": "request_type",
              "value": "WaitForLocalExecution"
            }
          ],
          "result": {
            "name": "Result",
            "value": {
              "digest": "7DLsgW7cpwga58b8jHPFSR2j7eXx4y7eBdvSd36y3YoQ",
              "transaction": {
                "data": {
                  "messageVersion": "v1",
                  "transactions": [
                    {
                      "kind": "ProgrammableTransaction",
                      "inputs": [
                        "0xa3dbd92a83ef26d128b88fe66bf26e0e0d09cdaf727d1d84cccaa97a02cc3a98",
                        "041670e1609db714e9858c96e9e469855f1cf3bfdf97e865b10c0046e293c08c"
                      ],
                      "commands": [
                        {
                          "TransferObjects": [
                            [
                              {
                                "Input": 1
                              }
                            ],
                            {
                              "Input": 0
                            }
                          ]
                        }
                      ]
                    }
                  ],
                  "sender": "0x8f2eabf281fb7f7144905e80d9a1412a2b137ba0e2932911846ca5144cbb7bc3",
                  "gasData": {
                    "payment": [
                      {
                        "objectId": "0xec0f40783d9ac4bf4abb4d7f820647fd85d19183dee7c7ff955697fe2b704c95",
                        "version": 2,
                        "digest": "5MKi5NebY3q1VSz5G75bfLTbHRTVyVV64rBB7ufriYBf"
                      }
                    ],
                    "owner": "0x8f2eabf281fb7f7144905e80d9a1412a2b137ba0e2932911846ca5144cbb7bc3",
                    "price": 1,
                    "budget": 1000
                  }
                },
                "txSignatures": [
                  "ABUEpVIlKSxoeP9rAoSiIQPXAkxE1+qKl8pb5hIc2X+M7mduBamfU58wMyGHt6L4iwpH3uqL+00c39MYGdlroQ3tuQRDnGhz4Cc2ybUGiC/e91XHYD8RKnE9a3Rnk6fI0g=="
                ]
              },
              "effects": {
                "messageVersion": "v1",
                "status": {
                  "status": "success"
                },
                "executedEpoch": 0,
                "gasUsed": {
                  "computationCost": 100,
                  "storageCost": 100,
                  "storageRebate": 10
                },
                "transactionDigest": "7EyfTiUYik55JWka5aGUkSFMCQeLzGnUM7wT8AYMh71b",
                "mutated": [
                  {
                    "owner": {
                      "AddressOwner": "0x8f2eabf281fb7f7144905e80d9a1412a2b137ba0e2932911846ca5144cbb7bc3"
                    },
                    "reference": {
                      "objectId": "0xec0f40783d9ac4bf4abb4d7f820647fd85d19183dee7c7ff955697fe2b704c95",
                      "version": 2,
                      "digest": "5MKi5NebY3q1VSz5G75bfLTbHRTVyVV64rBB7ufriYBf"
                    }
                  },
                  {
                    "owner": {
                      "AddressOwner": "0xa3dbd92a83ef26d128b88fe66bf26e0e0d09cdaf727d1d84cccaa97a02cc3a98"
                    },
                    "reference": {
                      "objectId": "0x041670e1609db714e9858c96e9e469855f1cf3bfdf97e865b10c0046e293c08c",
                      "version": 2,
                      "digest": "4RuqnEzNdF4nKWjW1MhnKQ1E6sijZvSM5dUNgiPmjme3"
                    }
                  }
                ],
                "gasObject": {
                  "owner": {
                    "ObjectOwner": "0x8f2eabf281fb7f7144905e80d9a1412a2b137ba0e2932911846ca5144cbb7bc3"
                  },
                  "reference": {
                    "objectId": "0xec0f40783d9ac4bf4abb4d7f820647fd85d19183dee7c7ff955697fe2b704c95",
                    "version": 2,
                    "digest": "5MKi5NebY3q1VSz5G75bfLTbHRTVyVV64rBB7ufriYBf"
                  }
                },
                "eventsDigest": "7z6qPvSvB629YJdVvCxF4nG35Lm1CQeFeU9GSMMc6wFr"
              },
              "events": [
                {
                  "type": "transferObject",
                  "content": {
                    "packageId": "0x0000000000000000000000000000000000000000000000000000000000000002",
                    "transactionModule": "native",
                    "sender": "0x8f2eabf281fb7f7144905e80d9a1412a2b137ba0e2932911846ca5144cbb7bc3",
                    "recipient": {
                      "AddressOwner": "0xa3dbd92a83ef26d128b88fe66bf26e0e0d09cdaf727d1d84cccaa97a02cc3a98"
                    },
                    "objectType": "0x2::example::Object",
                    "objectId": "0x041670e1609db714e9858c96e9e469855f1cf3bfdf97e865b10c0046e293c08c",
                    "version": 2
                  }
                }
              ]
            }
          }
        }
      ]
    },
    {
      "name": "sui_subscribeEvent",
      "tags": [
        {
          "name": "Event Read API"
        },
        {
          "name": "Websocket"
        },
        {
          "name": "PubSub"
        }
      ],
      "description": "Subscribe to a stream of Sui event",
      "params": [
        {
          "name": "filter",
          "description": "the filter criteria of the event stream, see the [Sui docs](https://docs.sui.io/build/pubsub#event-filters) for detailed examples.",
          "required": true,
          "schema": {
            "$ref": "#/components/schemas/EventFilter"
          }
        }
      ],
      "result": {
        "name": "SuiEventEnvelope",
        "required": true,
        "schema": {
          "$ref": "#/components/schemas/EventEnvelope"
        }
      }
    },
    {
      "name": "sui_tblsSignRandomnessObject",
      "tags": [
        {
          "name": "Threshold BLS API"
        }
      ],
      "description": "Sign an a Randomness object with threshold BLS. **Warning**: This API is a work in progress and uses insecure randomness. Please use it for testing purposes only.",
      "params": [
        {
          "name": "object_id",
          "description": "The object ID.",
          "required": true,
          "schema": {
            "$ref": "#/components/schemas/ObjectID"
          }
        },
        {
          "name": "commitment_type",
          "description": "The way in which the commitment on the object creation should be verified.",
          "required": true,
          "schema": {
            "$ref": "#/components/schemas/SuiTBlsSignObjectCommitmentType"
          }
        }
      ],
      "result": {
        "name": "SuiTBlsSignRandomnessObjectResponse",
        "required": true,
        "schema": {
          "$ref": "#/components/schemas/SuiTBlsSignRandomnessObjectResponse"
        }
      }
    },
    {
      "name": "sui_transferObject",
      "tags": [
        {
          "name": "Transaction Builder API"
        }
      ],
      "description": "Create an unsigned transaction to transfer an object from one address to another. The object's type must allow public transfers",
      "params": [
        {
          "name": "signer",
          "description": "the transaction signer's Sui address",
          "required": true,
          "schema": {
            "$ref": "#/components/schemas/SuiAddress"
          }
        },
        {
          "name": "object_id",
          "description": "the ID of the object to be transferred",
          "required": true,
          "schema": {
            "$ref": "#/components/schemas/ObjectID"
          }
        },
        {
          "name": "gas",
          "description": "gas object to be used in this transaction, node will pick one from the signer's possession if not provided",
          "schema": {
            "$ref": "#/components/schemas/ObjectID"
          }
        },
        {
          "name": "gas_budget",
          "description": "the gas budget, the transaction will fail if the gas cost exceed the budget",
          "required": true,
          "schema": {
            "type": "integer",
            "format": "uint64",
            "minimum": 0.0
          }
        },
        {
          "name": "recipient",
          "description": "the recipient's Sui address",
          "required": true,
          "schema": {
            "$ref": "#/components/schemas/SuiAddress"
          }
        }
      ],
      "result": {
        "name": "TransactionBytes",
        "required": true,
        "schema": {
          "$ref": "#/components/schemas/TransactionBytes"
        }
      }
    },
    {
      "name": "sui_transferSui",
      "tags": [
        {
          "name": "Transaction Builder API"
        }
      ],
      "description": "Create an unsigned transaction to send SUI coin object to a Sui address. The SUI object is also used as the gas object.",
      "params": [
        {
          "name": "signer",
          "description": "the transaction signer's Sui address",
          "required": true,
          "schema": {
            "$ref": "#/components/schemas/SuiAddress"
          }
        },
        {
          "name": "sui_object_id",
          "description": "the Sui coin object to be used in this transaction",
          "required": true,
          "schema": {
            "$ref": "#/components/schemas/ObjectID"
          }
        },
        {
          "name": "gas_budget",
          "description": "the gas budget, the transaction will fail if the gas cost exceed the budget",
          "required": true,
          "schema": {
            "type": "integer",
            "format": "uint64",
            "minimum": 0.0
          }
        },
        {
          "name": "recipient",
          "description": "the recipient's Sui address",
          "required": true,
          "schema": {
            "$ref": "#/components/schemas/SuiAddress"
          }
        },
        {
          "name": "amount",
          "description": "the amount to be split out and transferred",
          "schema": {
            "type": "integer",
            "format": "uint64",
            "minimum": 0.0
          }
        }
      ],
      "result": {
        "name": "TransactionBytes",
        "required": true,
        "schema": {
          "$ref": "#/components/schemas/TransactionBytes"
        }
      }
    },
    {
      "name": "sui_tryGetPastObject",
      "tags": [
        {
          "name": "Read API"
        }
      ],
      "description": "Note there is no software-level guarantee/SLA that objects with past versions can be retrieved by this API, even if the object and version exists/existed. The result may vary across nodes depending on their pruning policies. Return the object information for a specified version",
      "params": [
        {
          "name": "object_id",
          "description": "the ID of the queried object",
          "required": true,
          "schema": {
            "$ref": "#/components/schemas/ObjectID"
          }
        },
        {
          "name": "version",
          "description": "the version of the queried object. If None, default to the latest known version",
          "required": true,
          "schema": {
            "$ref": "#/components/schemas/SequenceNumber"
          }
        },
        {
          "name": "options",
          "description": "options for specifying the content to be returned",
          "schema": {
            "$ref": "#/components/schemas/ObjectDataOptions"
          }
        }
      ],
      "result": {
        "name": "SuiPastObjectResponse",
        "required": true,
        "schema": {
          "$ref": "#/components/schemas/ObjectRead"
        }
      },
      "examples": [
        {
          "name": "Get Past Object data",
          "params": [
            {
              "name": "object_id",
              "value": "0x11af4b844ff94b3fbef6e36b518da3ad4c5856fa686464524a876b463d129760"
            },
            {
              "name": "version",
              "value": 4
            },
            {
              "name": "options",
              "value": {
                "showType": true,
                "showOwner": true,
                "showPreviousTransaction": true,
                "showDisplay": false,
                "showContent": true,
                "showBcs": false,
                "showStorageRebate": true
              }
            }
          ],
          "result": {
            "name": "Result",
            "value": {
              "status": "VersionFound",
              "details": {
                "objectId": "0x11af4b844ff94b3fbef6e36b518da3ad4c5856fa686464524a876b463d129760",
                "version": 4,
                "digest": "5VPAwDXy3BL72ehFc7gSJoz27ahMd6spUg5YwYc4ibcv",
                "type": "0x2::coin::Coin<0x2::sui::SUI>",
                "owner": {
                  "AddressOwner": "0x3568c40e814d9d5396d23087a0fd641e91e0e00df6c012cded9ef9ba5e5bf042"
                },
                "previousTransaction": "5jQByoouHBwaico5pQB73GdbzerC2StjTiHh5garBjiV",
                "storageRebate": 100,
                "content": {
                  "dataType": "moveObject",
                  "type": "0x2::coin::Coin<0x2::sui::SUI>",
                  "hasPublicTransfer": true,
                  "fields": {
                    "balance": "10000",
                    "id": {
                      "id": "0x11af4b844ff94b3fbef6e36b518da3ad4c5856fa686464524a876b463d129760"
                    }
                  }
                }
              }
            }
          }
        }
      ]
    }
  ],
  "components": {
    "schemas": {
      "AuthorityPublicKeyBytes": {
        "description": "Defines the compressed version of the public key that we pass around in Sui",
        "allOf": [
          {
            "$ref": "#/components/schemas/Base64"
          }
        ]
      },
      "Balance": {
        "type": "object",
        "required": [
          "value"
        ],
        "properties": {
          "value": {
            "type": "integer",
            "format": "uint64",
            "minimum": 0.0
          }
        }
      },
      "BalanceChangeType": {
        "type": "string",
        "enum": [
          "Gas",
          "Pay",
          "Receive"
        ]
      },
      "Base58": {
        "type": "string"
      },
      "Base64": {
        "description": "Base64 encoding",
        "type": "string"
      },
      "BigInt": {
        "description": "Type for de/serializing number to string",
        "type": "string"
      },
      "Checkpoint": {
        "type": "object",
        "required": [
          "checkpointCommitments",
          "digest",
          "epoch",
          "epochRollingGasCostSummary",
          "networkTotalTransactions",
          "sequenceNumber",
          "timestampMs",
          "transactions"
        ],
        "properties": {
          "checkpointCommitments": {
            "description": "Commitments to checkpoint state",
            "type": "array",
            "items": {
              "$ref": "#/components/schemas/CheckpointCommitment"
            }
          },
          "digest": {
            "description": "Checkpoint digest",
            "allOf": [
              {
                "$ref": "#/components/schemas/CheckpointDigest"
              }
            ]
          },
          "endOfEpochData": {
            "description": "Present only on the final checkpoint of the epoch.",
            "anyOf": [
              {
                "$ref": "#/components/schemas/EndOfEpochData"
              },
              {
                "type": "null"
              }
            ]
          },
          "epoch": {
            "description": "Checkpoint's epoch ID",
            "type": "integer",
            "format": "uint64",
            "minimum": 0.0
          },
          "epochRollingGasCostSummary": {
            "description": "The running total gas costs of all transactions included in the current epoch so far until this checkpoint.",
            "allOf": [
              {
                "$ref": "#/components/schemas/GasCostSummary"
              }
            ]
          },
          "networkTotalTransactions": {
            "description": "Total number of transactions committed since genesis, including those in this checkpoint.",
            "type": "integer",
            "format": "uint64",
            "minimum": 0.0
          },
          "previousDigest": {
            "description": "Digest of the previous checkpoint",
            "anyOf": [
              {
                "$ref": "#/components/schemas/CheckpointDigest"
              },
              {
                "type": "null"
              }
            ]
          },
          "sequenceNumber": {
            "description": "Checkpoint sequence number",
            "type": "integer",
            "format": "uint64",
            "minimum": 0.0
          },
          "timestampMs": {
            "description": "Timestamp of the checkpoint - number of milliseconds from the Unix epoch Checkpoint timestamps are monotonic, but not strongly monotonic - subsequent checkpoints can have same timestamp if they originate from the same underlining consensus commit",
            "type": "integer",
            "format": "uint64",
            "minimum": 0.0
          },
          "transactions": {
            "description": "Transaction digests",
            "type": "array",
            "items": {
              "$ref": "#/components/schemas/TransactionDigest"
            }
          }
        }
      },
      "CheckpointCommitment": {
        "oneOf": [
          {
            "type": "object",
            "required": [
              "ECMHLiveObjectSetDigest"
            ],
            "properties": {
              "ECMHLiveObjectSetDigest": {
                "$ref": "#/components/schemas/ECMHLiveObjectSetDigest"
              }
            },
            "additionalProperties": false
          }
        ]
      },
      "CheckpointDigest": {
        "description": "Representation of a Checkpoint's digest",
        "allOf": [
          {
            "$ref": "#/components/schemas/Sha3Digest"
          }
        ]
      },
      "CheckpointId": {
        "anyOf": [
          {
            "type": "integer",
            "format": "uint64",
            "minimum": 0.0
          },
          {
            "$ref": "#/components/schemas/CheckpointDigest"
          }
        ]
      },
      "Coin": {
        "type": "object",
        "required": [
          "balance",
          "coinObjectId",
          "coinType",
          "digest",
          "previousTransaction",
          "version"
        ],
        "properties": {
          "balance": {
            "type": "integer",
            "format": "uint64",
            "minimum": 0.0
          },
          "coinObjectId": {
            "$ref": "#/components/schemas/ObjectID"
          },
          "coinType": {
            "type": "string"
          },
          "digest": {
            "$ref": "#/components/schemas/ObjectDigest"
          },
          "lockedUntilEpoch": {
            "type": [
              "integer",
              "null"
            ],
            "format": "uint64",
            "minimum": 0.0
          },
          "previousTransaction": {
            "$ref": "#/components/schemas/TransactionDigest"
          },
          "version": {
            "$ref": "#/components/schemas/SequenceNumber"
          }
        }
      },
      "CommitteeInfo": {
        "description": "RPC representation of the [Committee] type.",
        "type": "object",
        "required": [
          "epoch",
          "validators"
        ],
        "properties": {
          "epoch": {
            "type": "integer",
            "format": "uint64",
            "minimum": 0.0
          },
          "validators": {
            "type": "array",
            "items": {
              "type": "array",
              "items": [
                {
                  "$ref": "#/components/schemas/AuthorityPublicKeyBytes"
                },
                {
                  "type": "integer",
                  "format": "uint64",
                  "minimum": 0.0
                }
              ],
              "maxItems": 2,
              "minItems": 2
            }
          }
        }
      },
      "CompressedSignature": {
        "description": "Unlike [enum Signature], [enum CompressedSignature] does not contain public key.",
        "oneOf": [
          {
            "type": "object",
            "required": [
              "Ed25519"
            ],
            "properties": {
              "Ed25519": {
                "$ref": "#/components/schemas/Base64"
              }
            },
            "additionalProperties": false
          },
          {
            "type": "object",
            "required": [
              "Secp256k1"
            ],
            "properties": {
              "Secp256k1": {
                "$ref": "#/components/schemas/Base64"
              }
            },
            "additionalProperties": false
          },
          {
            "type": "object",
            "required": [
              "Secp256r1"
            ],
            "properties": {
              "Secp256r1": {
                "$ref": "#/components/schemas/Base64"
              }
            },
            "additionalProperties": false
          }
        ]
      },
      "Data": {
        "oneOf": [
          {
            "type": "object",
            "required": [
              "dataType",
              "fields",
              "hasPublicTransfer",
              "type"
            ],
            "properties": {
              "dataType": {
                "type": "string",
                "enum": [
                  "moveObject"
                ]
              },
              "fields": {
                "$ref": "#/components/schemas/MoveStruct"
              },
              "hasPublicTransfer": {
                "type": "boolean"
              },
              "type": {
                "type": "string"
              }
            }
          },
          {
            "type": "object",
            "required": [
              "dataType",
              "disassembled"
            ],
            "properties": {
              "dataType": {
                "type": "string",
                "enum": [
                  "package"
                ]
              },
              "disassembled": {
                "type": "object",
                "additionalProperties": true
              }
            }
          }
        ]
      },
      "DelegatedStake": {
        "type": "object",
        "required": [
          "delegation_status",
          "staked_sui"
        ],
        "properties": {
          "delegation_status": {
            "$ref": "#/components/schemas/DelegationStatus"
          },
          "staked_sui": {
            "$ref": "#/components/schemas/StakedSui"
          }
        }
      },
      "Delegation": {
        "type": "object",
        "required": [
          "id",
          "pool_tokens",
          "principal_sui_amount",
          "staked_sui_id"
        ],
        "properties": {
          "id": {
            "$ref": "#/components/schemas/UID"
          },
          "pool_tokens": {
            "$ref": "#/components/schemas/Balance"
          },
          "principal_sui_amount": {
            "type": "integer",
            "format": "uint64",
            "minimum": 0.0
          },
          "staked_sui_id": {
            "$ref": "#/components/schemas/ObjectID"
          }
        }
      },
      "DelegationStatus": {
        "oneOf": [
          {
            "type": "string",
            "enum": [
              "Pending"
            ]
          },
          {
            "type": "object",
            "required": [
              "Active"
            ],
            "properties": {
              "Active": {
                "$ref": "#/components/schemas/Delegation"
              }
            },
            "additionalProperties": false
          }
        ]
      },
      "DevInspectResults": {
        "description": "The response from processing a dev inspect transaction",
        "type": "object",
        "required": [
          "effects",
          "events",
          "results"
        ],
        "properties": {
          "effects": {
            "description": "Summary of effects that likely would be generated if the transaction is actually run. Note however, that not all dev-inspect transactions are actually usable as transactions so it might not be possible actually generate these effects from a normal transaction.",
            "allOf": [
              {
                "$ref": "#/components/schemas/TransactionEffects"
              }
            ]
          },
          "events": {
            "description": "Events that likely would be generated if the transaction is actually run.",
            "type": "array",
            "items": {
              "$ref": "#/components/schemas/Event"
            }
          },
          "results": {
            "description": "Execution results (including return values) from executing the transactions Currently contains only return values from Move calls",
            "allOf": [
              {
                "$ref": "#/components/schemas/Result_of_Array_of_Tuple_of_uint_and_SuiExecutionResult_or_String"
              }
            ]
          }
        }
      },
      "DryRunTransactionResponse": {
        "type": "object",
        "required": [
          "effects",
          "events"
        ],
        "properties": {
          "effects": {
            "$ref": "#/components/schemas/TransactionEffects"
          },
          "events": {
            "type": "array",
            "items": {
              "$ref": "#/components/schemas/Event"
            }
          }
        }
      },
      "DynamicFieldInfo": {
        "type": "object",
        "required": [
          "digest",
          "name",
          "objectId",
          "objectType",
          "type",
          "version"
        ],
        "properties": {
          "digest": {
            "$ref": "#/components/schemas/ObjectDigest"
          },
          "name": {
            "$ref": "#/components/schemas/DynamicFieldName"
          },
          "objectId": {
            "$ref": "#/components/schemas/ObjectID"
          },
          "objectType": {
            "type": "string"
          },
          "type": {
            "$ref": "#/components/schemas/DynamicFieldType"
          },
          "version": {
            "$ref": "#/components/schemas/SequenceNumber"
          }
        }
      },
      "DynamicFieldName": {
        "type": "object",
        "required": [
          "type",
          "value"
        ],
        "properties": {
          "type": {
            "type": "string"
          },
          "value": true
        }
      },
      "DynamicFieldType": {
        "type": "string",
        "enum": [
          "DynamicField",
          "DynamicObject"
        ]
      },
      "ECMHLiveObjectSetDigest": {
        "description": "The Sha256 digest of an EllipticCurveMultisetHash committing to the live object set.",
        "type": "object",
        "required": [
          "digest"
        ],
        "properties": {
          "digest": {
            "type": "array",
            "items": {
              "type": "integer",
              "format": "uint8",
              "minimum": 0.0
            },
            "maxItems": 32,
            "minItems": 32
          }
        }
      },
      "Ed25519SuiSignature": {
        "$ref": "#/components/schemas/Base64"
      },
      "EffectsFinalityInfo": {
        "oneOf": [
          {
            "type": "object",
            "required": [
              "certified"
            ],
            "properties": {
              "certified": {
                "$ref": "#/components/schemas/SuiAuthorityStrongQuorumSignInfo"
              }
            },
            "additionalProperties": false
          },
          {
            "type": "object",
            "required": [
              "checkpointed"
            ],
            "properties": {
              "checkpointed": {
                "type": "array",
                "items": [
                  {
                    "type": "integer",
                    "format": "uint64",
                    "minimum": 0.0
                  },
                  {
                    "type": "integer",
                    "format": "uint64",
                    "minimum": 0.0
                  }
                ],
                "maxItems": 2,
                "minItems": 2
              }
            },
            "additionalProperties": false
          }
        ]
      },
      "EndOfEpochData": {
        "type": "object",
        "required": [
          "epoch_commitments",
          "next_epoch_committee",
          "next_epoch_protocol_version"
        ],
        "properties": {
          "epoch_commitments": {
            "description": "Commitments to epoch specific state (e.g. live object set)",
            "type": "array",
            "items": {
              "$ref": "#/components/schemas/CheckpointCommitment"
            }
          },
          "next_epoch_committee": {
            "description": "next_epoch_committee is `Some` if and only if the current checkpoint is the last checkpoint of an epoch. Therefore next_epoch_committee can be used to pick the last checkpoint of an epoch, which is often useful to get epoch level summary stats like total gas cost of an epoch, or the total number of transactions from genesis to the end of an epoch. The committee is stored as a vector of validator pub key and stake pairs. The vector should be sorted based on the Committee data structure.",
            "type": "array",
            "items": {
              "type": "array",
              "items": [
                {
                  "$ref": "#/components/schemas/AuthorityPublicKeyBytes"
                },
                {
                  "type": "integer",
                  "format": "uint64",
                  "minimum": 0.0
                }
              ],
              "maxItems": 2,
              "minItems": 2
            }
          },
          "next_epoch_protocol_version": {
            "description": "The protocol version that is in effect during the epoch that starts immediately after this checkpoint.",
            "allOf": [
              {
                "$ref": "#/components/schemas/ProtocolVersion"
              }
            ]
          }
        }
      },
      "Event": {
        "oneOf": [
          {
            "description": "Move-specific event",
            "type": "object",
            "required": [
              "content",
              "type"
            ],
            "properties": {
              "content": {
                "type": "object",
                "required": [
                  "bcs",
                  "packageId",
                  "sender",
                  "transactionModule",
                  "type"
                ],
                "properties": {
                  "bcs": {
                    "$ref": "#/components/schemas/Base64"
                  },
                  "fields": {
                    "anyOf": [
                      {
                        "$ref": "#/components/schemas/MoveStruct"
                      },
                      {
                        "type": "null"
                      }
                    ]
                  },
                  "packageId": {
                    "$ref": "#/components/schemas/ObjectID"
                  },
                  "sender": {
                    "$ref": "#/components/schemas/SuiAddress"
                  },
                  "transactionModule": {
                    "type": "string"
                  },
                  "type": {
                    "type": "string"
                  }
                }
              },
              "type": {
                "type": "string",
                "enum": [
                  "moveEvent"
                ]
              }
            }
          },
          {
            "description": "Module published",
            "type": "object",
            "required": [
              "content",
              "type"
            ],
            "properties": {
              "content": {
                "type": "object",
                "required": [
                  "digest",
                  "packageId",
                  "sender",
                  "version"
                ],
                "properties": {
                  "digest": {
                    "$ref": "#/components/schemas/ObjectDigest"
                  },
                  "packageId": {
                    "$ref": "#/components/schemas/ObjectID"
                  },
                  "sender": {
                    "$ref": "#/components/schemas/SuiAddress"
                  },
                  "version": {
                    "$ref": "#/components/schemas/SequenceNumber"
                  }
                }
              },
              "type": {
                "type": "string",
                "enum": [
                  "publish"
                ]
              }
            }
          },
          {
            "description": "Coin balance changing event",
            "type": "object",
            "required": [
              "content",
              "type"
            ],
            "properties": {
              "content": {
                "type": "object",
                "required": [
                  "amount",
                  "changeType",
                  "coinObjectId",
                  "coinType",
                  "owner",
                  "packageId",
                  "sender",
                  "transactionModule",
                  "version"
                ],
                "properties": {
                  "amount": {
                    "type": "integer",
                    "format": "int128"
                  },
                  "changeType": {
                    "$ref": "#/components/schemas/BalanceChangeType"
                  },
                  "coinObjectId": {
                    "$ref": "#/components/schemas/ObjectID"
                  },
                  "coinType": {
                    "type": "string"
                  },
                  "owner": {
                    "$ref": "#/components/schemas/Owner"
                  },
                  "packageId": {
                    "$ref": "#/components/schemas/ObjectID"
                  },
                  "sender": {
                    "$ref": "#/components/schemas/SuiAddress"
                  },
                  "transactionModule": {
                    "type": "string"
                  },
                  "version": {
                    "$ref": "#/components/schemas/SequenceNumber"
                  }
                }
              },
              "type": {
                "type": "string",
                "enum": [
                  "coinBalanceChange"
                ]
              }
            }
          },
          {
            "description": "Epoch change",
            "type": "object",
            "required": [
              "content",
              "type"
            ],
            "properties": {
              "content": {
                "type": "integer",
                "format": "uint64",
                "minimum": 0.0
              },
              "type": {
                "type": "string",
                "enum": [
                  "epochChange"
                ]
              }
            }
          },
          {
            "description": "New checkpoint",
            "type": "object",
            "required": [
              "content",
              "type"
            ],
            "properties": {
              "content": {
                "type": "integer",
                "format": "uint64",
                "minimum": 0.0
              },
              "type": {
                "type": "string",
                "enum": [
                  "checkpoint"
                ]
              }
            }
          },
          {
            "description": "Transfer objects to new address / wrap in another object / coin",
            "type": "object",
            "required": [
              "content",
              "type"
            ],
            "properties": {
              "content": {
                "type": "object",
                "required": [
                  "objectId",
                  "objectType",
                  "packageId",
                  "recipient",
                  "sender",
                  "transactionModule",
                  "version"
                ],
                "properties": {
                  "objectId": {
                    "$ref": "#/components/schemas/ObjectID"
                  },
                  "objectType": {
                    "type": "string"
                  },
                  "packageId": {
                    "$ref": "#/components/schemas/ObjectID"
                  },
                  "recipient": {
                    "$ref": "#/components/schemas/Owner"
                  },
                  "sender": {
                    "$ref": "#/components/schemas/SuiAddress"
                  },
                  "transactionModule": {
                    "type": "string"
                  },
                  "version": {
                    "$ref": "#/components/schemas/SequenceNumber"
                  }
                }
              },
              "type": {
                "type": "string",
                "enum": [
                  "transferObject"
                ]
              }
            }
          },
          {
            "description": "Object mutated.",
            "type": "object",
            "required": [
              "content",
              "type"
            ],
            "properties": {
              "content": {
                "type": "object",
                "required": [
                  "objectId",
                  "objectType",
                  "packageId",
                  "sender",
                  "transactionModule",
                  "version"
                ],
                "properties": {
                  "objectId": {
                    "$ref": "#/components/schemas/ObjectID"
                  },
                  "objectType": {
                    "type": "string"
                  },
                  "packageId": {
                    "$ref": "#/components/schemas/ObjectID"
                  },
                  "sender": {
                    "$ref": "#/components/schemas/SuiAddress"
                  },
                  "transactionModule": {
                    "type": "string"
                  },
                  "version": {
                    "$ref": "#/components/schemas/SequenceNumber"
                  }
                }
              },
              "type": {
                "type": "string",
                "enum": [
                  "mutateObject"
                ]
              }
            }
          },
          {
            "description": "Delete object",
            "type": "object",
            "required": [
              "content",
              "type"
            ],
            "properties": {
              "content": {
                "type": "object",
                "required": [
                  "objectId",
                  "packageId",
                  "sender",
                  "transactionModule",
                  "version"
                ],
                "properties": {
                  "objectId": {
                    "$ref": "#/components/schemas/ObjectID"
                  },
                  "packageId": {
                    "$ref": "#/components/schemas/ObjectID"
                  },
                  "sender": {
                    "$ref": "#/components/schemas/SuiAddress"
                  },
                  "transactionModule": {
                    "type": "string"
                  },
                  "version": {
                    "$ref": "#/components/schemas/SequenceNumber"
                  }
                }
              },
              "type": {
                "type": "string",
                "enum": [
                  "deleteObject"
                ]
              }
            }
          },
          {
            "description": "New object creation",
            "type": "object",
            "required": [
              "content",
              "type"
            ],
            "properties": {
              "content": {
                "type": "object",
                "required": [
                  "objectId",
                  "objectType",
                  "packageId",
                  "recipient",
                  "sender",
                  "transactionModule",
                  "version"
                ],
                "properties": {
                  "objectId": {
                    "$ref": "#/components/schemas/ObjectID"
                  },
                  "objectType": {
                    "type": "string"
                  },
                  "packageId": {
                    "$ref": "#/components/schemas/ObjectID"
                  },
                  "recipient": {
                    "$ref": "#/components/schemas/Owner"
                  },
                  "sender": {
                    "$ref": "#/components/schemas/SuiAddress"
                  },
                  "transactionModule": {
                    "type": "string"
                  },
                  "version": {
                    "$ref": "#/components/schemas/SequenceNumber"
                  }
                }
              },
              "type": {
                "type": "string",
                "enum": [
                  "newObject"
                ]
              }
            }
          }
        ]
      },
      "EventEnvelope": {
        "type": "object",
        "required": [
          "event",
          "id",
          "timestamp",
          "txDigest"
        ],
        "properties": {
          "event": {
            "description": "Specific event type",
            "allOf": [
              {
                "$ref": "#/components/schemas/Event"
              }
            ]
          },
          "id": {
            "description": "Sequential event ID, ie (transaction seq number, event seq number). 1) Serves as a unique event ID for each fullnode 2) Also serves to sequence events for the purposes of pagination and querying. A higher id is an event seen later by that fullnode. This ID is the \"cursor\" for event querying.",
            "allOf": [
              {
                "$ref": "#/components/schemas/EventID"
              }
            ]
          },
          "timestamp": {
            "description": "UTC timestamp in milliseconds since epoch (1/1/1970)",
            "type": "integer",
            "format": "uint64",
            "minimum": 0.0
          },
          "txDigest": {
            "description": "Transaction digest of associated transaction",
            "allOf": [
              {
                "$ref": "#/components/schemas/TransactionDigest"
              }
            ]
          }
        }
      },
      "EventFilter": {
        "oneOf": [
          {
            "type": "object",
            "required": [
              "Package"
            ],
            "properties": {
              "Package": {
                "$ref": "#/components/schemas/ObjectID"
              }
            },
            "additionalProperties": false
          },
          {
            "type": "object",
            "required": [
              "Module"
            ],
            "properties": {
              "Module": {
                "type": "string"
              }
            },
            "additionalProperties": false
          },
          {
            "description": "Move StructTag string value of the event type e.g. `0x2::devnet_nft::MintNFTEvent`",
            "type": "object",
            "required": [
              "MoveEventType"
            ],
            "properties": {
              "MoveEventType": {
                "type": "string"
              }
            },
            "additionalProperties": false
          },
          {
            "type": "object",
            "required": [
              "MoveEventField"
            ],
            "properties": {
              "MoveEventField": {
                "type": "object",
                "required": [
                  "path",
                  "value"
                ],
                "properties": {
                  "path": {
                    "type": "string"
                  },
                  "value": true
                }
              }
            },
            "additionalProperties": false
          },
          {
            "type": "object",
            "required": [
              "SenderAddress"
            ],
            "properties": {
              "SenderAddress": {
                "$ref": "#/components/schemas/SuiAddress"
              }
            },
            "additionalProperties": false
          },
          {
            "type": "object",
            "required": [
              "EventType"
            ],
            "properties": {
              "EventType": {
                "$ref": "#/components/schemas/EventType"
              }
            },
            "additionalProperties": false
          },
          {
            "type": "object",
            "required": [
              "ObjectId"
            ],
            "properties": {
              "ObjectId": {
                "$ref": "#/components/schemas/ObjectID"
              }
            },
            "additionalProperties": false
          },
          {
            "type": "object",
            "required": [
              "All"
            ],
            "properties": {
              "All": {
                "type": "array",
                "items": {
                  "$ref": "#/components/schemas/EventFilter"
                }
              }
            },
            "additionalProperties": false
          },
          {
            "type": "object",
            "required": [
              "Any"
            ],
            "properties": {
              "Any": {
                "type": "array",
                "items": {
                  "$ref": "#/components/schemas/EventFilter"
                }
              }
            },
            "additionalProperties": false
          },
          {
            "type": "object",
            "required": [
              "And"
            ],
            "properties": {
              "And": {
                "type": "array",
                "items": [
                  {
                    "$ref": "#/components/schemas/EventFilter"
                  },
                  {
                    "$ref": "#/components/schemas/EventFilter"
                  }
                ],
                "maxItems": 2,
                "minItems": 2
              }
            },
            "additionalProperties": false
          },
          {
            "type": "object",
            "required": [
              "Or"
            ],
            "properties": {
              "Or": {
                "type": "array",
                "items": [
                  {
                    "$ref": "#/components/schemas/EventFilter"
                  },
                  {
                    "$ref": "#/components/schemas/EventFilter"
                  }
                ],
                "maxItems": 2,
                "minItems": 2
              }
            },
            "additionalProperties": false
          }
        ]
      },
      "EventID": {
        "description": "Unique ID of a Sui Event, the ID is a combination of tx seq number and event seq number, the ID is local to this particular fullnode and will be different from other fullnode.",
        "type": "object",
        "required": [
          "eventSeq",
          "txDigest"
        ],
        "properties": {
          "eventSeq": {
            "type": "integer",
            "format": "int64"
          },
          "txDigest": {
            "$ref": "#/components/schemas/TransactionDigest"
          }
        }
      },
      "EventQuery": {
        "oneOf": [
          {
            "description": "Return all events.",
            "type": "string",
            "enum": [
              "All"
            ]
          },
          {
            "description": "Return events emitted by the given transaction.",
            "type": "object",
            "required": [
              "Transaction"
            ],
            "properties": {
              "Transaction": {
                "$ref": "#/components/schemas/TransactionDigest"
              }
            },
            "additionalProperties": false
          },
          {
            "description": "Return events emitted in a specified Move module",
            "type": "object",
            "required": [
              "MoveModule"
            ],
            "properties": {
              "MoveModule": {
                "type": "object",
                "required": [
                  "module",
                  "package"
                ],
                "properties": {
                  "module": {
                    "description": "the module name",
                    "type": "string"
                  },
                  "package": {
                    "description": "the Move package ID",
                    "allOf": [
                      {
                        "$ref": "#/components/schemas/ObjectID"
                      }
                    ]
                  }
                }
              }
            },
            "additionalProperties": false
          },
          {
            "description": "Return events with the given move event struct name",
            "type": "object",
            "required": [
              "MoveEvent"
            ],
            "properties": {
              "MoveEvent": {
                "type": "string"
              }
            },
            "additionalProperties": false
          },
          {
            "type": "object",
            "required": [
              "EventType"
            ],
            "properties": {
              "EventType": {
                "$ref": "#/components/schemas/EventType"
              }
            },
            "additionalProperties": false
          },
          {
            "description": "Query by sender address.",
            "type": "object",
            "required": [
              "Sender"
            ],
            "properties": {
              "Sender": {
                "$ref": "#/components/schemas/SuiAddress"
              }
            },
            "additionalProperties": false
          },
          {
            "description": "Query by recipient address.",
            "type": "object",
            "required": [
              "Recipient"
            ],
            "properties": {
              "Recipient": {
                "$ref": "#/components/schemas/Owner"
              }
            },
            "additionalProperties": false
          },
          {
            "description": "Return events associated with the given object",
            "type": "object",
            "required": [
              "Object"
            ],
            "properties": {
              "Object": {
                "$ref": "#/components/schemas/ObjectID"
              }
            },
            "additionalProperties": false
          },
          {
            "description": "Return events emitted in [start_time, end_time] interval",
            "type": "object",
            "required": [
              "TimeRange"
            ],
            "properties": {
              "TimeRange": {
                "type": "object",
                "required": [
                  "endTime",
                  "startTime"
                ],
                "properties": {
                  "endTime": {
                    "description": "right endpoint of time interval, milliseconds since epoch, exclusive",
                    "type": "integer",
                    "format": "uint64",
                    "minimum": 0.0
                  },
                  "startTime": {
                    "description": "left endpoint of time interval, milliseconds since epoch, inclusive",
                    "type": "integer",
                    "format": "uint64",
                    "minimum": 0.0
                  }
                }
              }
            },
            "additionalProperties": false
          }
        ]
      },
      "EventType": {
        "description": "Auto-generated discriminant enum variants",
        "oneOf": [
          {
            "description": "Transaction level event Move-specific event",
            "type": "string",
            "enum": [
              "MoveEvent"
            ]
          },
          {
            "description": "Module published",
            "type": "string",
            "enum": [
              "Publish"
            ]
          },
          {
            "description": "Coin balance changing event",
            "type": "string",
            "enum": [
              "CoinBalanceChange"
            ]
          },
          {
            "description": "Epoch change",
            "type": "string",
            "enum": [
              "EpochChange"
            ]
          },
          {
            "description": "New checkpoint",
            "type": "string",
            "enum": [
              "Checkpoint"
            ]
          },
          {
            "description": "Object level event Transfer objects to new address / wrap in another object",
            "type": "string",
            "enum": [
              "TransferObject"
            ]
          },
          {
            "description": "Object level event Object mutated.",
            "type": "string",
            "enum": [
              "MutateObject"
            ]
          },
          {
            "description": "Delete object",
            "type": "string",
            "enum": [
              "DeleteObject"
            ]
          },
          {
            "description": "New object creation",
            "type": "string",
            "enum": [
              "NewObject"
            ]
          }
        ]
      },
      "ExecuteTransactionRequestType": {
        "type": "string",
        "enum": [
          "WaitForEffectsCert",
          "WaitForLocalExecution"
        ]
      },
      "ExecutionStatus": {
        "oneOf": [
          {
            "type": "object",
            "required": [
              "status"
            ],
            "properties": {
              "status": {
                "type": "string",
                "enum": [
                  "success"
                ]
              }
            }
          },
          {
            "type": "object",
            "required": [
              "error",
              "status"
            ],
            "properties": {
              "error": {
                "type": "string"
              },
              "status": {
                "type": "string",
                "enum": [
                  "failure"
                ]
              }
            }
          }
        ]
      },
      "FinalizedEffects": {
        "type": "object",
        "required": [
          "effects",
          "finalityInfo",
          "transactionEffectsDigest"
        ],
        "properties": {
          "effects": {
            "$ref": "#/components/schemas/TransactionEffects"
          },
          "finalityInfo": {
            "$ref": "#/components/schemas/EffectsFinalityInfo"
          },
          "transactionEffectsDigest": {
            "$ref": "#/components/schemas/TransactionEffectsDigest"
          }
        }
      },
      "GasCostSummary": {
        "type": "object",
        "required": [
          "computationCost",
          "storageCost",
          "storageRebate"
        ],
        "properties": {
          "computationCost": {
            "type": "integer",
            "format": "uint64",
            "minimum": 0.0
          },
          "storageCost": {
            "type": "integer",
            "format": "uint64",
            "minimum": 0.0
          },
          "storageRebate": {
            "type": "integer",
            "format": "uint64",
            "minimum": 0.0
          }
        }
      },
      "GasData": {
        "type": "object",
        "required": [
          "budget",
          "owner",
          "payment",
          "price"
        ],
        "properties": {
          "budget": {
            "type": "integer",
            "format": "uint64",
            "minimum": 0.0
          },
          "owner": {
            "$ref": "#/components/schemas/SuiAddress"
          },
          "payment": {
            "type": "array",
            "items": {
              "$ref": "#/components/schemas/ObjectRef"
            }
          },
          "price": {
            "type": "integer",
            "format": "uint64",
            "minimum": 0.0
          }
        }
      },
      "GenericSignature": {
        "description": "Due to the incompatibility of [enum Signature] (which dispatches a trait that assumes signature and pubkey bytes for verification), here we add a wrapper enum where member can just implement a lightweight [trait AuthenticatorTrait]. This way MultiSig (and future Authenticators) can implement its own `verify`.",
        "oneOf": [
          {
            "type": "object",
            "required": [
              "MultiSig"
            ],
            "properties": {
              "MultiSig": {
                "$ref": "#/components/schemas/MultiSig"
              }
            },
            "additionalProperties": false
          },
          {
            "type": "object",
            "required": [
              "Signature"
            ],
            "properties": {
              "Signature": {
                "$ref": "#/components/schemas/Signature"
              }
            },
            "additionalProperties": false
          }
        ]
      },
      "Hex": {
        "description": "Hex string encoding.",
        "type": "string"
      },
      "InputObjectKind": {
        "oneOf": [
          {
            "type": "object",
            "required": [
              "MovePackage"
            ],
            "properties": {
              "MovePackage": {
                "$ref": "#/components/schemas/ObjectID"
              }
            },
            "additionalProperties": false
          },
          {
            "type": "object",
            "required": [
              "ImmOrOwnedMoveObject"
            ],
            "properties": {
              "ImmOrOwnedMoveObject": {
                "$ref": "#/components/schemas/ObjectRef"
              }
            },
            "additionalProperties": false
          },
          {
            "type": "object",
            "required": [
              "SharedMoveObject"
            ],
            "properties": {
              "SharedMoveObject": {
                "type": "object",
                "required": [
                  "id",
                  "initial_shared_version"
                ],
                "properties": {
                  "id": {
                    "$ref": "#/components/schemas/ObjectID"
                  },
                  "initial_shared_version": {
                    "$ref": "#/components/schemas/SequenceNumber"
                  },
                  "mutable": {
                    "default": true,
                    "type": "boolean"
                  }
                }
              }
            },
            "additionalProperties": false
          }
        ]
      },
      "MoveCallParams": {
        "type": "object",
        "required": [
          "arguments",
          "function",
          "module",
          "packageObjectId"
        ],
        "properties": {
          "arguments": {
            "type": "array",
            "items": {
              "$ref": "#/components/schemas/SuiJsonValue"
            }
          },
          "function": {
            "type": "string"
          },
          "module": {
            "type": "string"
          },
          "packageObjectId": {
            "$ref": "#/components/schemas/ObjectID"
          },
          "typeArguments": {
            "default": [],
            "type": "array",
            "items": {
              "$ref": "#/components/schemas/TypeTag"
            }
          }
        }
      },
      "MoveFunctionArgType": {
        "oneOf": [
          {
            "type": "string",
            "enum": [
              "Pure"
            ]
          },
          {
            "type": "object",
            "required": [
              "Object"
            ],
            "properties": {
              "Object": {
                "$ref": "#/components/schemas/ObjectValueKind"
              }
            },
            "additionalProperties": false
          }
        ]
      },
      "MovePackage": {
        "type": "object",
        "required": [
          "disassembled"
        ],
        "properties": {
          "disassembled": {
            "type": "object",
            "additionalProperties": true
          }
        }
      },
      "MoveStruct": {
        "anyOf": [
          {
            "type": "array",
            "items": {
              "$ref": "#/components/schemas/MoveValue"
            }
          },
          {
            "type": "object",
            "required": [
              "fields",
              "type"
            ],
            "properties": {
              "fields": {
                "type": "object",
                "additionalProperties": {
                  "$ref": "#/components/schemas/MoveValue"
                }
              },
              "type": {
                "type": "string"
              }
            }
          },
          {
            "type": "object",
            "additionalProperties": {
              "$ref": "#/components/schemas/MoveValue"
            }
          }
        ]
      },
      "MoveValue": {
        "anyOf": [
          {
            "type": "integer",
            "format": "uint64",
            "minimum": 0.0
          },
          {
            "type": "boolean"
          },
          {
            "$ref": "#/components/schemas/SuiAddress"
          },
          {
            "type": "array",
            "items": {
              "$ref": "#/components/schemas/MoveValue"
            }
          },
          {
            "type": "string"
          },
          {
            "type": "object",
            "required": [
              "id"
            ],
            "properties": {
              "id": {
                "$ref": "#/components/schemas/ObjectID"
              }
            }
          },
          {
            "$ref": "#/components/schemas/MoveStruct"
          },
          {
            "anyOf": [
              {
                "$ref": "#/components/schemas/MoveValue"
              },
              {
                "type": "null"
              }
            ]
          }
        ]
      },
      "MultiSig": {
        "description": "The struct that contains signatures and public keys necessary for authenticating a MultiSig.",
        "type": "object",
        "required": [
          "bitmap",
          "multisig_pk",
          "sigs"
        ],
        "properties": {
          "bitmap": {
            "description": "A bitmap that indicates the position of which public key the signature should be authenticated with.",
            "allOf": [
              {
                "$ref": "#/components/schemas/Base64"
              }
            ]
          },
          "multisig_pk": {
            "description": "The public key encoded with each public key with its signature scheme used along with the corresponding weight.",
            "allOf": [
              {
                "$ref": "#/components/schemas/MultiSigPublicKey"
              }
            ]
          },
          "sigs": {
            "description": "The plain signature encoded with signature scheme.",
            "type": "array",
            "items": {
              "$ref": "#/components/schemas/CompressedSignature"
            }
          }
        }
      },
      "MultiSigPublicKey": {
        "description": "The struct that contains the public key used for authenticating a MultiSig.",
        "type": "object",
        "required": [
          "pk_map",
          "threshold"
        ],
        "properties": {
          "pk_map": {
            "description": "A list of public key and its corresponding weight.",
            "type": "array",
            "items": {
              "type": "array",
              "items": [
                {
                  "$ref": "#/components/schemas/PublicKey"
                },
                {
                  "type": "integer",
                  "format": "uint8",
                  "minimum": 0.0
                }
              ],
              "maxItems": 2,
              "minItems": 2
            }
          },
          "threshold": {
            "description": "If the total weight of the public keys corresponding to verified signatures is larger than threshold, the MultiSig is verified.",
            "type": "integer",
            "format": "uint16",
            "minimum": 0.0
          }
        }
      },
      "ObjectData": {
        "type": "object",
        "required": [
          "digest",
          "objectId",
          "version"
        ],
        "properties": {
          "bcs": {
            "description": "Move object content or package content in BCS, default to be None unless SuiObjectDataOptions.showBcs is set to true",
            "anyOf": [
              {
                "$ref": "#/components/schemas/RawData"
              },
              {
                "type": "null"
              }
            ]
          },
          "content": {
            "description": "Move object content or package content, default to be None unless SuiObjectDataOptions.showContent is set to true",
            "anyOf": [
              {
                "$ref": "#/components/schemas/Data"
              },
              {
                "type": "null"
              }
            ]
          },
          "digest": {
            "description": "Base64 string representing the object digest",
            "allOf": [
              {
                "$ref": "#/components/schemas/ObjectDigest"
              }
            ]
          },
          "display": {
            "description": "The Display metadata for frontend UI rendering, default to be None unless SuiObjectDataOptions.showContent is set to true This can also be None if the struct type does not have Display defined See more details in <https://forums.sui.io/t/nft-object-display-proposal/4872>",
            "type": [
              "object",
              "null"
            ],
            "additionalProperties": {
              "type": "string"
            }
          },
          "objectId": {
            "$ref": "#/components/schemas/ObjectID"
          },
          "owner": {
            "description": "The owner of this object. Default to be None unless SuiObjectDataOptions.showOwner is set to true",
            "anyOf": [
              {
                "$ref": "#/components/schemas/Owner"
              },
              {
                "type": "null"
              }
            ]
          },
          "previousTransaction": {
            "description": "The digest of the transaction that created or last mutated this object. Default to be None unless SuiObjectDataOptions.showPreviousTransaction is set to true",
            "anyOf": [
              {
                "$ref": "#/components/schemas/TransactionDigest"
              },
              {
                "type": "null"
              }
            ]
          },
          "storageRebate": {
            "description": "The amount of SUI we would rebate if this object gets deleted. This number is re-calculated each time the object is mutated based on the present storage gas price.",
            "type": [
              "integer",
              "null"
            ],
            "format": "uint64",
            "minimum": 0.0
          },
          "type": {
            "description": "The type of the object. Default to be None unless SuiObjectDataOptions.showType is set to true",
            "type": [
              "string",
              "null"
            ]
          },
          "version": {
            "description": "Object version.",
            "allOf": [
              {
                "$ref": "#/components/schemas/SequenceNumber"
              }
            ]
          }
        }
      },
      "ObjectDataOptions": {
        "type": "object",
        "properties": {
          "showBcs": {
            "description": "Whether to show the content in BCS format. Default to be False",
            "default": false,
            "type": "boolean"
          },
          "showContent": {
            "description": "Whether to show the content(i.e., package content or Move struct content) of the object. Default to be False",
            "default": false,
            "type": "boolean"
          },
          "showDisplay": {
            "description": "Whether to show the Display metadata of the object for frontend rendering. Default to be False",
            "default": false,
            "type": "boolean"
          },
          "showOwner": {
            "description": "Whether to show the owner of the object. Default to be False",
            "default": false,
            "type": "boolean"
          },
          "showPreviousTransaction": {
            "description": "Whether to show the previous transaction digest of the object. Default to be False",
            "default": false,
            "type": "boolean"
          },
          "showStorageRebate": {
            "description": "Whether to show the storage rebate of the object. Default to be False",
            "default": false,
            "type": "boolean"
          },
          "showType": {
            "description": "Whether to show the type of the object. Default to be False",
            "default": false,
            "type": "boolean"
          }
        }
      },
      "ObjectDigest": {
        "$ref": "#/components/schemas/Sha3Digest"
      },
      "ObjectID": {
        "$ref": "#/components/schemas/Hex"
      },
      "ObjectInfo": {
        "type": "object",
        "required": [
          "digest",
          "objectId",
          "owner",
          "previousTransaction",
          "type",
          "version"
        ],
        "properties": {
          "digest": {
            "$ref": "#/components/schemas/ObjectDigest"
          },
          "objectId": {
            "$ref": "#/components/schemas/ObjectID"
          },
          "owner": {
            "$ref": "#/components/schemas/Owner"
          },
          "previousTransaction": {
            "$ref": "#/components/schemas/TransactionDigest"
          },
          "type": {
            "type": "string"
          },
          "version": {
            "$ref": "#/components/schemas/SequenceNumber"
          }
        }
      },
      "ObjectRead": {
        "oneOf": [
          {
            "type": "object",
            "required": [
              "details",
              "status"
            ],
            "properties": {
              "details": {
                "$ref": "#/components/schemas/ObjectData"
              },
              "status": {
                "type": "string",
                "enum": [
                  "Exists"
                ]
              }
            }
          },
          {
            "type": "object",
            "required": [
              "details",
              "status"
            ],
            "properties": {
              "details": {
                "$ref": "#/components/schemas/ObjectID"
              },
              "status": {
                "type": "string",
                "enum": [
                  "NotExists"
                ]
              }
            }
          },
          {
            "type": "object",
            "required": [
              "details",
              "status"
            ],
            "properties": {
              "details": {
                "$ref": "#/components/schemas/ObjectRef"
              },
              "status": {
                "type": "string",
                "enum": [
                  "Deleted"
                ]
              }
            }
          }
        ]
      },
      "ObjectRef": {
        "type": "object",
        "required": [
          "digest",
          "objectId",
          "version"
        ],
        "properties": {
          "digest": {
            "description": "Base64 string representing the object digest",
            "allOf": [
              {
                "$ref": "#/components/schemas/ObjectDigest"
              }
            ]
          },
          "objectId": {
            "description": "Hex code as string representing the object id",
            "allOf": [
              {
                "$ref": "#/components/schemas/ObjectID"
              }
            ]
          },
          "version": {
            "description": "Object version.",
            "allOf": [
              {
                "$ref": "#/components/schemas/SequenceNumber"
              }
            ]
          }
        }
      },
      "ObjectValueKind": {
        "type": "string",
        "enum": [
          "ByImmutableReference",
          "ByMutableReference",
          "ByValue"
        ]
      },
      "OwnedObjectRef": {
        "type": "object",
        "required": [
          "owner",
          "reference"
        ],
        "properties": {
          "owner": {
            "$ref": "#/components/schemas/Owner"
          },
          "reference": {
            "$ref": "#/components/schemas/ObjectRef"
          }
        }
      },
      "Owner": {
        "oneOf": [
          {
            "description": "Object is exclusively owned by a single address, and is mutable.",
            "type": "object",
            "required": [
              "AddressOwner"
            ],
            "properties": {
              "AddressOwner": {
                "$ref": "#/components/schemas/SuiAddress"
              }
            },
            "additionalProperties": false
          },
          {
            "description": "Object is exclusively owned by a single object, and is mutable. The object ID is converted to SuiAddress as SuiAddress is universal.",
            "type": "object",
            "required": [
              "ObjectOwner"
            ],
            "properties": {
              "ObjectOwner": {
                "$ref": "#/components/schemas/SuiAddress"
              }
            },
            "additionalProperties": false
          },
          {
            "description": "Object is shared, can be used by any address, and is mutable.",
            "type": "object",
            "required": [
              "Shared"
            ],
            "properties": {
              "Shared": {
                "type": "object",
                "required": [
                  "initial_shared_version"
                ],
                "properties": {
                  "initial_shared_version": {
                    "description": "The version at which the object became shared",
                    "allOf": [
                      {
                        "$ref": "#/components/schemas/SequenceNumber"
                      }
                    ]
                  }
                }
              }
            },
            "additionalProperties": false
          },
          {
            "description": "Object is immutable, and hence ownership doesn't matter.",
            "type": "string",
            "enum": [
              "Immutable"
            ]
          }
        ]
      },
      "Page_for_Coin_and_ObjectID": {
        "type": "object",
        "required": [
          "data"
        ],
        "properties": {
          "data": {
            "type": "array",
            "items": {
              "$ref": "#/components/schemas/Coin"
            }
          },
          "nextCursor": {
            "anyOf": [
              {
                "$ref": "#/components/schemas/ObjectID"
              },
              {
                "type": "null"
              }
            ]
          }
        }
      },
      "Page_for_DynamicFieldInfo_and_ObjectID": {
        "type": "object",
        "required": [
          "data"
        ],
        "properties": {
          "data": {
            "type": "array",
            "items": {
              "$ref": "#/components/schemas/DynamicFieldInfo"
            }
          },
          "nextCursor": {
            "anyOf": [
              {
                "$ref": "#/components/schemas/ObjectID"
              },
              {
                "type": "null"
              }
            ]
          }
        }
      },
      "Page_for_EventEnvelope_and_EventID": {
        "type": "object",
        "required": [
          "data"
        ],
        "properties": {
          "data": {
            "type": "array",
            "items": {
              "$ref": "#/components/schemas/EventEnvelope"
            }
          },
          "nextCursor": {
            "anyOf": [
              {
                "$ref": "#/components/schemas/EventID"
              },
              {
                "type": "null"
              }
            ]
          }
        }
      },
      "Page_for_TransactionDigest_and_TransactionDigest": {
        "type": "object",
        "required": [
          "data"
        ],
        "properties": {
          "data": {
            "type": "array",
            "items": {
              "$ref": "#/components/schemas/TransactionDigest"
            }
          },
          "nextCursor": {
            "anyOf": [
              {
                "$ref": "#/components/schemas/TransactionDigest"
              },
              {
                "type": "null"
              }
            ]
          }
        }
      },
<<<<<<< HEAD
=======
      "Pay": {
        "type": "object",
        "required": [
          "amounts",
          "coins",
          "recipients"
        ],
        "properties": {
          "amounts": {
            "description": "The amounts each recipient will receive. Must be the same length as amounts",
            "type": "array",
            "items": {
              "$ref": "#/components/schemas/BigInt"
            }
          },
          "coins": {
            "description": "The coins to be used for payment",
            "type": "array",
            "items": {
              "$ref": "#/components/schemas/ObjectRef"
            }
          },
          "recipients": {
            "description": "The addresses that will receive payment",
            "type": "array",
            "items": {
              "$ref": "#/components/schemas/SuiAddress"
            }
          }
        }
      },
      "PayAllSui": {
        "description": "Send all SUI coins to one recipient. only for SUI coin and does not require a separate gas coin object either. Specifically, what pay_all_sui does are: 1. accumulate all SUI from input coins and deposit all SUI to the first input coin 2. transfer the updated first coin to the recipient and also use this first coin as gas coin object. 3. the balance of the first input coin after tx is sum(input_coins) - actual_gas_cost. 4. all other input coins other than the first are deleted.",
        "type": "object",
        "required": [
          "coins",
          "recipient"
        ],
        "properties": {
          "coins": {
            "description": "The coins to be used for payment",
            "type": "array",
            "items": {
              "$ref": "#/components/schemas/ObjectRef"
            }
          },
          "recipient": {
            "description": "The addresses that will receive payment",
            "allOf": [
              {
                "$ref": "#/components/schemas/SuiAddress"
              }
            ]
          }
        }
      },
      "PaySui": {
        "description": "Send SUI coins to a list of addresses, following a list of amounts. only for SUI coin and does not require a separate gas coin object. Specifically, what pay_sui does are: 1. debit each input_coin to create new coin following the order of amounts and assign it to the corresponding recipient. 2. accumulate all residual SUI from input coins left and deposit all SUI to the first input coin, then use the first input coin as the gas coin object. 3. the balance of the first input coin after tx is sum(input_coins) - sum(amounts) - actual_gas_cost 4. all other input coints other than the first one are deleted.",
        "type": "object",
        "required": [
          "amounts",
          "coins",
          "recipients"
        ],
        "properties": {
          "amounts": {
            "description": "The amounts each recipient will receive. Must be the same length as amounts",
            "type": "array",
            "items": {
              "$ref": "#/components/schemas/BigInt"
            }
          },
          "coins": {
            "description": "The coins to be used for payment",
            "type": "array",
            "items": {
              "$ref": "#/components/schemas/ObjectRef"
            }
          },
          "recipients": {
            "description": "The addresses that will receive payment",
            "type": "array",
            "items": {
              "$ref": "#/components/schemas/SuiAddress"
            }
          }
        }
      },
>>>>>>> 62fd0955
      "ProtocolVersion": {
        "type": "integer",
        "format": "uint64",
        "minimum": 0.0
      },
      "PublicKey": {
        "oneOf": [
          {
            "type": "object",
            "required": [
              "Ed25519"
            ],
            "properties": {
              "Ed25519": {
                "$ref": "#/components/schemas/Base64"
              }
            },
            "additionalProperties": false
          },
          {
            "type": "object",
            "required": [
              "Secp256k1"
            ],
            "properties": {
              "Secp256k1": {
                "$ref": "#/components/schemas/Base64"
              }
            },
            "additionalProperties": false
          },
          {
            "type": "object",
            "required": [
              "Secp256r1"
            ],
            "properties": {
              "Secp256r1": {
                "$ref": "#/components/schemas/Base64"
              }
            },
            "additionalProperties": false
          }
        ]
      },
      "RPCTransactionRequestParams": {
        "oneOf": [
          {
            "type": "object",
            "required": [
              "transferObjectRequestParams"
            ],
            "properties": {
              "transferObjectRequestParams": {
                "$ref": "#/components/schemas/TransferObjectParams"
              }
            },
            "additionalProperties": false
          },
          {
            "type": "object",
            "required": [
              "moveCallRequestParams"
            ],
            "properties": {
              "moveCallRequestParams": {
                "$ref": "#/components/schemas/MoveCallParams"
              }
            },
            "additionalProperties": false
          }
        ]
      },
      "RawData": {
        "oneOf": [
          {
            "type": "object",
            "required": [
              "bcsBytes",
              "dataType",
              "hasPublicTransfer",
              "type",
              "version"
            ],
            "properties": {
              "bcsBytes": {
                "$ref": "#/components/schemas/Base64"
              },
              "dataType": {
                "type": "string",
                "enum": [
                  "moveObject"
                ]
              },
              "hasPublicTransfer": {
                "type": "boolean"
              },
              "type": {
                "type": "string"
              },
              "version": {
                "$ref": "#/components/schemas/SequenceNumber"
              }
            }
          },
          {
            "type": "object",
            "required": [
              "dataType",
              "id",
              "moduleMap",
              "version"
            ],
            "properties": {
              "dataType": {
                "type": "string",
                "enum": [
                  "package"
                ]
              },
              "id": {
                "$ref": "#/components/schemas/ObjectID"
              },
              "moduleMap": {
                "type": "object",
                "additionalProperties": {
                  "$ref": "#/components/schemas/Base64"
                }
              },
              "version": {
                "$ref": "#/components/schemas/SequenceNumber"
              }
            }
          }
        ]
      },
      "Result_of_Array_of_Tuple_of_uint_and_SuiExecutionResult_or_String": {
        "oneOf": [
          {
            "type": "object",
            "required": [
              "Ok"
            ],
            "properties": {
              "Ok": {
                "type": "array",
                "items": {
                  "type": "array",
                  "items": [
                    {
                      "type": "integer",
                      "format": "uint",
                      "minimum": 0.0
                    },
                    {
                      "$ref": "#/components/schemas/SuiExecutionResult"
                    }
                  ],
                  "maxItems": 2,
                  "minItems": 2
                }
              }
            }
          },
          {
            "type": "object",
            "required": [
              "Err"
            ],
            "properties": {
              "Err": {
                "type": "string"
              }
            }
          }
        ]
      },
      "Secp256k1SuiSignature": {
        "$ref": "#/components/schemas/Base64"
      },
      "Secp256r1SuiSignature": {
        "$ref": "#/components/schemas/Base64"
      },
      "SequenceNumber": {
        "type": "integer",
        "format": "uint64",
        "minimum": 0.0
      },
      "Sha3Digest": {
        "description": "A representation of a SHA3-256 Digest",
        "allOf": [
          {
            "$ref": "#/components/schemas/Base58"
          }
        ]
      },
      "Signature": {
        "oneOf": [
          {
            "type": "object",
            "required": [
              "Ed25519SuiSignature"
            ],
            "properties": {
              "Ed25519SuiSignature": {
                "$ref": "#/components/schemas/Ed25519SuiSignature"
              }
            },
            "additionalProperties": false
          },
          {
            "type": "object",
            "required": [
              "Secp256k1SuiSignature"
            ],
            "properties": {
              "Secp256k1SuiSignature": {
                "$ref": "#/components/schemas/Secp256k1SuiSignature"
              }
            },
            "additionalProperties": false
          },
          {
            "type": "object",
            "required": [
              "Secp256r1SuiSignature"
            ],
            "properties": {
              "Secp256r1SuiSignature": {
                "$ref": "#/components/schemas/Secp256r1SuiSignature"
              }
            },
            "additionalProperties": false
          }
        ]
      },
      "StakedSui": {
        "type": "object",
        "required": [
          "delegation_request_epoch",
          "id",
          "pool_id",
          "principal",
          "validator_address"
        ],
        "properties": {
          "delegation_request_epoch": {
            "type": "integer",
            "format": "uint64",
            "minimum": 0.0
          },
          "id": {
            "$ref": "#/components/schemas/UID"
          },
          "pool_id": {
            "$ref": "#/components/schemas/ObjectID"
          },
          "principal": {
            "$ref": "#/components/schemas/Balance"
          },
          "sui_token_lock": {
            "type": [
              "integer",
              "null"
            ],
            "format": "uint64",
            "minimum": 0.0
          },
          "validator_address": {
            "$ref": "#/components/schemas/SuiAddress"
          }
        }
      },
      "SuiAddress": {
        "$ref": "#/components/schemas/Hex"
      },
      "SuiArgument": {
        "description": "An argument to a programmable transaction command",
        "oneOf": [
          {
            "description": "The gas coin. The gas coin can only be used by-ref, except for with `TransferObjects`, which can use it by-value.",
            "type": "string",
            "enum": [
              "GasCoin"
            ]
          },
          {
            "description": "One of the input objects or primitive values (from `ProgrammableTransaction` inputs)",
            "type": "object",
            "required": [
              "Input"
            ],
            "properties": {
              "Input": {
                "type": "integer",
                "format": "uint16",
                "minimum": 0.0
              }
            },
            "additionalProperties": false
          },
          {
            "description": "The result of another command (from `ProgrammableTransaction` commands)",
            "type": "object",
            "required": [
              "Result"
            ],
            "properties": {
              "Result": {
                "type": "integer",
                "format": "uint16",
                "minimum": 0.0
              }
            },
            "additionalProperties": false
          },
          {
            "description": "Like a `Result` but it accesses a nested result. Currently, the only usage of this is to access a value from a Move call with multiple return values.",
            "type": "object",
            "required": [
              "NestedResult"
            ],
            "properties": {
              "NestedResult": {
                "type": "array",
                "items": [
                  {
                    "type": "integer",
                    "format": "uint16",
                    "minimum": 0.0
                  },
                  {
                    "type": "integer",
                    "format": "uint16",
                    "minimum": 0.0
                  }
                ],
                "maxItems": 2,
                "minItems": 2
              }
            },
            "additionalProperties": false
          }
        ]
      },
      "SuiAuthorityStrongQuorumSignInfo": {
        "type": "object",
        "required": [
          "epoch",
          "signature",
          "signers_map"
        ],
        "properties": {
          "epoch": {
            "type": "integer",
            "format": "uint64",
            "minimum": 0.0
          },
          "signature": {
            "$ref": "#/components/schemas/Base64"
          },
          "signers_map": {
            "$ref": "#/components/schemas/Base64"
          }
        }
      },
      "SuiCoinMetadata": {
        "type": "object",
        "required": [
          "decimals",
          "description",
          "name",
          "symbol"
        ],
        "properties": {
          "decimals": {
            "description": "Number of decimal places the coin uses.",
            "type": "integer",
            "format": "uint8",
            "minimum": 0.0
          },
          "description": {
            "description": "Description of the token",
            "type": "string"
          },
          "iconUrl": {
            "description": "URL for the token logo",
            "type": [
              "string",
              "null"
            ]
          },
          "id": {
            "description": "Object id for the CoinMetadata object",
            "anyOf": [
              {
                "$ref": "#/components/schemas/ObjectID"
              },
              {
                "type": "null"
              }
            ]
          },
          "name": {
            "description": "Name for the token",
            "type": "string"
          },
          "symbol": {
            "description": "Symbol for the token",
            "type": "string"
          }
        }
      },
      "SuiCommand": {
        "description": "A single command in a programmable transaction.",
        "oneOf": [
          {
            "description": "A call to either an entry or a public Move function",
            "type": "object",
            "required": [
              "MoveCall"
            ],
            "properties": {
              "MoveCall": {
                "$ref": "#/components/schemas/SuiProgrammableMoveCall"
              }
            },
            "additionalProperties": false
          },
          {
            "description": "`(Vec<forall T:key+store. T>, address)` It sends n-objects to the specified address. These objects must have store (public transfer) and either the previous owner must be an address or the object must be newly created.",
            "type": "object",
            "required": [
              "TransferObjects"
            ],
            "properties": {
              "TransferObjects": {
                "type": "array",
                "items": [
                  {
                    "type": "array",
                    "items": {
                      "$ref": "#/components/schemas/SuiArgument"
                    }
                  },
                  {
                    "$ref": "#/components/schemas/SuiArgument"
                  }
                ],
                "maxItems": 2,
                "minItems": 2
              }
            },
            "additionalProperties": false
          },
          {
            "description": "`(&mut Coin<T>, u64)` -> `Coin<T>` It splits off some amount into a new coin",
            "type": "object",
            "required": [
              "SplitCoin"
            ],
            "properties": {
              "SplitCoin": {
                "type": "array",
                "items": [
                  {
                    "$ref": "#/components/schemas/SuiArgument"
                  },
                  {
                    "$ref": "#/components/schemas/SuiArgument"
                  }
                ],
                "maxItems": 2,
                "minItems": 2
              }
            },
            "additionalProperties": false
          },
          {
            "description": "`(&mut Coin<T>, Vec<Coin<T>>)` It merges n-coins into the first coin",
            "type": "object",
            "required": [
              "MergeCoins"
            ],
            "properties": {
              "MergeCoins": {
                "type": "array",
                "items": [
                  {
                    "$ref": "#/components/schemas/SuiArgument"
                  },
                  {
                    "type": "array",
                    "items": {
                      "$ref": "#/components/schemas/SuiArgument"
                    }
                  }
                ],
                "maxItems": 2,
                "minItems": 2
              }
            },
            "additionalProperties": false
          },
          {
            "description": "Publishes a Move package",
            "type": "object",
            "required": [
              "Publish"
            ],
            "properties": {
              "Publish": {
                "$ref": "#/components/schemas/MovePackage"
              }
            },
            "additionalProperties": false
          },
          {
            "description": "`forall T: Vec<T> -> vector<T>` Given n-values of the same type, it constructs a vector. For non objects or an empty vector, the type tag must be specified.",
            "type": "object",
            "required": [
              "MakeMoveVec"
            ],
            "properties": {
              "MakeMoveVec": {
                "type": "array",
                "items": [
                  {
                    "type": [
                      "string",
                      "null"
                    ]
                  },
                  {
                    "type": "array",
                    "items": {
                      "$ref": "#/components/schemas/SuiArgument"
                    }
                  }
                ],
                "maxItems": 2,
                "minItems": 2
              }
            },
            "additionalProperties": false
          }
        ]
      },
      "SuiExecutionResult": {
        "type": "object",
        "properties": {
          "mutableReferenceOutputs": {
            "description": "The value of any arguments that were mutably borrowed. Non-mut borrowed values are not included",
            "type": "array",
            "items": {
              "type": "array",
              "items": [
                {
                  "type": "integer",
                  "format": "uint8",
                  "minimum": 0.0
                },
                {
                  "type": "array",
                  "items": {
                    "type": "integer",
                    "format": "uint8",
                    "minimum": 0.0
                  }
                },
                {
                  "$ref": "#/components/schemas/TypeTag"
                }
              ],
              "maxItems": 3,
              "minItems": 3
            }
          },
          "returnValues": {
            "description": "The return values from the function",
            "type": "array",
            "items": {
              "type": "array",
              "items": [
                {
                  "type": "array",
                  "items": {
                    "type": "integer",
                    "format": "uint8",
                    "minimum": 0.0
                  }
                },
                {
                  "$ref": "#/components/schemas/TypeTag"
                }
              ],
              "maxItems": 2,
              "minItems": 2
            }
          }
        }
      },
      "SuiJsonValue": {},
      "SuiMoveAbility": {
        "type": "string",
        "enum": [
          "Copy",
          "Drop",
          "Store",
          "Key"
        ]
      },
      "SuiMoveAbilitySet": {
        "type": "object",
        "required": [
          "abilities"
        ],
        "properties": {
          "abilities": {
            "type": "array",
            "items": {
              "$ref": "#/components/schemas/SuiMoveAbility"
            }
          }
        }
      },
      "SuiMoveModuleId": {
        "type": "object",
        "required": [
          "address",
          "name"
        ],
        "properties": {
          "address": {
            "type": "string"
          },
          "name": {
            "type": "string"
          }
        }
      },
      "SuiMoveNormalizedField": {
        "type": "object",
        "required": [
          "name",
          "type_"
        ],
        "properties": {
          "name": {
            "type": "string"
          },
          "type_": {
            "$ref": "#/components/schemas/SuiMoveNormalizedType"
          }
        }
      },
      "SuiMoveNormalizedFunction": {
        "type": "object",
        "required": [
          "is_entry",
          "parameters",
          "return_",
          "type_parameters",
          "visibility"
        ],
        "properties": {
          "is_entry": {
            "type": "boolean"
          },
          "parameters": {
            "type": "array",
            "items": {
              "$ref": "#/components/schemas/SuiMoveNormalizedType"
            }
          },
          "return_": {
            "type": "array",
            "items": {
              "$ref": "#/components/schemas/SuiMoveNormalizedType"
            }
          },
          "type_parameters": {
            "type": "array",
            "items": {
              "$ref": "#/components/schemas/SuiMoveAbilitySet"
            }
          },
          "visibility": {
            "$ref": "#/components/schemas/SuiMoveVisibility"
          }
        }
      },
      "SuiMoveNormalizedModule": {
        "type": "object",
        "required": [
          "address",
          "exposed_functions",
          "file_format_version",
          "friends",
          "name",
          "structs"
        ],
        "properties": {
          "address": {
            "type": "string"
          },
          "exposed_functions": {
            "type": "object",
            "additionalProperties": {
              "$ref": "#/components/schemas/SuiMoveNormalizedFunction"
            }
          },
          "file_format_version": {
            "type": "integer",
            "format": "uint32",
            "minimum": 0.0
          },
          "friends": {
            "type": "array",
            "items": {
              "$ref": "#/components/schemas/SuiMoveModuleId"
            }
          },
          "name": {
            "type": "string"
          },
          "structs": {
            "type": "object",
            "additionalProperties": {
              "$ref": "#/components/schemas/SuiMoveNormalizedStruct"
            }
          }
        }
      },
      "SuiMoveNormalizedStruct": {
        "type": "object",
        "required": [
          "abilities",
          "fields",
          "type_parameters"
        ],
        "properties": {
          "abilities": {
            "$ref": "#/components/schemas/SuiMoveAbilitySet"
          },
          "fields": {
            "type": "array",
            "items": {
              "$ref": "#/components/schemas/SuiMoveNormalizedField"
            }
          },
          "type_parameters": {
            "type": "array",
            "items": {
              "$ref": "#/components/schemas/SuiMoveStructTypeParameter"
            }
          }
        }
      },
      "SuiMoveNormalizedType": {
        "oneOf": [
          {
            "type": "string",
            "enum": [
              "Bool",
              "U8",
              "U16",
              "U32",
              "U64",
              "U128",
              "U256",
              "Address",
              "Signer"
            ]
          },
          {
            "type": "object",
            "required": [
              "Struct"
            ],
            "properties": {
              "Struct": {
                "type": "object",
                "required": [
                  "address",
                  "module",
                  "name",
                  "type_arguments"
                ],
                "properties": {
                  "address": {
                    "type": "string"
                  },
                  "module": {
                    "type": "string"
                  },
                  "name": {
                    "type": "string"
                  },
                  "type_arguments": {
                    "type": "array",
                    "items": {
                      "$ref": "#/components/schemas/SuiMoveNormalizedType"
                    }
                  }
                }
              }
            },
            "additionalProperties": false
          },
          {
            "type": "object",
            "required": [
              "Vector"
            ],
            "properties": {
              "Vector": {
                "$ref": "#/components/schemas/SuiMoveNormalizedType"
              }
            },
            "additionalProperties": false
          },
          {
            "type": "object",
            "required": [
              "TypeParameter"
            ],
            "properties": {
              "TypeParameter": {
                "type": "integer",
                "format": "uint16",
                "minimum": 0.0
              }
            },
            "additionalProperties": false
          },
          {
            "type": "object",
            "required": [
              "Reference"
            ],
            "properties": {
              "Reference": {
                "$ref": "#/components/schemas/SuiMoveNormalizedType"
              }
            },
            "additionalProperties": false
          },
          {
            "type": "object",
            "required": [
              "MutableReference"
            ],
            "properties": {
              "MutableReference": {
                "$ref": "#/components/schemas/SuiMoveNormalizedType"
              }
            },
            "additionalProperties": false
          }
        ]
      },
      "SuiMoveStructTypeParameter": {
        "type": "object",
        "required": [
          "constraints",
          "is_phantom"
        ],
        "properties": {
          "constraints": {
            "$ref": "#/components/schemas/SuiMoveAbilitySet"
          },
          "is_phantom": {
            "type": "boolean"
          }
        }
      },
      "SuiMoveVisibility": {
        "type": "string",
        "enum": [
          "Private",
          "Public",
          "Friend"
        ]
      },
      "SuiProgrammableMoveCall": {
        "description": "The command for calling a Move function, either an entry function or a public function (which cannot return references).",
        "type": "object",
        "required": [
          "function",
          "module",
          "package"
        ],
        "properties": {
          "arguments": {
            "description": "The arguments to the function.",
            "type": "array",
            "items": {
              "$ref": "#/components/schemas/SuiArgument"
            }
          },
          "function": {
            "description": "The function to be called.",
            "type": "string"
          },
          "module": {
            "description": "The specific module in the package containing the function.",
            "type": "string"
          },
          "package": {
            "description": "The package containing the module and function.",
            "allOf": [
              {
                "$ref": "#/components/schemas/ObjectID"
              }
            ]
          },
          "type_arguments": {
            "description": "The type arguments to the function.",
            "type": "array",
            "items": {
              "type": "string"
            }
          }
        }
      },
      "SuiSystemStateSummary": {
        "description": "This is the JSON-RPC type for the SUI system state object. It flattens all fields to make them top-level fields such that it as minimum dependencies to the internal data structures of the SUI system state type.",
        "type": "object",
        "required": [
          "active_validators",
          "epoch",
          "epoch_start_timestamp_ms",
          "governance_start_epoch",
          "inactive_pools_id",
          "inactive_pools_size",
          "max_validator_count",
          "min_validator_stake",
          "pending_active_validators_id",
          "pending_active_validators_size",
          "pending_removals",
          "protocol_version",
          "reference_gas_price",
          "safe_mode",
          "stake_subsidy_balance",
          "stake_subsidy_current_epoch_amount",
          "stake_subsidy_epoch_counter",
          "staking_pool_mappings_id",
          "staking_pool_mappings_size",
          "storage_fund",
          "total_stake",
          "validator_candidates_id",
          "validator_candidates_size",
          "validator_report_records"
        ],
        "properties": {
          "active_validators": {
            "description": "The list of active validators in the current epoch.",
            "type": "array",
            "items": {
              "$ref": "#/components/schemas/SuiValidatorSummary"
            }
          },
          "epoch": {
            "description": "The current epoch ID, starting from 0.",
            "type": "integer",
            "format": "uint64",
            "minimum": 0.0
          },
          "epoch_start_timestamp_ms": {
            "description": "Unix timestamp of the current epoch start",
            "type": "integer",
            "format": "uint64",
            "minimum": 0.0
          },
          "governance_start_epoch": {
            "description": "The starting epoch in which various on-chain governance features take effect.",
            "type": "integer",
            "format": "uint64",
            "minimum": 0.0
          },
          "inactive_pools_id": {
            "description": "ID of the object that maps from a staking pool ID to the inactive validator that has that pool as its staking pool.",
            "allOf": [
              {
                "$ref": "#/components/schemas/ObjectID"
              }
            ]
          },
          "inactive_pools_size": {
            "description": "Number of inactive staking pools.",
            "type": "integer",
            "format": "uint64",
            "minimum": 0.0
          },
          "max_validator_count": {
            "description": "Maximum number of active validators at any moment. We do not allow the number of validators in any epoch to go above this.",
            "type": "integer",
            "format": "uint64",
            "minimum": 0.0
          },
          "min_validator_stake": {
            "description": "Lower-bound on the amount of stake required to become a validator.",
            "type": "integer",
            "format": "uint64",
            "minimum": 0.0
          },
          "pending_active_validators_id": {
            "description": "ID of the object that contains the list of new validators that will join at the end of the epoch.",
            "allOf": [
              {
                "$ref": "#/components/schemas/ObjectID"
              }
            ]
          },
          "pending_active_validators_size": {
            "description": "Number of new validators that will join at the end of the epoch.",
            "type": "integer",
            "format": "uint64",
            "minimum": 0.0
          },
          "pending_removals": {
            "description": "Removal requests from the validators. Each element is an index pointing to `active_validators`.",
            "type": "array",
            "items": {
              "type": "integer",
              "format": "uint64",
              "minimum": 0.0
            }
          },
          "protocol_version": {
            "description": "The current protocol version, starting from 1.",
            "type": "integer",
            "format": "uint64",
            "minimum": 0.0
          },
          "reference_gas_price": {
            "description": "The reference gas price for the current epoch.",
            "type": "integer",
            "format": "uint64",
            "minimum": 0.0
          },
          "safe_mode": {
            "description": "Whether the system is running in a downgraded safe mode due to a non-recoverable bug. This is set whenever we failed to execute advance_epoch, and ended up executing advance_epoch_safe_mode. It can be reset once we are able to successfully execute advance_epoch.",
            "type": "boolean"
          },
          "stake_subsidy_balance": {
            "description": "Balance of SUI set aside for stake subsidies that will be drawn down over time.",
            "type": "integer",
            "format": "uint64",
            "minimum": 0.0
          },
          "stake_subsidy_current_epoch_amount": {
            "description": "The amount of stake subsidy to be drawn down per epoch. This amount decays and decreases over time.",
            "type": "integer",
            "format": "uint64",
            "minimum": 0.0
          },
          "stake_subsidy_epoch_counter": {
            "description": "This counter may be different from the current epoch number if in some epochs we decide to skip the subsidy.",
            "type": "integer",
            "format": "uint64",
            "minimum": 0.0
          },
          "staking_pool_mappings_id": {
            "description": "ID of the object that maps from staking pool's ID to the sui address of a validator.",
            "allOf": [
              {
                "$ref": "#/components/schemas/ObjectID"
              }
            ]
          },
          "staking_pool_mappings_size": {
            "description": "Number of staking pool mappings.",
            "type": "integer",
            "format": "uint64",
            "minimum": 0.0
          },
          "storage_fund": {
            "description": "The storage fund balance.",
            "type": "integer",
            "format": "uint64",
            "minimum": 0.0
          },
          "total_stake": {
            "description": "Total amount of stake from all active validators at the beginning of the epoch.",
            "type": "integer",
            "format": "uint64",
            "minimum": 0.0
          },
          "validator_candidates_id": {
            "description": "ID of the object that stores preactive validators, mapping their addresses to their `Validator ` structs.",
            "allOf": [
              {
                "$ref": "#/components/schemas/ObjectID"
              }
            ]
          },
          "validator_candidates_size": {
            "description": "Number of preactive validators.",
            "type": "integer",
            "format": "uint64",
            "minimum": 0.0
          },
          "validator_report_records": {
            "description": "A map storing the records of validator reporting each other.",
            "type": "array",
            "items": {
              "type": "array",
              "items": [
                {
                  "$ref": "#/components/schemas/SuiAddress"
                },
                {
                  "type": "array",
                  "items": {
                    "$ref": "#/components/schemas/SuiAddress"
                  }
                }
              ],
              "maxItems": 2,
              "minItems": 2
            }
          }
        }
      },
      "SuiTBlsSignObjectCommitmentType": {
        "oneOf": [
          {
            "description": "Check that the object is committed by the consensus.",
            "type": "string",
            "enum": [
              "ConsensusCommitted"
            ]
          },
          {
            "description": "Check that the object is committed using the effects certificate.",
            "type": "object",
            "required": [
              "FastPathCommitted"
            ],
            "properties": {
              "FastPathCommitted": {
                "$ref": "#/components/schemas/FinalizedEffects"
              }
            },
            "additionalProperties": false
          }
        ]
      },
      "SuiTBlsSignRandomnessObjectResponse": {
        "type": "object",
        "required": [
          "signature"
        ],
        "properties": {
          "signature": {
            "$ref": "#/components/schemas/Base64"
          }
        }
      },
      "SuiTransactionBuilderMode": {
        "oneOf": [
          {
            "description": "Regular Sui Transactions that are committed on chain",
            "type": "string",
            "enum": [
              "Commit"
            ]
          },
          {
            "description": "Simulated transaction that allows calling any Move function with arbitrary values.",
            "type": "string",
            "enum": [
              "DevInspect"
            ]
          }
        ]
      },
      "SuiValidatorSummary": {
        "description": "This is the JSON-RPC type for the SUI validator. It flattens all inner strucutures to top-level fields so that they are decoupled from the internal definitions.",
        "type": "object",
        "required": [
          "commission_rate",
          "description",
          "exchange_rates_id",
          "exchange_rates_size",
          "gas_price",
          "image_url",
          "name",
          "net_address",
          "network_pubkey_bytes",
          "next_epoch_commission_rate",
          "next_epoch_gas_price",
          "next_epoch_stake",
          "p2p_address",
          "pending_delegation",
          "pending_pool_token_withdraw",
          "pending_total_sui_withdraw",
          "pool_token_balance",
          "primary_address",
          "project_url",
          "proof_of_possession_bytes",
          "protocol_pubkey_bytes",
          "rewards_pool",
          "staking_pool_id",
          "staking_pool_sui_balance",
          "sui_address",
          "voting_power",
          "worker_address",
          "worker_pubkey_bytes"
        ],
        "properties": {
          "commission_rate": {
            "type": "integer",
            "format": "uint64",
            "minimum": 0.0
          },
          "description": {
            "type": "string"
          },
          "exchange_rates_id": {
            "description": "ID of the exchange rate table object.",
            "allOf": [
              {
                "$ref": "#/components/schemas/ObjectID"
              }
            ]
          },
          "exchange_rates_size": {
            "description": "Number of exchange rates in the table.",
            "type": "integer",
            "format": "uint64",
            "minimum": 0.0
          },
          "gas_price": {
            "type": "integer",
            "format": "uint64",
            "minimum": 0.0
          },
          "image_url": {
            "type": "string"
          },
          "name": {
            "type": "string"
          },
          "net_address": {
            "type": "array",
            "items": {
              "type": "integer",
              "format": "uint8",
              "minimum": 0.0
            }
          },
          "network_pubkey_bytes": {
            "type": "array",
            "items": {
              "type": "integer",
              "format": "uint8",
              "minimum": 0.0
            }
          },
          "next_epoch_commission_rate": {
            "type": "integer",
            "format": "uint64",
            "minimum": 0.0
          },
          "next_epoch_gas_price": {
            "type": "integer",
            "format": "uint64",
            "minimum": 0.0
          },
          "next_epoch_net_address": {
            "type": [
              "array",
              "null"
            ],
            "items": {
              "type": "integer",
              "format": "uint8",
              "minimum": 0.0
            }
          },
          "next_epoch_network_pubkey_bytes": {
            "type": [
              "array",
              "null"
            ],
            "items": {
              "type": "integer",
              "format": "uint8",
              "minimum": 0.0
            }
          },
          "next_epoch_p2p_address": {
            "type": [
              "array",
              "null"
            ],
            "items": {
              "type": "integer",
              "format": "uint8",
              "minimum": 0.0
            }
          },
          "next_epoch_primary_address": {
            "type": [
              "array",
              "null"
            ],
            "items": {
              "type": "integer",
              "format": "uint8",
              "minimum": 0.0
            }
          },
          "next_epoch_proof_of_possession": {
            "type": [
              "array",
              "null"
            ],
            "items": {
              "type": "integer",
              "format": "uint8",
              "minimum": 0.0
            }
          },
          "next_epoch_protocol_pubkey_bytes": {
            "type": [
              "array",
              "null"
            ],
            "items": {
              "type": "integer",
              "format": "uint8",
              "minimum": 0.0
            }
          },
          "next_epoch_stake": {
            "type": "integer",
            "format": "uint64",
            "minimum": 0.0
          },
          "next_epoch_worker_address": {
            "type": [
              "array",
              "null"
            ],
            "items": {
              "type": "integer",
              "format": "uint8",
              "minimum": 0.0
            }
          },
          "next_epoch_worker_pubkey_bytes": {
            "type": [
              "array",
              "null"
            ],
            "items": {
              "type": "integer",
              "format": "uint8",
              "minimum": 0.0
            }
          },
          "p2p_address": {
            "type": "array",
            "items": {
              "type": "integer",
              "format": "uint8",
              "minimum": 0.0
            }
          },
          "pending_delegation": {
            "description": "Pending delegation amount for this epoch.",
            "type": "integer",
            "format": "uint64",
            "minimum": 0.0
          },
          "pending_pool_token_withdraw": {
            "description": "Pending pool token withdrawn during the current epoch, emptied at epoch boundaries.",
            "type": "integer",
            "format": "uint64",
            "minimum": 0.0
          },
          "pending_total_sui_withdraw": {
            "description": "Pending delegation withdrawn during the current epoch, emptied at epoch boundaries.",
            "type": "integer",
            "format": "uint64",
            "minimum": 0.0
          },
          "pool_token_balance": {
            "description": "Total number of pool tokens issued by the pool.",
            "type": "integer",
            "format": "uint64",
            "minimum": 0.0
          },
          "primary_address": {
            "type": "array",
            "items": {
              "type": "integer",
              "format": "uint8",
              "minimum": 0.0
            }
          },
          "project_url": {
            "type": "string"
          },
          "proof_of_possession_bytes": {
            "type": "array",
            "items": {
              "type": "integer",
              "format": "uint8",
              "minimum": 0.0
            }
          },
          "protocol_pubkey_bytes": {
            "type": "array",
            "items": {
              "type": "integer",
              "format": "uint8",
              "minimum": 0.0
            }
          },
          "rewards_pool": {
            "description": "The epoch delegation rewards will be added here at the end of each epoch.",
            "type": "integer",
            "format": "uint64",
            "minimum": 0.0
          },
          "staking_pool_activation_epoch": {
            "description": "The epoch at which this pool became active.",
            "type": [
              "integer",
              "null"
            ],
            "format": "uint64",
            "minimum": 0.0
          },
          "staking_pool_deactivation_epoch": {
            "description": "The epoch at which this staking pool ceased to be active. `None` = {pre-active, active},",
            "type": [
              "integer",
              "null"
            ],
            "format": "uint64",
            "minimum": 0.0
          },
          "staking_pool_id": {
            "description": "ID of the staking pool object.",
            "allOf": [
              {
                "$ref": "#/components/schemas/ObjectID"
              }
            ]
          },
          "staking_pool_sui_balance": {
            "description": "The total number of SUI tokens in this pool.",
            "type": "integer",
            "format": "uint64",
            "minimum": 0.0
          },
          "sui_address": {
            "$ref": "#/components/schemas/SuiAddress"
          },
          "voting_power": {
            "type": "integer",
            "format": "uint64",
            "minimum": 0.0
          },
          "worker_address": {
            "type": "array",
            "items": {
              "type": "integer",
              "format": "uint8",
              "minimum": 0.0
            }
          },
          "worker_pubkey_bytes": {
            "type": "array",
            "items": {
              "type": "integer",
              "format": "uint8",
              "minimum": 0.0
            }
          }
        }
      },
      "Supply": {
        "type": "object",
        "required": [
          "value"
        ],
        "properties": {
          "value": {
            "type": "integer",
            "format": "uint64",
            "minimum": 0.0
          }
        }
      },
      "Transaction": {
        "type": "object",
        "required": [
          "data",
          "txSignatures"
        ],
        "properties": {
          "data": {
            "$ref": "#/components/schemas/TransactionData"
          },
          "txSignatures": {
            "type": "array",
            "items": {
              "$ref": "#/components/schemas/GenericSignature"
            }
          }
        }
      },
      "TransactionBytes": {
        "type": "object",
        "required": [
          "gas",
          "inputObjects",
          "txBytes"
        ],
        "properties": {
          "gas": {
            "description": "the gas objects to be used",
            "type": "array",
            "items": {
              "$ref": "#/components/schemas/ObjectRef"
            }
          },
          "inputObjects": {
            "description": "objects to be used in this transaction",
            "type": "array",
            "items": {
              "$ref": "#/components/schemas/InputObjectKind"
            }
          },
          "txBytes": {
            "description": "BCS serialized transaction data bytes without its type tag, as base-64 encoded string.",
            "allOf": [
              {
                "$ref": "#/components/schemas/Base64"
              }
            ]
          }
        }
      },
      "TransactionData": {
        "oneOf": [
          {
            "type": "object",
            "required": [
              "gasData",
              "messageVersion",
              "sender",
              "transactions"
            ],
            "properties": {
              "gasData": {
                "$ref": "#/components/schemas/GasData"
              },
              "messageVersion": {
                "type": "string",
                "enum": [
                  "v1"
                ]
              },
              "sender": {
                "$ref": "#/components/schemas/SuiAddress"
              },
              "transactions": {
                "type": "array",
                "items": {
                  "$ref": "#/components/schemas/TransactionKind"
                }
              }
            }
          }
        ]
      },
      "TransactionDigest": {
        "description": "A transaction will have a (unique) digest.",
        "allOf": [
          {
            "$ref": "#/components/schemas/Sha3Digest"
          }
        ]
      },
      "TransactionEffects": {
        "oneOf": [
          {
            "description": "The response from processing a transaction or a certified transaction",
            "type": "object",
            "required": [
              "executedEpoch",
              "gasObject",
              "gasUsed",
              "messageVersion",
              "status",
              "transactionDigest"
            ],
            "properties": {
              "created": {
                "description": "ObjectRef and owner of new objects created.",
                "type": "array",
                "items": {
                  "$ref": "#/components/schemas/OwnedObjectRef"
                }
              },
              "deleted": {
                "description": "Object Refs of objects now deleted (the old refs).",
                "type": "array",
                "items": {
                  "$ref": "#/components/schemas/ObjectRef"
                }
              },
              "dependencies": {
                "description": "The set of transaction digests this transaction depends on.",
                "type": "array",
                "items": {
                  "$ref": "#/components/schemas/TransactionDigest"
                }
              },
              "eventsDigest": {
                "description": "The digest of the events emitted during execution, can be None if the transaction does not emit any event.",
                "anyOf": [
                  {
                    "$ref": "#/components/schemas/TransactionEventsDigest"
                  },
                  {
                    "type": "null"
                  }
                ]
              },
              "executedEpoch": {
                "description": "The epoch when this transaction was executed.",
                "type": "integer",
                "format": "uint64",
                "minimum": 0.0
              },
              "gasObject": {
                "description": "The updated gas object reference. Have a dedicated field for convenient access. It's also included in mutated.",
                "allOf": [
                  {
                    "$ref": "#/components/schemas/OwnedObjectRef"
                  }
                ]
              },
              "gasUsed": {
                "$ref": "#/components/schemas/GasCostSummary"
              },
              "messageVersion": {
                "type": "string",
                "enum": [
                  "v1"
                ]
              },
              "mutated": {
                "description": "ObjectRef and owner of mutated objects, including gas object.",
                "type": "array",
                "items": {
                  "$ref": "#/components/schemas/OwnedObjectRef"
                }
              },
              "sharedObjects": {
                "description": "The object references of the shared objects used in this transaction. Empty if no shared objects were used.",
                "type": "array",
                "items": {
                  "$ref": "#/components/schemas/ObjectRef"
                }
              },
              "status": {
                "description": "The status of the execution",
                "allOf": [
                  {
                    "$ref": "#/components/schemas/ExecutionStatus"
                  }
                ]
              },
              "transactionDigest": {
                "description": "The transaction digest",
                "allOf": [
                  {
                    "$ref": "#/components/schemas/TransactionDigest"
                  }
                ]
              },
              "unwrapped": {
                "description": "ObjectRef and owner of objects that are unwrapped in this transaction. Unwrapped objects are objects that were wrapped into other objects in the past, and just got extracted out.",
                "type": "array",
                "items": {
                  "$ref": "#/components/schemas/OwnedObjectRef"
                }
              },
              "unwrappedThenDeleted": {
                "description": "Object refs of objects previously wrapped in other objects but now deleted.",
                "type": "array",
                "items": {
                  "$ref": "#/components/schemas/ObjectRef"
                }
              },
              "wrapped": {
                "description": "Object refs of objects now wrapped in other objects.",
                "type": "array",
                "items": {
                  "$ref": "#/components/schemas/ObjectRef"
                }
              }
            }
          }
        ]
      },
      "TransactionEffectsDigest": {
        "$ref": "#/components/schemas/Sha3Digest"
      },
      "TransactionEventsDigest": {
        "$ref": "#/components/schemas/Sha3Digest"
      },
      "TransactionKind": {
        "oneOf": [
          {
            "description": "Initiate an object transfer between addresses",
            "type": "object",
            "required": [
              "kind",
              "objectRef",
              "recipient"
            ],
            "properties": {
              "kind": {
                "type": "string",
                "enum": [
                  "TransferObject"
                ]
              },
              "objectRef": {
                "$ref": "#/components/schemas/ObjectRef"
              },
              "recipient": {
                "$ref": "#/components/schemas/SuiAddress"
              }
            }
          },
          {
            "description": "Pay one or more recipients from a set of input coins",
            "type": "object",
            "required": [
              "amounts",
              "coins",
              "kind",
              "recipients"
            ],
            "properties": {
              "amounts": {
                "description": "The amounts each recipient will receive. Must be the same length as amounts",
                "type": "array",
                "items": {
                  "type": "integer",
                  "format": "uint64",
                  "minimum": 0.0
                }
              },
              "coins": {
                "description": "The coins to be used for payment",
                "type": "array",
                "items": {
                  "$ref": "#/components/schemas/ObjectRef"
                }
              },
              "kind": {
                "type": "string",
                "enum": [
                  "Pay"
                ]
              },
              "recipients": {
                "description": "The addresses that will receive payment",
                "type": "array",
                "items": {
                  "$ref": "#/components/schemas/SuiAddress"
                }
              }
            }
          },
          {
            "description": "Pay one or more recipients from a set of Sui coins, the input coins are also used to for gas payments.",
            "type": "object",
            "required": [
              "amounts",
              "coins",
              "kind",
              "recipients"
            ],
            "properties": {
              "amounts": {
                "description": "The amounts each recipient will receive. Must be the same length as amounts",
                "type": "array",
                "items": {
                  "type": "integer",
                  "format": "uint64",
                  "minimum": 0.0
                }
              },
              "coins": {
                "description": "The coins to be used for payment",
                "type": "array",
                "items": {
                  "$ref": "#/components/schemas/ObjectRef"
                }
              },
              "kind": {
                "type": "string",
                "enum": [
                  "PaySui"
                ]
              },
              "recipients": {
                "description": "The addresses that will receive payment",
                "type": "array",
                "items": {
                  "$ref": "#/components/schemas/SuiAddress"
                }
              }
            }
          },
          {
            "description": "Pay one or more recipients from a set of Sui coins, the input coins are also used to for gas payments.",
            "type": "object",
            "required": [
              "coins",
              "kind",
              "recipient"
            ],
            "properties": {
              "coins": {
                "description": "The coins to be used for payment",
                "type": "array",
                "items": {
                  "$ref": "#/components/schemas/ObjectRef"
                }
              },
              "kind": {
                "type": "string",
                "enum": [
                  "PayAllSui"
                ]
              },
              "recipient": {
                "description": "The addresses that will receive payment",
                "allOf": [
                  {
                    "$ref": "#/components/schemas/SuiAddress"
                  }
                ]
              }
            }
          },
          {
            "description": "Publish a new Move module",
            "type": "object",
            "required": [
              "disassembled",
              "kind"
            ],
            "properties": {
              "disassembled": {
                "type": "object",
                "additionalProperties": true
              },
              "kind": {
                "type": "string",
                "enum": [
                  "Publish"
                ]
              }
            }
          },
          {
            "description": "Call a function in a published Move module",
            "type": "object",
            "required": [
              "function",
              "kind",
              "module",
              "package"
            ],
            "properties": {
              "arguments": {
                "type": "array",
                "items": {
                  "$ref": "#/components/schemas/SuiJsonValue"
                }
              },
              "function": {
                "type": "string"
              },
              "kind": {
                "type": "string",
                "enum": [
                  "Call"
                ]
              },
              "module": {
                "type": "string"
              },
              "package": {
                "$ref": "#/components/schemas/ObjectID"
              },
              "typeArguments": {
                "type": "array",
                "items": {
                  "type": "string"
                }
              }
            }
          },
          {
            "description": "Initiate a SUI coin transfer between addresses",
            "type": "object",
            "required": [
              "kind",
              "recipient"
            ],
            "properties": {
              "amount": {
                "type": [
                  "integer",
                  "null"
                ],
                "format": "uint64",
                "minimum": 0.0
              },
              "kind": {
                "type": "string",
                "enum": [
                  "TransferSui"
                ]
              },
              "recipient": {
                "$ref": "#/components/schemas/SuiAddress"
              }
            }
          },
          {
            "description": "A system transaction that will update epoch information on-chain.",
            "type": "object",
            "required": [
              "computation_charge",
              "epoch",
              "epoch_start_timestamp_ms",
              "kind",
              "storage_charge",
              "storage_rebate"
            ],
            "properties": {
              "computation_charge": {
                "type": "integer",
                "format": "uint64",
                "minimum": 0.0
              },
              "epoch": {
                "type": "integer",
                "format": "uint64",
                "minimum": 0.0
              },
              "epoch_start_timestamp_ms": {
                "type": "integer",
                "format": "uint64",
                "minimum": 0.0
              },
              "kind": {
                "type": "string",
                "enum": [
                  "ChangeEpoch"
                ]
              },
              "storage_charge": {
                "type": "integer",
                "format": "uint64",
                "minimum": 0.0
              },
              "storage_rebate": {
                "type": "integer",
                "format": "uint64",
                "minimum": 0.0
              }
            }
          },
          {
            "description": "A system transaction used for initializing the initial state of the chain.",
            "type": "object",
            "required": [
              "kind",
              "objects"
            ],
            "properties": {
              "kind": {
                "type": "string",
                "enum": [
                  "Genesis"
                ]
              },
              "objects": {
                "type": "array",
                "items": {
                  "$ref": "#/components/schemas/ObjectID"
                }
              }
            }
          },
          {
            "description": "A system transaction marking the start of a series of transactions scheduled as part of a checkpoint",
            "type": "object",
            "required": [
              "commit_timestamp_ms",
              "epoch",
              "kind",
              "round"
            ],
            "properties": {
              "commit_timestamp_ms": {
                "type": "integer",
                "format": "uint64",
                "minimum": 0.0
              },
              "epoch": {
                "type": "integer",
                "format": "uint64",
                "minimum": 0.0
              },
              "kind": {
                "type": "string",
                "enum": [
                  "ConsensusCommitPrologue"
                ]
              },
              "round": {
                "type": "integer",
                "format": "uint64",
                "minimum": 0.0
              }
            }
          },
          {
            "description": "A series of commands where the results of one command can be used in future commands",
            "type": "object",
            "required": [
              "commands",
              "inputs",
              "kind"
            ],
            "properties": {
              "commands": {
                "description": "The commands to be executed sequentially. A failure in any command will result in the failure of the entire transaction.",
                "type": "array",
                "items": {
                  "$ref": "#/components/schemas/SuiCommand"
                }
              },
              "inputs": {
                "description": "Input objects or primitive values",
                "type": "array",
                "items": {
                  "$ref": "#/components/schemas/SuiJsonValue"
                }
              },
              "kind": {
                "type": "string",
                "enum": [
                  "ProgrammableTransaction"
                ]
              }
            }
          }
        ]
      },
      "TransactionQuery": {
        "oneOf": [
          {
            "description": "All transaction hashes.",
            "type": "string",
            "enum": [
              "All"
            ]
          },
          {
            "description": "Query by move function.",
            "type": "object",
            "required": [
              "MoveFunction"
            ],
            "properties": {
              "MoveFunction": {
                "type": "object",
                "required": [
                  "package"
                ],
                "properties": {
                  "function": {
                    "type": [
                      "string",
                      "null"
                    ]
                  },
                  "module": {
                    "type": [
                      "string",
                      "null"
                    ]
                  },
                  "package": {
                    "$ref": "#/components/schemas/ObjectID"
                  }
                }
              }
            },
            "additionalProperties": false
          },
          {
            "description": "Query by input object.",
            "type": "object",
            "required": [
              "InputObject"
            ],
            "properties": {
              "InputObject": {
                "$ref": "#/components/schemas/ObjectID"
              }
            },
            "additionalProperties": false
          },
          {
            "description": "Query by mutated object.",
            "type": "object",
            "required": [
              "MutatedObject"
            ],
            "properties": {
              "MutatedObject": {
                "$ref": "#/components/schemas/ObjectID"
              }
            },
            "additionalProperties": false
          },
          {
            "description": "Query by sender address.",
            "type": "object",
            "required": [
              "FromAddress"
            ],
            "properties": {
              "FromAddress": {
                "$ref": "#/components/schemas/SuiAddress"
              }
            },
            "additionalProperties": false
          },
          {
            "description": "Query by recipient address.",
            "type": "object",
            "required": [
              "ToAddress"
            ],
            "properties": {
              "ToAddress": {
                "$ref": "#/components/schemas/SuiAddress"
              }
            },
            "additionalProperties": false
          }
        ]
      },
      "TransactionResponse": {
        "type": "object",
        "required": [
          "digest"
        ],
        "properties": {
          "checkpoint": {
            "description": "The checkpoint number when this transaction was included and hence finalized. This is only returned in the read api, not in the transaction execution api.",
            "type": [
              "integer",
              "null"
            ],
            "format": "uint64",
            "minimum": 0.0
          },
          "confirmedLocalExecution": {
            "type": [
              "boolean",
              "null"
            ]
          },
          "digest": {
            "$ref": "#/components/schemas/TransactionDigest"
          },
          "effects": {
            "anyOf": [
              {
                "$ref": "#/components/schemas/TransactionEffects"
              },
              {
                "type": "null"
              }
            ]
          },
          "errors": {
            "type": "array",
            "items": {
              "type": "string"
            }
          },
          "events": {
            "type": [
              "array",
              "null"
            ],
            "items": {
              "$ref": "#/components/schemas/Event"
            }
          },
          "timestampMs": {
            "type": [
              "integer",
              "null"
            ],
            "format": "uint64",
            "minimum": 0.0
          },
          "transaction": {
            "description": "Transaction input data",
            "anyOf": [
              {
                "$ref": "#/components/schemas/Transaction"
              },
              {
                "type": "null"
              }
            ]
          }
        }
      },
      "TransactionResponseOptions": {
        "type": "object",
        "properties": {
          "showEffects": {
            "description": "Whether to show transaction effects. Default to be False",
            "default": false,
            "type": "boolean"
          },
          "showEvents": {
            "description": "Whether to show transaction events. Default to be False",
            "default": false,
            "type": "boolean"
          },
          "showInput": {
            "description": "Whether to show transaction input data. Default to be False",
            "default": false,
            "type": "boolean"
          }
        }
      },
      "TransferObjectParams": {
        "type": "object",
        "required": [
          "objectId",
          "recipient"
        ],
        "properties": {
          "objectId": {
            "$ref": "#/components/schemas/ObjectID"
          },
          "recipient": {
            "$ref": "#/components/schemas/SuiAddress"
          }
        }
      },
      "TypeTag": {
        "type": "string"
      },
      "UID": {
        "description": "Rust version of the Move sui::object::Info type",
        "type": "object",
        "required": [
          "id"
        ],
        "properties": {
          "id": {
            "$ref": "#/components/schemas/ObjectID"
          }
        }
      }
    }
  }
}<|MERGE_RESOLUTION|>--- conflicted
+++ resolved
@@ -5156,97 +5156,6 @@
           }
         }
       },
-<<<<<<< HEAD
-=======
-      "Pay": {
-        "type": "object",
-        "required": [
-          "amounts",
-          "coins",
-          "recipients"
-        ],
-        "properties": {
-          "amounts": {
-            "description": "The amounts each recipient will receive. Must be the same length as amounts",
-            "type": "array",
-            "items": {
-              "$ref": "#/components/schemas/BigInt"
-            }
-          },
-          "coins": {
-            "description": "The coins to be used for payment",
-            "type": "array",
-            "items": {
-              "$ref": "#/components/schemas/ObjectRef"
-            }
-          },
-          "recipients": {
-            "description": "The addresses that will receive payment",
-            "type": "array",
-            "items": {
-              "$ref": "#/components/schemas/SuiAddress"
-            }
-          }
-        }
-      },
-      "PayAllSui": {
-        "description": "Send all SUI coins to one recipient. only for SUI coin and does not require a separate gas coin object either. Specifically, what pay_all_sui does are: 1. accumulate all SUI from input coins and deposit all SUI to the first input coin 2. transfer the updated first coin to the recipient and also use this first coin as gas coin object. 3. the balance of the first input coin after tx is sum(input_coins) - actual_gas_cost. 4. all other input coins other than the first are deleted.",
-        "type": "object",
-        "required": [
-          "coins",
-          "recipient"
-        ],
-        "properties": {
-          "coins": {
-            "description": "The coins to be used for payment",
-            "type": "array",
-            "items": {
-              "$ref": "#/components/schemas/ObjectRef"
-            }
-          },
-          "recipient": {
-            "description": "The addresses that will receive payment",
-            "allOf": [
-              {
-                "$ref": "#/components/schemas/SuiAddress"
-              }
-            ]
-          }
-        }
-      },
-      "PaySui": {
-        "description": "Send SUI coins to a list of addresses, following a list of amounts. only for SUI coin and does not require a separate gas coin object. Specifically, what pay_sui does are: 1. debit each input_coin to create new coin following the order of amounts and assign it to the corresponding recipient. 2. accumulate all residual SUI from input coins left and deposit all SUI to the first input coin, then use the first input coin as the gas coin object. 3. the balance of the first input coin after tx is sum(input_coins) - sum(amounts) - actual_gas_cost 4. all other input coints other than the first one are deleted.",
-        "type": "object",
-        "required": [
-          "amounts",
-          "coins",
-          "recipients"
-        ],
-        "properties": {
-          "amounts": {
-            "description": "The amounts each recipient will receive. Must be the same length as amounts",
-            "type": "array",
-            "items": {
-              "$ref": "#/components/schemas/BigInt"
-            }
-          },
-          "coins": {
-            "description": "The coins to be used for payment",
-            "type": "array",
-            "items": {
-              "$ref": "#/components/schemas/ObjectRef"
-            }
-          },
-          "recipients": {
-            "description": "The addresses that will receive payment",
-            "type": "array",
-            "items": {
-              "$ref": "#/components/schemas/SuiAddress"
-            }
-          }
-        }
-      },
->>>>>>> 62fd0955
       "ProtocolVersion": {
         "type": "integer",
         "format": "uint64",
@@ -7008,9 +6917,7 @@
                 "description": "The amounts each recipient will receive. Must be the same length as amounts",
                 "type": "array",
                 "items": {
-                  "type": "integer",
-                  "format": "uint64",
-                  "minimum": 0.0
+                  "$ref": "#/components/schemas/BigInt"
                 }
               },
               "coins": {
@@ -7049,9 +6956,7 @@
                 "description": "The amounts each recipient will receive. Must be the same length as amounts",
                 "type": "array",
                 "items": {
-                  "type": "integer",
-                  "format": "uint64",
-                  "minimum": 0.0
+                  "$ref": "#/components/schemas/BigInt"
                 }
               },
               "coins": {
