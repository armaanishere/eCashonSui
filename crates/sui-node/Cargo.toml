[package]
name = "sui-node"
version = "0.6.2"
authors = ["Mysten Labs <build@mystenlabs.com>"]
license = "Apache-2.0"
publish = false
edition = "2021"

[dependencies]
axum = "0.5.13"
anyhow = { version = "1.0.58", features = ["backtrace"] }
clap = { version = "3.1.17", features = ["derive"] }
multiaddr = "0.14.0"
prometheus = "0.13.1"
tokio = { version = "1.20.1", features = ["full"] }
tracing = "0.1.36"
parking_lot = "0.12.1"
futures = "0.3.21"
<<<<<<< HEAD
typed-store = { git = "https://github.com/MystenLabs/mysten-infra", rev = "d965a5a795dcdb4d1c7964acf556bc249fdc58aa"}
chrono = "0.4.0"
=======
typed-store = { git = "https://github.com/MystenLabs/mysten-infra", rev = "f4aa523d3029bd6a23bead5f04c182f2cfa04c5e"}
>>>>>>> c5cb2e6c

sui-config = { path = "../sui-config" }
sui-core = { path = "../sui-core" }
sui-storage = { path = "../sui-storage" }
sui-network = { path = "../sui-network" }
sui-json-rpc = { path = "../sui-json-rpc" }
sui-telemetry = { path = "../sui-telemetry" }
sui-types = { path = "../sui-types" }
sui-quorum-driver = { path = "../sui-quorum-driver" }

telemetry-subscribers = { git = "https://github.com/MystenLabs/mysten-infra", rev = "f4aa523d3029bd6a23bead5f04c182f2cfa04c5e" }
mysten-network = { git = "https://github.com/MystenLabs/mysten-infra", rev = "f4aa523d3029bd6a23bead5f04c182f2cfa04c5e" }
workspace-hack = { path = "../workspace-hack"}

[target.'cfg(not(target_env = "msvc"))'.dependencies]
jemallocator = { version = "^0.5", features = ["profiling"] }
jemalloc-ctl = "^0.5"<|MERGE_RESOLUTION|>--- conflicted
+++ resolved
@@ -16,12 +16,8 @@
 tracing = "0.1.36"
 parking_lot = "0.12.1"
 futures = "0.3.21"
-<<<<<<< HEAD
-typed-store = { git = "https://github.com/MystenLabs/mysten-infra", rev = "d965a5a795dcdb4d1c7964acf556bc249fdc58aa"}
+typed-store = { git = "https://github.com/MystenLabs/mysten-infra", rev = "f4aa523d3029bd6a23bead5f04c182f2cfa04c5e"}
 chrono = "0.4.0"
-=======
-typed-store = { git = "https://github.com/MystenLabs/mysten-infra", rev = "f4aa523d3029bd6a23bead5f04c182f2cfa04c5e"}
->>>>>>> c5cb2e6c
 
 sui-config = { path = "../sui-config" }
 sui-core = { path = "../sui-core" }
