// Copyright (c) Mysten Labs, Inc.
// SPDX-License-Identifier: Apache-2.0

use proc_macro::TokenStream;
use quote::{quote, quote_spanned, ToTokens};
use syn::{
    fold::{fold_expr, fold_item_macro, fold_stmt, Fold},
    parse::Parser,
    parse2, parse_macro_input,
    punctuated::Punctuated,
    spanned::Spanned,
    Attribute, BinOp, Data, DataEnum, DeriveInput, Expr, ExprBinary, ExprMacro, Item, ItemMacro,
    Stmt, StmtMacro, Token, UnOp,
};

#[proc_macro_attribute]
pub fn init_static_initializers(_args: TokenStream, item: TokenStream) -> TokenStream {
    let mut input = parse_macro_input!(item as syn::ItemFn);

    let body = &input.block;
    input.block = syn::parse2(quote! {
        {
            // We have some lazily-initialized static state in the program. The initializers
            // alter the thread-local hash container state any time they create a new hash
            // container. Therefore, we need to ensure that these initializers are run in a
            // separate thread before the first test thread is launched. Otherwise, they would
            // run inside of the first test thread, but not subsequent ones.
            //
            // Note that none of this has any effect on process-level determinism. Without this
            // code, we can still get the same test results from two processes started with the
            // same seed.
            //
            // However, when using sim_test(check_determinism) or MSIM_TEST_CHECK_DETERMINISM=1,
            // we want the same test invocation to be deterministic when run twice
            // _in the same process_, so we need to take care of this. This will also
            // be very important for being able to reproduce a failure that occurs in the Nth
            // iteration of a multi-iteration test run.
            std::thread::spawn(|| {
                use sui_protocol_config::ProtocolConfig;
                ::sui_simulator::telemetry_subscribers::init_for_testing();
                ::sui_simulator::sui_adapter::execution_engine::get_denied_certificates();
                ::sui_simulator::sui_framework::BuiltInFramework::all_package_ids();
                ::sui_simulator::sui_types::gas::SuiGasStatus::new_unmetered(
                    &ProtocolConfig::get_for_min_version(),
                );

                // For reasons I can't understand, LruCache causes divergent behavior the second
                // time one is constructed and inserted into, so construct one before the first
                // test run for determinism.
                let mut cache = ::sui_simulator::lru::LruCache::new(1.try_into().unwrap());
                cache.put(1, 1);

                {
                    // Initialize the static initializers here:
                    // https://github.com/move-language/move/blob/652badf6fd67e1d4cc2aa6dc69d63ad14083b673/language/tools/move-package/src/package_lock.rs#L12
                    use std::path::PathBuf;
                    use sui_simulator::sui_move_build::{BuildConfig, SuiPackageHooks};
                    use sui_simulator::tempfile::TempDir;
                    use sui_simulator::move_package::package_hooks::register_package_hooks;

                    move_package::package_hooks::register_package_hooks(Box::new(SuiPackageHooks {}));
                    let mut path = PathBuf::from(env!("CARGO_MANIFEST_DIR"));
                    path.extend(["..", "..", "sui_programmability", "examples", "basics"]);
                    let mut build_config = BuildConfig::default();

                    build_config.config.install_dir = Some(TempDir::new().unwrap().into_path());
                    let _all_module_bytes = build_config
                        .build(path)
                        .unwrap()
                        .get_package_bytes(/* with_unpublished_deps */ false);
                }


                use ::sui_simulator::anemo_tower::callback::CallbackLayer;
                use ::sui_simulator::anemo_tower::trace::DefaultMakeSpan;
                use ::sui_simulator::anemo_tower::trace::DefaultOnFailure;
                use ::sui_simulator::anemo_tower::trace::TraceLayer;
                use ::sui_simulator::narwhal_network::metrics::MetricsMakeCallbackHandler;
                use ::sui_simulator::narwhal_network::metrics::NetworkMetrics;

                use std::sync::Arc;
                use ::sui_simulator::fastcrypto::traits::KeyPair;
                use rand::rngs::{StdRng, OsRng};
                use rand::SeedableRng;
                use ::sui_simulator::tower::ServiceBuilder;

                // anemo uses x509-parser, which has many lazy static variables. start a network to
                // initialize all that static state before the first test.
                let rt = ::sui_simulator::runtime::Runtime::new();
                rt.block_on(async move {
                    use ::sui_simulator::anemo::{Network, Request};

                    let make_network = |port: u16| {
                        let registry = prometheus::Registry::new();
                        let inbound_network_metrics =
                            NetworkMetrics::new("sui", "inbound", &registry);
                        let outbound_network_metrics =
                            NetworkMetrics::new("sui", "outbound", &registry);

                        let service = ServiceBuilder::new()
                            .layer(
                                TraceLayer::new_for_server_errors()
                                    .make_span_with(DefaultMakeSpan::new().level(tracing::Level::INFO))
                                    .on_failure(DefaultOnFailure::new().level(tracing::Level::WARN)),
                            )
                            .layer(CallbackLayer::new(MetricsMakeCallbackHandler::new(
                                Arc::new(inbound_network_metrics),
                                usize::MAX,
                            )))
                            .service(::sui_simulator::anemo::Router::new());

                        let outbound_layer = ServiceBuilder::new()
                            .layer(
                                TraceLayer::new_for_client_and_server_errors()
                                    .make_span_with(DefaultMakeSpan::new().level(tracing::Level::INFO))
                                    .on_failure(DefaultOnFailure::new().level(tracing::Level::WARN)),
                            )
                            .layer(CallbackLayer::new(MetricsMakeCallbackHandler::new(
                                Arc::new(outbound_network_metrics),
                                usize::MAX,
                            )))
                            .into_inner();


                        Network::bind(format!("127.0.0.1:{}", port))
                            .server_name("static-init-network")
                            .private_key(
                                ::sui_simulator::fastcrypto::ed25519::Ed25519KeyPair::generate(&mut StdRng::from_rng(OsRng).unwrap())
                                    .private()
                                    .0
                                    .to_bytes(),
                            )
                            .start(service)
                            .unwrap()
                    };
                    let n1 = make_network(80);
                    let n2 = make_network(81);

                    let _peer = n1.connect(n2.local_addr()).await.unwrap();
                });
            }).join().unwrap();

            #body
        }
    })
    .expect("Parsing failure");

    let result = quote! {
        #input
    };

    result.into()
}

/// The sui_test macro will invoke either `#[msim::test]` or `#[tokio::test]`,
/// depending on whether the simulator config var is enabled.
///
/// This should be used for tests that can meaningfully run in either environment.
#[proc_macro_attribute]
pub fn sui_test(args: TokenStream, item: TokenStream) -> TokenStream {
    let input = parse_macro_input!(item as syn::ItemFn);
    let arg_parser = Punctuated::<syn::Meta, Token![,]>::parse_terminated;
    let args = arg_parser.parse(args).unwrap().into_iter();

    let header = if cfg!(msim) {
        quote! {
            #[::sui_simulator::sim_test(crate = "sui_simulator", #(#args)* )]
        }
    } else {
        quote! {
            #[::tokio::test(#(#args)*)]
        }
    };

    let result = quote! {
        #header
        #[::sui_macros::init_static_initializers]
        #input
    };

    result.into()
}

/// The sim_test macro will invoke `#[msim::test]` if the simulator config var is enabled.
///
/// Otherwise, it will emit an ignored test - if forcibly run, the ignored test will panic.
///
/// This macro must be used in order to pass any simulator-specific arguments, such as
/// `check_determinism`, which is not understood by tokio.
#[proc_macro_attribute]
pub fn sim_test(args: TokenStream, item: TokenStream) -> TokenStream {
    let input = parse_macro_input!(item as syn::ItemFn);
    let arg_parser = Punctuated::<syn::Meta, Token![,]>::parse_terminated;
    let args = arg_parser.parse(args).unwrap().into_iter();

    let result = if cfg!(msim) {
        quote! {
            #[::sui_simulator::sim_test(crate = "sui_simulator", #(#args)*)]
            #[::sui_macros::init_static_initializers]
            #input
        }
    } else {
        let fn_name = &input.sig.ident;
        let sig = &input.sig;
        let body = &input.block;
        quote! {
            #[tokio::test]
            #sig {
                if std::env::var("SUI_SKIP_SIMTESTS").is_ok() {
                    println!("not running test {} in `cargo test`: SUI_SKIP_SIMTESTS is set", stringify!(#fn_name));

                    struct Ret;

                    impl From<Ret> for () {
                        fn from(_ret: Ret) -> Self {
                        }
                    }

                    impl<E> From<Ret> for Result<(), E> {
                        fn from(_ret: Ret) -> Self {
                            Ok(())
                        }
                    }

                    return Ret.into();
                }

                #body
            }
        }
    };

    result.into()
}

#[proc_macro]
pub fn checked_arithmetic(input: TokenStream) -> TokenStream {
    let input_file = CheckArithmetic.fold_file(parse_macro_input!(input));

    let output_items = input_file.items;

    let output = quote! {
        #(#output_items)*
    };

    TokenStream::from(output)
}

#[proc_macro_attribute]
pub fn with_checked_arithmetic(_attr: TokenStream, item: TokenStream) -> TokenStream {
    let input_item = parse_macro_input!(item as Item);
    match input_item {
        Item::Fn(input_fn) => {
            let transformed_fn = CheckArithmetic.fold_item_fn(input_fn);
            TokenStream::from(quote! { #transformed_fn })
        }
        Item::Impl(input_impl) => {
            let transformed_impl = CheckArithmetic.fold_item_impl(input_impl);
            TokenStream::from(quote! { #transformed_impl })
        }
        _ => {
            let err = syn::Error::new_spanned(
                input_item,
                "The with_checked_arithmetic attribute can only be applied to functions and impl blocks",
            );
            err.to_compile_error().into()
        }
    }
}

struct CheckArithmetic;

impl CheckArithmetic {
    fn maybe_skip_macro(&self, attrs: &mut Vec<Attribute>) -> bool {
        if let Some(idx) = attrs
            .iter()
            .position(|attr| attr.path().is_ident("skip_checked_arithmetic"))
        {
            // Skip processing macro because it is annotated with
            // #[skip_checked_arithmetic]
            attrs.remove(idx);
            true
        } else {
            false
        }
    }

    fn process_macro_contents(
        &mut self,
        tokens: proc_macro2::TokenStream,
    ) -> syn::Result<proc_macro2::TokenStream> {
        // Parse the macro's contents as a comma-separated list of expressions.
        let parser = Punctuated::<Expr, Token![,]>::parse_terminated;
        let Ok(exprs) = parser.parse(tokens.clone().into()) else {
            return Err(syn::Error::new_spanned(
                tokens,
                "could not process macro contents - use #[skip_checked_arithmetic] to skip this macro"
            ));
        };

        // Fold each sub expression.
        let folded_exprs = exprs
            .into_iter()
            .map(|expr| self.fold_expr(expr))
            .collect::<Vec<_>>();

        // Convert the folded expressions back into tokens and reconstruct the macro.
        let mut folded_tokens = proc_macro2::TokenStream::new();
        for (i, folded_expr) in folded_exprs.into_iter().enumerate() {
            if i > 0 {
                folded_tokens.extend(std::iter::once::<proc_macro2::TokenTree>(
                    proc_macro2::Punct::new(',', proc_macro2::Spacing::Alone).into(),
                ));
            }
            folded_expr.to_tokens(&mut folded_tokens);
        }

        Ok(folded_tokens)
    }
}

impl Fold for CheckArithmetic {
    fn fold_stmt(&mut self, stmt: Stmt) -> Stmt {
        let stmt = fold_stmt(self, stmt);
        if let Stmt::Macro(stmt_macro) = stmt {
            let StmtMacro {
                mut attrs,
                mut mac,
                semi_token,
            } = stmt_macro;

            if self.maybe_skip_macro(&mut attrs) {
                Stmt::Macro(StmtMacro {
                    attrs,
                    mac,
                    semi_token,
                })
            } else {
                match self.process_macro_contents(mac.tokens.clone()) {
                    Ok(folded_tokens) => {
                        mac.tokens = folded_tokens;
                        Stmt::Macro(StmtMacro {
                            attrs,
                            mac,
                            semi_token,
                        })
                    }
                    Err(error) => parse2(error.to_compile_error()).unwrap(),
                }
            }
        } else {
            stmt
        }
    }

    fn fold_item_macro(&mut self, mut item_macro: ItemMacro) -> ItemMacro {
        if !self.maybe_skip_macro(&mut item_macro.attrs) {
            let err = syn::Error::new_spanned(
                item_macro.to_token_stream(),
                "cannot process macros - use #[skip_checked_arithmetic] to skip \
                    processing this macro",
            );

            return parse2(err.to_compile_error()).unwrap();
        }
        fold_item_macro(self, item_macro)
    }

    fn fold_expr(&mut self, expr: Expr) -> Expr {
        let span = expr.span();
        let expr = fold_expr(self, expr);
        let expr = match expr {
            Expr::Macro(expr_macro) => {
                let ExprMacro { mut attrs, mut mac } = expr_macro;

                if self.maybe_skip_macro(&mut attrs) {
                    return Expr::Macro(ExprMacro { attrs, mac });
                } else {
                    match self.process_macro_contents(mac.tokens.clone()) {
                        Ok(folded_tokens) => {
                            mac.tokens = folded_tokens;
                            let expr_macro = Expr::Macro(ExprMacro { attrs, mac });
                            quote!(#expr_macro)
                        }
                        Err(error) => {
                            return Expr::Verbatim(error.to_compile_error());
                        }
                    }
                }
            }

            Expr::Binary(expr_binary) => {
                let ExprBinary {
                    attrs,
                    mut left,
                    op,
                    mut right,
                } = expr_binary;

                fn remove_parens(expr: &mut Expr) {
                    if let Expr::Paren(paren) = expr {
                        // i don't even think rust allows this, but just in case
                        assert!(paren.attrs.is_empty(), "TODO: attrs on parenthesized");
                        *expr = *paren.expr.clone();
                    }
                }

                macro_rules! wrap_op {
                    ($left: expr, $right: expr, $method: ident, $span: expr) => {{
                        // Remove parens from exprs since both sides get assigned to tmp variables.
                        // otherwise we get lint errors
                        remove_parens(&mut $left);
                        remove_parens(&mut $right);

                        quote_spanned!($span => {
                            // assign in one stmt in case either #left or #right contains
                            // references to `left` or `right` symbols.
                            let (left, right) = (#left, #right);
                            left.$method(right)
                                .unwrap_or_else(||
                                    panic!(
                                        "Overflow or underflow in {} {} + {}",
                                        stringify!($method),
                                        left,
                                        right,
                                    )
                                )
                        })
                    }};
                }

                macro_rules! wrap_op_assign {
                    ($left: expr, $right: expr, $method: ident, $span: expr) => {{
                        // Remove parens from exprs since both sides get assigned to tmp variables.
                        // otherwise we get lint errors
                        remove_parens(&mut $left);
                        remove_parens(&mut $right);

                        quote_spanned!($span => {
                            // assign in one stmt in case either #left or #right contains
                            // references to `left` or `right` symbols.
                            let (left, right) = (&mut #left, #right);
                            *left = (*left).$method(right)
                                .unwrap_or_else(||
                                    panic!(
                                        "Overflow or underflow in {} {} + {}",
                                        stringify!($method),
                                        *left,
                                        right
                                    )
                                )
                        })
                    }};
                }

                match op {
                    BinOp::Add(_) => {
                        wrap_op!(left, right, checked_add, span)
                    }
                    BinOp::Sub(_) => {
                        wrap_op!(left, right, checked_sub, span)
                    }
                    BinOp::Mul(_) => {
                        wrap_op!(left, right, checked_mul, span)
                    }
                    BinOp::Div(_) => {
                        wrap_op!(left, right, checked_div, span)
                    }
                    BinOp::Rem(_) => {
                        wrap_op!(left, right, checked_rem, span)
                    }
                    BinOp::AddAssign(_) => {
                        wrap_op_assign!(left, right, checked_add, span)
                    }
                    BinOp::SubAssign(_) => {
                        wrap_op_assign!(left, right, checked_sub, span)
                    }
                    BinOp::MulAssign(_) => {
                        wrap_op_assign!(left, right, checked_mul, span)
                    }
                    BinOp::DivAssign(_) => {
                        wrap_op_assign!(left, right, checked_div, span)
                    }
                    BinOp::RemAssign(_) => {
                        wrap_op_assign!(left, right, checked_rem, span)
                    }
                    _ => {
                        let expr_binary = ExprBinary {
                            attrs,
                            left,
                            op,
                            right,
                        };
                        quote_spanned!(span => #expr_binary)
                    }
                }
            }
            Expr::Unary(expr_unary) => {
                let op = &expr_unary.op;
                let operand = &expr_unary.expr;
                match op {
                    UnOp::Neg(_) => {
                        quote_spanned!(span => #operand.checked_neg().expect("Overflow or underflow in negation"))
                    }
                    _ => quote_spanned!(span => #expr_unary),
                }
            }
            _ => quote_spanned!(span => #expr),
        };

        parse2(expr).unwrap()
    }
}

/// This proc macro generates a function `order_to_variant_map` which returns a map
/// of the position of each variant to the name of the variant.
/// It is intended to catch changes in enum order when backward compat is required.
/// ```rust,ignore
///    /// Example for this enum
///    #[derive(EnumVariantOrder)]
///    pub enum MyEnum {
///         A,
///         B(u64),
///         C{x: bool, y: i8},
///     }
///     let order_map = MyEnum::order_to_variant_map();
///     assert!(order_map.get(0).unwrap() == "A");
///     assert!(order_map.get(1).unwrap() == "B");
///     assert!(order_map.get(2).unwrap() == "C");
/// ```
#[proc_macro_derive(EnumVariantOrder)]
pub fn enum_variant_order_derive(input: TokenStream) -> TokenStream {
    let ast = parse_macro_input!(input as DeriveInput);
    let name = &ast.ident;

    if let Data::Enum(DataEnum { variants, .. }) = ast.data {
        let variant_entries = variants
            .iter()
            .enumerate()
            .map(|(index, variant)| {
                let variant_name = variant.ident.to_string();
                quote! {
<<<<<<< HEAD
                    map.insert( #index, (#variant_name).to_string());
=======
                    map.insert( #index as u64, (#variant_name).to_string());
>>>>>>> 6f15f89b
                }
            })
            .collect::<Vec<_>>();

        let deriv = quote! {
<<<<<<< HEAD
            impl #name {
                pub fn order_to_variant_map() -> std::collections::BTreeMap<usize, String > {
=======
            impl sui_enum_compat_util::EnumOrderMap for #name {
                fn order_to_variant_map() -> std::collections::BTreeMap<u64, String > {
>>>>>>> 6f15f89b
                    let mut map = std::collections::BTreeMap::new();
                    #(#variant_entries)*
                    map
                }
            }
        };

        deriv.into()
    } else {
        panic!("EnumVariantOrder can only be used with enums.");
    }
}<|MERGE_RESOLUTION|>--- conflicted
+++ resolved
@@ -540,23 +540,14 @@
             .map(|(index, variant)| {
                 let variant_name = variant.ident.to_string();
                 quote! {
-<<<<<<< HEAD
-                    map.insert( #index, (#variant_name).to_string());
-=======
                     map.insert( #index as u64, (#variant_name).to_string());
->>>>>>> 6f15f89b
                 }
             })
             .collect::<Vec<_>>();
 
         let deriv = quote! {
-<<<<<<< HEAD
-            impl #name {
-                pub fn order_to_variant_map() -> std::collections::BTreeMap<usize, String > {
-=======
             impl sui_enum_compat_util::EnumOrderMap for #name {
                 fn order_to_variant_map() -> std::collections::BTreeMap<u64, String > {
->>>>>>> 6f15f89b
                     let mut map = std::collections::BTreeMap::new();
                     #(#variant_entries)*
                     map
