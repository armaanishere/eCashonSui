--- conflicted
+++ resolved
@@ -23,11 +23,7 @@
 written: object(107)
 
 task 6 'run'. lines 18-18:
-<<<<<<< HEAD
-events: MoveEvent { type_: StructTag { address: sui, module: Identifier("object_basics"), name: Identifier("NewValueEvent"), type_params: [] }, contents: [20, 0, 0, 0, 0, 0, 0, 0] }
-=======
-events: MoveEvent(MoveObject { type_: StructTag { address: Sui, module: Identifier("ObjectBasics"), name: Identifier("NewValueEvent"), type_params: [] }, contents: [20, 0, 0, 0, 0, 0, 0, 0] })
->>>>>>> 801b115c
+events: MoveEvent(MoveObject { type_: StructTag { address: sui, module: Identifier("object_basics"), name: Identifier("NewValueEvent"), type_params: [] }, contents: [20, 0, 0, 0, 0, 0, 0, 0] })
 written: object(105), object(108), object(109)
 
 task 7 'run'. lines 20-20:
