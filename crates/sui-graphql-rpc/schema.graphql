--- conflicted
+++ resolved
@@ -4,35 +4,8 @@
 # Open Questions
 # --------------
 # - Encoding RPC errors
-<<<<<<< HEAD
-# - `type` (vs `scalar`) for Move Types
-# - Pattern for upcasting and downcasting
-
-# Check Completeness Against Existing APIs
-# -------------
-# DONE Read
-# DONE - Objects
-# DONE - Transactions
-# DONE - Checkpoints
-# DONE - Events
-# DONE - ProtocolConfig
-# DONE - Chain Identifier
-# DONE Coin
-# DONE Extended
-# DONE Governance
-# DONE Indexer
-# DONE Move Utils
-# TODO Write
-
-# DONE Port designs from Notion
-# DONE - Display
-# DONE - SuiNS
-# DONE Data Consistency API
-# IN PROGRESS - Flesh out Connections
-=======
 
 # TODO Flesh out Connections
->>>>>>> fa7a2161
 # TODO - TotalTransactionBlocks for the PTB connection
 
 schema {
@@ -925,15 +898,9 @@
 }
 
 type NormalizedStruct {
-<<<<<<< HEAD
   id : ID!
-  module: NormalizedModule
-  name: String
-=======
   module: NormalizedModule!
   name: String!
->>>>>>> fa7a2161
-
   abilities: [MoveAbility]
   typeParameters: [MoveStructTypeParameterDecl]
   fields: [NormalizedField]
@@ -1073,12 +1040,6 @@
 type NormalizedModuleConnection {}
 type StakeConnection {}
 type TransactionBlockConnection {}
-<<<<<<< HEAD
-type TransactionBlockQueryConnection {}
-=======
-type TransactionBlockConnection {}
-type TransactionEventConnection {}
->>>>>>> fa7a2161
 
 # Pagination
 type PageInfo {
