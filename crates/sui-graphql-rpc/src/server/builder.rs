--- conflicted
+++ resolved
@@ -117,21 +117,14 @@
 mod tests {
     use super::*;
     use crate::{
-<<<<<<< HEAD
         config::ServiceConfig,
-        context_data::{data_provider::DataProvider, sui_sdk_data_provider::sui_sdk_client_v0},
-        extensions::{
-            query_limits_checker::QueryLimitsChecker,
-            timeout::{Timeout, TimeoutConfig},
-        },
-        metrics::RequestMetrics,
-=======
         context_data::{
             data_provider::DataProvider, db_data_provider::PgManager,
             sui_sdk_data_provider::sui_sdk_client_v0,
         },
+        extensions::query_limits_checker::QueryLimitsChecker,
         extensions::timeout::{Timeout, TimeoutConfig},
->>>>>>> 34469801
+        metrics::RequestMetrics,
     };
     use async_graphql::{
         extensions::{Extension, ExtensionContext, NextExecute},
