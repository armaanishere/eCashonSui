// Copyright (c) Mysten Labs, Inc.
// SPDX-License-Identifier: Apache-2.0

pub(crate) mod data_provider;
pub(crate) mod db_data_provider;
<<<<<<< HEAD
pub mod db_query_cost;
=======
#[allow(dead_code)]
pub(crate) mod package_cache; // TODO: Remove annotation once integrated
>>>>>>> 13f255a0
pub(crate) mod sui_sdk_data_provider;

pub const DEFAULT_PAGE_SIZE: u64 = 10;<|MERGE_RESOLUTION|>--- conflicted
+++ resolved
@@ -3,12 +3,9 @@
 
 pub(crate) mod data_provider;
 pub(crate) mod db_data_provider;
-<<<<<<< HEAD
 pub mod db_query_cost;
-=======
 #[allow(dead_code)]
 pub(crate) mod package_cache; // TODO: Remove annotation once integrated
->>>>>>> 13f255a0
 pub(crate) mod sui_sdk_data_provider;
 
 pub const DEFAULT_PAGE_SIZE: u64 = 10;