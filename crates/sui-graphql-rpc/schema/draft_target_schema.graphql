# Copyright (c) Mysten Labs, Inc.
# SPDX-License-Identifier: Apache-2.0

# GraphQL Schema Draft
# --------------------
#
# This is a draft design of the schema used by the second iteration of
# the RPC service.  Note that some elements may not be complete, and
# others may exist in this schema but may not appear in the production
# design initially, or ever.
#
# The source of truth for the actual schema is accessed by querying
# the GraphQL server for its `__schema`.

schema {
  query: Query
  subscription: Subscription
  mutation: Mutation
}

type Query {
  # First four bytes of the network's genesis checkpoint digest
  # (uniquely identifies the network)
  chainIdentifier: String!

  # Range of checkpoints that the RPC has data available for (for data
  # that can be tied to a particular checkpoint).
  availableRange: AvailableRange!

  # Configuration for this RPC service
  serviceConfig: ServiceConfig!

  # Simulate running a transaction to inspect its effects without
  # committing to them on-chain.
  #
  # `txBytes` either a `TransactionData` struct or a `TransactionKind`
  #     struct, BCS-encoded and then Base64-encoded.  The expected
  #     type is controlled by the presence or absence of `txMeta`: If
  #     present, `txBytes` is assumed to be a `TransactionKind`, if
  #     absent, then `TransactionData`.
  #
  # `txMeta` the data that is missing from a `TransactionKind` to make
  #     a `TransactionData` (sender address and gas information).  All
  #     its fields are nullable: `sender` defaults to `0x0`, if
  #     `gasObjects` is not present, or is an empty list, it is
  #     substituted with a mock Coin object, and `gasPrice` defaults to
  #     the reference gas price.
  #
  # `skipChecks` optional flag to disable the usual verification
  #     checks that prevent access to objects that are owned by
  #     addresses other than the sender, and calling non-public,
  #     non-entry functions.  Defaults to false.
  #
  # `epoch` the epoch to simulate executing the transaction in.
  #     Defaults to the current epoch.
  dryRunTransactionBlock(
    txBytes: Base64!,
    txMeta: TransactionMetadata,
    skipChecks: Boolean,
    epoch: Int
  ): DryRunResult

  owner(address: SuiAddress!): Owner
  object(address: SuiAddress!, version: Int): Object
  address(address: SuiAddress!): Address

  # `epochId` defaults to the latest epoch.
  epoch(epochId: Int): Epoch

  # `protocolVersion` defaults to the latest protocol version.
  protocolConfig(protocolVersion: Int): ProtocolConfigs

  # If no `id` is provided, fetch the latest available checkpoint.
  checkpoint(id: CheckpointID): Checkpoint

  # Find a transaction block by its transaction digest
  transactionBlock(digest: String!): TransactionBlock

  coinMetadata(coinType: String!): CoinMetadata

  checkpointConnection(
    first: Int,
    after: String,
    last: Int,
    before: String,
  ): CheckpointConnection

  coinConnection(
    first: Int,
    after: String,
    last: Int,
    before: String,
    type: String,
  ): CheckpointConnection

  transactionBlockConnection(
    first: Int,
    after: String,
    last: Int,
    before: String,
    filter: TransactionBlockFilter,
  ): TransactionBlockConnection

  eventConnection(
    first: Int,
    after: String,
    last: Int,
    before: String,
    filter: EventFilter,
  ): EventConnection

  objectConnection(
    first: Int,
    after: String,
    last: Int,
    before: String,
    filter: ObjectFilter,
  ): ObjectConnection

  resolveNameServiceAddress(name: String!): Address

  # NB. Will be moved into a private, explorer-specific extension.
  networkMetrics: NetworkMetrics
  moveCallMetrics: MoveCallMetrics

  allEpochAddressMetricsConnection(
    first: Int,
    after: String,
    last: Int,
    before: String,
  ): AddressMetricsConnection
}

# NB. Add after MVP has stabilised.
#
# Subscriptions use a "push-pull" system: Subscribers are notified
# when there is new data by being sent the cursor pointing after that
# new data.  To actually fetch the data, a call must be made to the
# equivalent Connection API:
#
# e.g. When subscription `subscribe { events(filter: F) }` pushes
# cursor `E`.  Then
#
#     query { eventsConnection(before: E, filter: F) }
#
# Will start paginating events up to the new data (multiple calls may
# be required if there are multiple pages of information between the
# start and the latest).  If the client has already processed some
# prefix, up to cursor `P`, then they can resume with:
#
#    query { eventsConnection(after: P, before: E, filter: F) }
#
# The API for transactions is similar.
type Subscription {
  events(filter: EventFilter): String!
  transactions(filter: TransactionBlockFilter): String!
}

type Mutation {
  # Execute a transaction, committing its effects on chain.
  #
  # `txBytes` is a `TransactionData` struct that has been BCS-encoded
  #     and then Base64-encoded.
  # `signatures` are a list of `flag || signature || pubkey` bytes,
  #     Base64-encoded.
  #
  # Waits until the transaction has been finalized on chain to return
  # its transaction digest.  If the transaction could not be
  # finalized, returns the errors that prevented it, instead.
  executeTransactionBlock(
    txBytes: Base64!,
    signatures: [Base64!]!,
  ): ExecutionResult
}

# String containing 32B hex-encoded address
scalar SuiAddress

# String representation of an arbitrary width, possibly signed integer
scalar BigInt

# String containing Base64-encoded binary data.
scalar Base64

# ISO-8601 Date and Time
scalar DateTime

# Arbitrary JSON data
scalar JSON

# Scalar representing the contents of a Move Value, corresponding to
# the following recursive type:
#
# type MoveData =
#     { Number:  BigInt }
#   | { Bool:    bool }
#   | { Address: SuiAddress }
#   | { UID:     SuiAddress }
#   | { String:  string }
#   | { Vector:  [MoveData] }
#   | { Option:   MoveData? }
#   | { Struct:  [{ name: string, value: MoveData }] }
scalar MoveData

# The signature of a concrete Move Type (a type with all its type
# parameters instantiated with concrete types, that contains no
# references), corresponding to the following recursive type:
#
# type MoveTypeSignature =
#     "address"
#   | "bool"
#   | "u8" | "u16" | ... | "u256"
#   | { vector: MoveTypeSignature }
#   | {
#       struct: {
#         package: string,
#         module: string,
#         type: string,
#         typeParameters: [MoveTypeSignature],
#       }
#     }
scalar MoveTypeSignature

# The shape of a concrete Move Type (a type with all its type
# parameters instantiated with concrete types), corresponding to the
# following recursive type:
#
# type MoveTypeLayout =
#     "address"
#   | "bool"
#   | "u8" | "u16" | ... | "u256"
#   | { vector: MoveTypeLayout }
#   | { struct: [{ name: string, layout: MoveTypeLayout }] }
scalar MoveTypeLayout

# The shape of an abstract Move Type (a type that can contain free
# type parameters, and can optionally be taken by reference),
# corresponding to the following recursive type:
#
# type OpenMoveTypeSignature = {
#   ref: ("&" | "&mut")?,
#   body: OpenMoveTypeSignatureBody,
# }
#
# type OpenMoveTypeSignatureBody =
#     "address"
#   | "bool"
#   | "u8" | "u16" | ... | "u256"
#   | { vector: OpenMoveTypeSignatureBody }
#   | {
#       package: string,
#       module: string,
#       type: string,
#       typeParameters: [OpenMoveTypeSignatureBody]?
#     }
#   | { TypeParameter: number }
scalar OpenMoveTypeSignature

# The extra data required to turn a `TransactionKind` into a
# `TransactionData` in a dry-run.
input TransactionMetadata {
  sender: SuiAddress
  gasPrice: BigInt
  gasObjects: [SuiAddress!]
}

# Filter either by the digest, or the sequence number, or neither, to
# get the latest checkpoint.
input CheckpointID {
  digest: String
  sequenceNumber: Int
}

input ObjectFilter {
  # Cascading (type requires module requires package)
  package: SuiAddress
  module: String
  type: String

  owner: SuiAddress
  objectIds: [SuiAddress!]
  objectKeys: [ObjectKey!]

  # Enhancement (post-MVP), compound filters.  Compound filters are
  # exclusive (must be the only filter set if they are used).
  any: [ObjectFilter]
  all: [ObjectFilter]
  not: ObjectFilter
}

input ObjectKey {
  objectId: SuiAddress!
  version: Int!
}

input EventFilter {
  sender: SuiAddress
  transactionDigest: String
  # Enhancement (post-MVP), requires compound filters to be useful.
  afterCheckpoint: Int
  beforeCheckpoint: Int

  # Cascading (module requires package)
  emittingPackage: SuiAddress
  emittingModule: String

  # Cascading (type requires module requires package)
  eventPackage: SuiAddress
  eventModule: String
  eventType: String

  # Enhancement (post-MVP), requires compound filters to be useful.
  startTime: DateTime
  endTime: DateTime

  # Enhancement (post-MVP), compound filters.  Compound filters are
  # exclusive (must be the only filter set if they are used).
  any: [EventFilter]
  all: [EventFilter]
  not: EventFilter
}

input TransactionBlockFilter {
  # Cascading (function requires module requires package)
  package: SuiAddress
  module: String
  function: String

  kind: TransactionBlockKindInput
  afterCheckpoint: Int
  beforeCheckpoint: Int

  signAddress: SuiAddress
  sentAddress: SuiAddress
  recvAddress: SuiAddress
  paidAddress: SuiAddress

  inputObject: SuiAddress
  changedObject: SuiAddress

  transactionIDs: [String!]

  # Enhancement (post-MVP), consistency with EventFilter -- timestamp
  # comes from checkpoint timestamp.
  startTime: DateTime
  endTime: DateTime

  # Enhancement (post-MVP), compound filters.  Compound filters are
  # exclusive (must be the only filter set if they are used).
  any: [TransactionBlockFilter]
  all: [TransactionBlockFilter]
  not: TransactionBlockFilter
}

input DynamicFieldFilter {
  # Cascading (type requires module requires package)
  namePackage: SuiAddress
  nameModule: String
  nameType: String

  # Cascading (type requires module requires package)
  valuePackage: SuiAddress
  valueModule: String
  valueType: String
}

type AvailableRange {
  first: Checkpoint
  last: Checkpoint
}

type ServiceConfig {
  enabledFeatures: [Feature!]
  isEnabled(feature: Feature!): Boolean!

  maxQueryDepth: Int
  maxQueryNodes: Int
}

enum Feature {
  ANALYTICS
  COINS
  DYNAMIC_FIELDS
  NAME_SERVICE
  SUBSCRIPTIONS
  SYSTEM_STATE
}

interface IOwner {
  address: SuiAddress!

  objectConnection(
    first: Int,
    after: String,
    last: Int,
    before: String,
    # Enhancement (post-MVP) relies on compound filters.
    filter: ObjectFilter,
  ): MoveObjectConnection

  balance(type: String!): Balance
  balanceConnection(
    first: Int,
    after: String,
    last: Int,
    before: String,
  ): BalanceConnection

  # `type` defaults to `0x2::sui::SUI`.
  coinConnection(
    first: Int,
    after: String,
    last: Int,
    before: String,
    type: String,
  ): CoinConnection

  stakedSuiConnection(
    first: Int,
    after: String,
    last: Int,
    before: String,
  ): StakeConnection

  dynamicField(dynamicFieldName: DynamicFieldName!): DynamicField
  dynamicFieldConnection(
    first: Int,
    after: String,
    last: Int,
    before: String,
    # Enhancement (post-MVP) to filter dynamic fields by type.
    filter: DynamicFieldFilter,
  ): DynamicFieldConnection

  defaultNameServiceName: String
  nameServiceNameConnection(
    first: Int,
    after: String,
    last: Int,
    before: String,
  ): NameServiceNameConnection
}

interface IObject {
  version: Int!
  digest: String!
  owner: Owner
  kind: ObjectKind

  previousTransactionBlock: TransactionBlock
  storageRebate: BigInt

  display: [DisplayEntry!]

  # Transaction Blocks that sent objects to this object
  receivedTransactionBlockConnection(
    first: Int,
    after: String,
    last: Int,
    before: String,
    # Enhancement (post-MVP) relies on compound filters.
    filter: TransactionBlockFilter,
  ): TransactionBlockConnection

  bcs: Base64
}

interface IMoveObject {
  contents: MoveValue
  hasPublicTransfer: Boolean
}

# Returned by Object.owner, where we can't disambiguate between
# Address and Object.
type Owner implements IOwner {
  asAddress: Address
  asObject: Object
}

type Address implements IOwner {
  transactionBlockConnection(
    first: Int,
    after: String,
    last: Int,
    before: String,
    relation: AddressTransactionBlockRelationship,
    # Enhancement (post-MVP) relies on compound filters.
    filter: TransactionBlockFilter,
  ): TransactionBlockConnection
}

enum AddressTransactionBlockRelationship {
  SIGN # Transactions this address has signed
  SENT # Transactions that transferred objects from this address
  RECV # Transactions that received objects into this address
  PAID # Transactions that were paid for by this address
}

enum ObjectKind {
  OWNED
  CHILD
  SHARED
  IMMUTABLE
}

type Object implements IOwner & IObject {
  asMoveObject: MoveObject
  asMovePackage: MovePackage
}

type DisplayEntry {
  key: String!
  value: String!
}

type Epoch {
  epochId: Int!
  protocolConfigs: ProtocolConfigs
  referenceGasPrice: BigInt

  startTimestamp: DateTime
  endTimestamp: DateTime

  totalCheckpoints: BigInt
  totalGasFees: BigInt
  totalStakeRewards: BigInt
  totalStakeSubsidies: BigInt
  fundSize: BigInt
  netInflow: BigInt
  fundInflow: BigInt
  fundOutflow: BigInt

<<<<<<< HEAD
  systemState: SystemState
=======
  # TODO: Identify non-duplicate fields in `EndOfEpochInfo`
>>>>>>> dc099596

  checkpointConnection(
    first: Int,
    after: String,
    last: Int,
    before: String,
  ): CheckpointConnection

  transactionBlockConnection(
    first: Int,
    after: String,
    last: Int,
    before: String,
    # Enhancement (post-MVP) relies on compound filters.
    filter: TransactionBlockFilter,
  ): TransactionBlockConnection
}

type SystemState {
  version: Int

  systemParameters: SystemParameters
  stakeSubsidy: StakeSubsidy
  validatorSet: ValidatorSet
  storageFund: StorageFund
  safeMode: SafeMode
}

type ProtocolConfigs {
  protocolVersion: Int!
  featureFlags: [ProtocolConfigFeatureFlag!]!
  configs: [ProtocolConfigAttr!]!
  config(key: String!): ProtocolConfigAttr
  featureFlag(key: String!): ProtocolConfigFeatureFlag
}

type ProtocolConfigAttr {
  key: String!
  value: String!
}

type ProtocolConfigFeatureFlag {
  key: String!
  value: Boolean!
}

type SystemParameters {
  durationMs: BigInt
  stakeSubsidyStartEpoch: Int

  minValidatorCount: Int
  maxValidatorCount: Int

  minValidatorJoiningStake: BigInt
  validatorLowStakeThreshold: BigInt
  validatorVeryLowStakeThreshold: BigInt
  validatorLowStakeGracePeriod: Int
}

type StakeSubsidy {
  balance: BigInt
  distributionCounter: Int
  currentDistributionAmount: BigInt
  periodLength: Int
  decreaseRate: Int
}

type ValidatorSet {
  totalStake: BigInt

  activeValidators: [Validator]

  # Indices into `activeValidators`
  pendingRemovals: [Int]

  pendingActiveValidators: MoveObject
  pendingActiveValidatorsSize: Int

  stakePoolMappings: MoveObject
  stakePoolMappingsSize: Int

  inactivePools: MoveObject
  inactivePoolsSize: Int

  validatorCandidates: MoveObject
  validatorCandidatesSize: Int
}

type Validator {
  address: Address!

  credentials: ValidatorCredentials
  nextEpochCredentials: ValidatorCredentials

  name: String
  description: String
  imageUrl: String
  projectUrl: String

  operationCap: MoveObject
  stakingPool: MoveObject

  exchangeRates: MoveObject
  exchangeRatesSize: Int

  stakingPoolActivationEpoch: Int
  stakingPoolSuiBalance: BigInt
  rewardsPool: BigInt
  poolTokenBalance: BigInt
  pendingStake: BigInt
  pendingTotalSuiWithdraw: BigInt
  pendingPoolTokenWithdraw: BigInt

  votingPower: Int
  stakeUnits: Int
  gasPrice: BigInt
  commissionRate: Int
  nextEpochStake: BigInt
  nextEpochGasPrice: BigInt
  nextEpochCommissionRate: Int

  # The number of epochs for which this validator has been below the
  # low stake threshold.
  atRisk: Int

  # The other validators this validator has reported
  reportRecords: [SuiAddress]

  apy: Int
}

type ValidatorCredentials {
  protocolPubKey: Base64
  networkPubKey: Base64
  workerPubKey: Base64
  proofOfPossession: Base64

  netAddress: String
  p2pAddreess: String
  primaryAddress: String
  workerAddress: String
}

type StorageFund {
  totalObjectStorageRebates: BigInt
  nonRefundableBalance: BigInt
}

type SafeMode {
  enabled: Boolean
  gasSummary: GasCostSummary
}

type Checkpoint {
  digest: String!
  sequenceNumber: Int!

  timestamp: DateTime
  validatorSignature: Base64

  # Commitments
  previousCheckpointDigest: String
  liveObjectSetDigest: String

  networkTotalTransactions: Int
  rollingGasSummary: GasCostSummary

  epoch: Epoch

  transactionBlockConnection(
    first: Int,
    after: String,
    last: Int,
    before: String,
    # Enhancement (post-MVP) relies on compound filters.
    filter: TransactionBlockFilter,
  ): TransactionBlockConnection

  # NB. Will be moved into a private, explorer-specific extension.
  addressMetrics: AddressMetrics
}

type TransactionBlock {
  digest: String!

  senders: [Address]
  gasInput: GasInput
  kind: TransactionBlockKind
  signatures: [Base64!]
  effects: TransactionBlockEffects

  expiration: Epoch

  bcs: Base64
}

enum TransactionBlockKindInput {
  PROGRAMMABLE_TX
  SYSTEM_TX
}

union TransactionBlockKind =
    ConsensusCommitPrologueTransaction
  | GenesisTransaction
  | ChangeEpochTransaction
  | ProgrammableTransactionBlock
  | AuthenticatorStateUpdateTransaction
  | RandomnessStateUpdateTransaction
  | EndOfEpochTransaction

type ConsensusCommitPrologueTransaction {
  epoch: Epoch
  # TODO: This is the "leader round" -- does this line up with
  # checkpoints? In which case, it may suffice to have a `Checkpoint`
  # here.
  round: Int
  timestamp: DateTime
}

type GenesisTransaction {
  objects: [SuiAddress]
}

type ChangeEpochTransaction {
  epoch: Epoch
  timestamp: DateTime

  storageCharge: BigInt
  computationCharge: BigInt
  storageRebate: BigInt
}

type ProgrammableTransactionBlock {
  inputs: [TransactionInput]
  transactions: [ProgrammableTransaction]
}

union TransactionInput = MovePackage | MoveObject | SharedInput

type SharedInput {
  id: SuiAddress
  initialSharedVersion: Int
  mutable: Boolean
}

union TransactionArgument = GasCoin | Input | Result

type GasCoin
type Input   { ix: Int }
type Result  { cmd: Int, ix: Int }

union ProgrammableTransaction =
    MoveCallTransaction
  | TransferObjectsTransaction
  | SplitCoinTransaction
  | MergeCoinsTransaction
  | PublishTransaction
  | UpgradeTransaction
  | MakeMoveVecTransaction

type MoveCallTransaction {
  function: MoveFunction
  typeArguments: [MoveType]
  arguments: [TransactionArgument]
}

type TransferObjectsTransaction {
  objects: [TransactionArgument]
  address: TransactionArgument
}

type SplitCoinTransaction {
  coin: TransactionArgument
  amounts: [TransactionArgument]
}

type MergeCoinsTransaction {
  coin: TransactionArgument
  coins: [TransactionArgument]
}

type PublishTransaction {
  dependencies: [MovePackage]
}

type UpgradeTransaction {
  dependencies: [MovePackage]
  currentPackage: MovePackage
  upgradeTicket: TransactionArgument
}

type MakeMoveVecTransaction {
  type: MoveType
  elements: [TransactionArgument]
}

type TransactionBlockEffects {
  transactionBlock: TransactionBlock!
  status: ExecutionStatus

  errors: String
  dependencies: [TransactionBlock!]

  lamportVersion: Int
  gasEffects: GasEffects
  objectReads: [Object!]
  objectChanges: [ObjectChange!]
  balanceChanges: [BalanceChange!]
  timestamp: DateTime
  epoch: Epoch
  checkpoint: Checkpoint

  eventConnection(
    first: Int,
    after: String,
    last: Int,
    before: String,
    # Extension (post-MVP) relies on compound filters
    filter: EventFilter,
  ): EventConnection

  bcs: Base64
}

enum ExecutionStatus {
  SUCCESS
  FAILURE
}

type GasInput {
  gasSponsor: Address
  gasPayment: [Object!]

  gasPrice: BigInt
  gasBudget: BigInt
}

type GasEffects {
  gasObject: Coin
  gasSummary: GasCostSummary
}

type GasCostSummary {
  computationCost: BigInt
  storageCost: BigInt
  storageRebate: BigInt
  nonRefundableStorageFee: BigInt
}

type ObjectChange {
  location: SuiAddress!

  inputState: Object
  outputState: Object

  idCreated: Boolean
  idDeleted: Boolean
}

type BalanceChange {
  owner: Owner
  coinType: MoveType
  amount: BigInt
}

type Event {
  # Module that the event was emitted by
  sendingModule: MoveModule

  # Type of the event being sent
  eventType: MoveType

  senders: [Address]
  timestamp: DateTime

  json: String
  bcs: Base64
}

type Balance {
  coinType: MoveType
  coinObjectCount: Int
  totalBalance: BigInt
}

type Coin implements IOwner & IObject {
  balance: BigInt
}

type StakedSui implements IOwner & IObject {
  status: StakeStatus
  requestEpoch: Epoch
  activeEpoch: Epoch
  principal: BigInt

  # Only available if status is `ACTIVE`.
  estimatedReward: BigInt
}

enum StakeStatus {
  PENDING
  ACTIVE
  UNSTAKED
}

type CoinMetadata implements IOwner & IObject {
  decimals: Int
  name: String
  symbol: String
  description: String
  iconURL: String
  supply: BigInt
}

input DynamicFieldName {
  type: String!
  bcs: Base64!
}

type DynamicField {
  name: MoveValue
  value: DynamicFieldValue
}

union DynamicFieldValue = MoveObject | MoveValue

type MoveObject implements IOwner & IObject & IMoveObject {
  asCoin: Coin
  asStakedSui: StakedSui
  asCoinMetadata: CoinMetadata
}

type MovePackage implements IOwner & IObject {
  module(name: String!): MoveModule
  moduleConnection(
    first: Int,
    after: String,
    last: Int,
    before: String,
  ): MoveModuleConnection

  linkage: [Linkage!]
  origins: [TypeOrigin!]

  moduleBcs: Base64
}

type Linkage {
  originalId: SuiAddress!
  upgradedId: SuiAddress!
  version: Int!
}

type TypeOrigin {
  module: String!
  name: String!
  package: SuiAddress!
}

enum MoveAbility {
  COPY
  DROP
  STORE
  KEY
}

enum MoveVisibility {
  PUBLIC
  PRIVATE
  FRIEND
}

type MoveStructTypeParameter {
  constraints: [MoveAbility]
  isPhantom: Boolean
}

type MoveFunctionTypeParameter {
  constraints: [MoveAbility]
}

type MoveModule {
  package: SuiAddress!
  name: String!

  fileFormatVersion: Int!

  friendConnection(
    first: Int,
    after: String,
    last: Int,
    before: String
  ): MoveModuleConnection

  struct(name: String!): MoveStruct
  structConnection(
    first: Int,
    after: String,
    last: Int,
    before: String,
  ): MoveStructConnection

  function(name: String!): MoveFunction
  functionConnection(
    first: Int,
    after: String,
    last: Int,
    before: String,
  ): MoveFunctionConnection

  bytes: Base64
  disassembly: String
}

type MoveStruct {
  module: MoveModule!
  name: String!
  abilities: [MoveAbility]
  typeParameters: [MoveStructTypeParameter]
  fields: [MoveField]
}

type MoveField {
  name: String
  type: OpenMoveType
}

type MoveFunction {
  module: MoveModule!
  name: String!

  visibility: MoveVisibility
  isEntry: Boolean

  typeParameters: [MoveFunctionTypeParameter]
  parameters: [OpenMoveType]
  return: [OpenMoveType]
}

type MoveValue {
  type: MoveType!
  data: MoveData
  json: JSON

  bcs: Base64
}

# Represents concrete types (no type parameters, no references)
type MoveType {
  # Flat representation of the type signature, as a displayable string.
  repr: String
  # Structured representation of the type signature.
  signature: MoveTypeSignature
  # Structured representation of the "shape" of values that match this type.
  layout: MoveTypeLayout
}

# Represents types that could contain references or free type
# parameters.  Such types can appear as function parameters, or fields
# in structs.
type OpenMoveType {
  # Flat representation of the type signature, as a displayable string.
  repr: String
  # Structured representation of the type signature.
  signature: OpenMoveTypeSignature
}

# Metrics (omitted for brevity)
type NetworkMetrics
type MoveCallMetrics
type AddressMetrics

# Execution

# Either TransactionBlockEffects on success, or error on failure.
type ExecutionResult {
  effects: TransactionBlockEffects
  errors: String
}

type DryRunResult {
  transaction: TransactionBlock
  errors: String

  events: [Event!]
  results: [DryRunEffect!]
}

type DryRunEffect {
  # Changes made to arguments that were mutably borrowed by this
  # transaction
  mutatedReferences: [DryRunMutation!]

  # Results of this transaction
  returnValues: [DryRunReturn!]
}

type DryRunMutation {
  input: TransactionInput
  type: MoveType
  bcs: Base64
}

type DryRunReturn {
  type: MoveType
  bcs: Base64
}

# Connections

# Pagination
type PageInfo {
    hasNextPage: Boolean!
    hasPreviousPage: Boolean!
    startCursor: String
    endCursor: String
}

# Checkpoints
type CheckpointConnection {
  edges: [CheckpointEdge!]!
  pageInfo: PageInfo!
}

type CheckpointEdge {
  cursor: String
  node: Checkpoint!
}

# Balance
type BalanceConnection {
  edges: [BalanceEdge!]!
  pageInfo: PageInfo!
}

type BalanceEdge {
  cursor: String
  node: Balance!
}

# Coin
type CoinConnection {
  edges: [CoinEdge!]!
  pageInfo: PageInfo!
}

type CoinEdge {
  cursor: String
  node: Coin!
}

# DynamicField
type DynamicFieldConnection {
  edges: [DynamicFieldEdge!]!
  pageInfo: PageInfo!
}

type DynamicFieldEdge {
  cursor: String
  node: DynamicField!
}

# Object
type ObjectConnection {
  edges: [ObjectEdge!]!
  pageInfo: PageInfo!
}

type ObjectEdge {
  cursor: String
  node: Object!
}

# MoveObject
type MoveObjectConnection {
  edges: [MoveObjectEdge!]!
  pageInfo: PageInfo!
}

type MoveObjectEdge {
  cursor: String
  node: MoveObject!
}

# Event
type EventConnection {
  edges: [EventEdge!]!
  pageInfo: PageInfo!
}

type EventEdge {
  cursor: String
  node: Event!
}

# MoveFunction
type MoveFunctionConnection {
  edges: [MoveFunctionEdge!]!
  pageInfo: PageInfo!
}

type MoveFunctionEdge {
  cursor: String
  node: MoveFunction!
}

# MoveModuleConnection
type MoveModuleConnection {
  edges: [MoveModuleEdge]
  pageInfo: PageInfo!
}

type MoveModuleEdge {
  cursor: String
  node: MoveModule
}

# MoveStructConnection
type MoveStructConnection {
  edges: [MoveStructEdge!]!
  pageInfo: PageInfo!
}

type MoveStructEdge {
  cursor: String
  node: MoveStruct!
}

# TransactionBlockConnection
type TransactionBlockConnection {
  totalTransactionBlocks: Int
  edges: [TransactionBlockEdge!]!
  pageInfo: PageInfo!
}

type TransactionBlockEdge {
  cursor: String
  node: TransactionBlock!
}

# MoveModuleConnection
type MoveModuleConnection {
  edges: [MoveModuleEdge!]!
  pageInfo: PageInfo!
}

type MoveModuleEdge {
  cursor: String
  node: MoveModule!
}

# NameServiceNameConnection
type NameServiceNameConnection {
  edges: [NameServiceNameEdge!]!
  pageInfo: PageInfo!
}

type NameServiceNameEdge {
  cursor: String
  node: String!  # is this correct?
}

# AddressMetricsConnection
type AddressMetricsConnection {
  edges: [AddressMetricEdge!]!
  pageInfo: PageInfo!
}

type AddressMetricEdge {
  cursor: String
  node: AddressMetrics!
}

# StakeConnection
type StakedSuiConnection {
  edges: [StakedSuiEdge!]!
  pageInfo: PageInfo!
}

type StakeEdge {
  cursor: String
  node: StakedSui!
}<|MERGE_RESOLUTION|>--- conflicted
+++ resolved
@@ -530,11 +530,8 @@
   fundInflow: BigInt
   fundOutflow: BigInt
 
-<<<<<<< HEAD
+  # TODO: Identify non-duplicate fields in `EndOfEpochInfo`
   systemState: SystemState
-=======
-  # TODO: Identify non-duplicate fields in `EndOfEpochInfo`
->>>>>>> dc099596
 
   checkpointConnection(
     first: Int,
