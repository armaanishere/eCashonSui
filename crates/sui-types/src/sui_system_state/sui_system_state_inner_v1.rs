--- conflicted
+++ resolved
@@ -368,12 +368,8 @@
 
 /// Rust version of the Move sui::sui_system::SuiSystemStateInner type
 /// We want to keep it named as SuiSystemState in Rust since this is the primary interface type.
-<<<<<<< HEAD
-#[derive(Debug, Serialize, Deserialize, Clone, Eq, PartialEq, JsonSchema)]
+#[derive(Debug, Serialize, Deserialize, Clone, Eq, PartialEq)]
 #[serde(rename_all = "camelCase")]
-=======
-#[derive(Debug, Serialize, Deserialize, Clone, Eq, PartialEq)]
->>>>>>> c82e4b45
 pub struct SuiSystemStateInnerV1 {
     pub epoch: u64,
     pub protocol_version: u64,
