// Copyright (c) 2022, Mysten Labs, Inc.
// SPDX-License-Identifier: Apache-2.0

//! SQL and SQLite-based Event Store

use super::*;

use async_trait::async_trait;
use serde_json::{json, Value};
use std::path::Path;
use std::sync::atomic::{AtomicU64, Ordering};
use strum::{EnumMessage, IntoEnumIterator};

use sqlx::{
    sqlite::{SqliteConnectOptions, SqliteRow},
    Executor, Row, SqlitePool,
};
use sui_types::error::SuiError;
use sui_types::event::Event;
use tracing::{debug, info, warn};

/// Maximum number of events one can ask for right now
const MAX_LIMIT: usize = 5000;

/// Sqlite-based Event Store
///
/// ## Data Model
/// - Main columns hold most common fields
/// - object_id is used for multiple purposes, including the Publish package ID
/// - event_type is an integer in order to save space and corresponds to EventType discriminant
/// - fields is JSON for now (for easy JSON filtering) and contains all fields not in main columns
pub struct SqlEventStore {
    pool: SqlitePool,
    // Sequence number is used to prevent previously ingested events from being ingested again
    seq_num: AtomicU64,
}

// OK this is some strum macros magic so we can programmatically get the column number / position,
// and generate consistent tables as well.
// Put the SQL CREATE TABLE line for each field in the comments
#[derive(strum_macros::EnumMessage, strum_macros::EnumIter)]
#[repr(u8)]
enum EventsTableColumns {
    /// timestamp INTEGER NOT NULL
    Timestamp = 0,
    /// seq_num INTEGER
    SeqNum,
    /// checkpoint INTEGER
    Checkpoint,
    /// tx_digest BLOB
    TxDigest,
    /// event_type INTEGER
    EventType,
    /// package_id BLOB
    PackageId,
    /// module_name TEXT
    ModuleName,
    /// function TEXT
    Function,
    /// object_id BLOB
    ObjectId,
    /// fields TEXT
    Fields,
}

const INDEXED_COLUMNS: &[&str] = &[
    "timestamp",
    "tx_digest",
    "event_type",
    "package_id",
    "module_name",
];

impl SqlEventStore {
    /// Creates a new SQLite in-memory database, mostly for testing
    pub async fn new_memory_only_not_prod() -> Result<Self, SuiError> {
        let pool = SqlitePool::connect("sqlite::memory:")
            .await
            .map_err(convert_sqlx_err)?;
        info!("Created new in-memory SQLite EventStore for testing");
        Ok(Self {
            pool,
            seq_num: AtomicU64::new(0),
        })
    }

    /// Creates or opens a new SQLite database at a specific path
    pub async fn new_from_file(db_path: &Path) -> Result<Self, SuiError> {
        // TODO: configure other SQLite options
        let options = SqliteConnectOptions::new()
            .filename(db_path)
            .create_if_missing(true);
        let pool = SqlitePool::connect_with(options)
            .await
            .map_err(convert_sqlx_err)?;
        info!(?db_path, "Created/opened SQLite EventStore on disk");
        Ok(Self {
            pool,
            seq_num: AtomicU64::new(0),
        })
    }

    /// Initializes the database, creating tables and indexes as needed
    /// It should be safe to call this every time after new_sqlite() as IF NOT EXISTS are used.
    pub async fn initialize(&self) -> Result<(), SuiError> {
        // First create the table if needed... make the create out of the enum for consistency
        // NOTE: If the below line errors, docstring might be missing for a field
        let table_columns: Vec<_> = EventsTableColumns::iter()
            .map(|c| c.get_documentation().unwrap())
            .collect();
        let create_sql = format!(
            "CREATE TABLE IF NOT EXISTS events({});",
            table_columns.join(", ")
        );
        self.pool
            .execute(create_sql.as_str())
            .await
            .map_err(convert_sqlx_err)?;
        info!("SQLite events table is initialized");

        // Then, create indexes
        for column in INDEXED_COLUMNS {
            // NOTE: Cannot prepare CREATE INDEX statements.
            // Also, this may take a long time if we add fields to index, at startup.  TODO
            self.pool
                .execute(
                    format!(
                        "CREATE INDEX IF NOT EXISTS {}_idx on events ({})",
                        column, column
                    )
                    .as_str(),
                )
                .await
                .map_err(convert_sqlx_err)?;
            info!(column, "Index is ready");
        }

        // Setting last sequence number
        let last_seq_num = self.last_seq_num().await?;
        self.seq_num.store(last_seq_num, Ordering::Relaxed);
        info!(
            last_seq_num,
            "Recovered last sequence number from event store"
        );

        Ok(())
    }

    /// Returns total size of table.  Should really only be used for testing.
    #[allow(unused)]
    async fn total_event_count(&self) -> Result<usize, SuiError> {
        let result = sqlx::query("SELECT COUNT(*) FROM events")
            .fetch_one(&self.pool)
            .await
            .map_err(convert_sqlx_err)?;
        let num_rows: i64 = result.get(0);
        Ok(num_rows as usize)
    }

    async fn last_seq_num(&self) -> Result<u64, SuiError> {
        let result = sqlx::query("SELECT MAX(seq_num) FROM events")
            .fetch_one(&self.pool)
            .await
            .map_err(convert_sqlx_err)?;
        let num_rows: i64 = result.get(0);
        Ok(num_rows as u64)
    }
}

fn try_extract_object_id(row: &SqliteRow, col: usize) -> Result<Option<ObjectID>, SuiError> {
    let raw_bytes: Option<Vec<u8>> = row.get(col);
    match raw_bytes {
        Some(bytes) => {
            let num_bytes = bytes.len();
            Ok(Some(ObjectID::try_from(bytes).map_err(|_e| {
                SuiError::BadObjectType {
                    error: format!("Could not parse {} bytes into ObjectID", num_bytes),
                }
            })?))
        }
        None => Ok(None),
    }
}

// Translate a Row into StoredEvent
// TODO: convert to use FromRow trait so query_as() could be used?
fn sql_row_to_event(row: SqliteRow) -> StoredEvent {
    let timestamp: i64 = row.get(EventsTableColumns::Timestamp as usize);
    let checkpoint: i64 = row.get(EventsTableColumns::Checkpoint as usize);
    let digest_raw: Option<Vec<u8>> = row.get(EventsTableColumns::TxDigest as usize);
    let tx_digest = digest_raw.map(|bytes| {
        TransactionDigest::new(
            bytes
                .try_into()
                .expect("Cannot convert digest bytes to TxDigest"),
        )
    });
    let event_type: u16 = row.get(EventsTableColumns::EventType as usize);
    let package_id = try_extract_object_id(&row, EventsTableColumns::PackageId as usize)
        .expect("Error converting package ID bytes");
    let object_id = try_extract_object_id(&row, EventsTableColumns::ObjectId as usize)
        .expect("Error converting object ID bytes");
    let module_name: Option<String> = row.get(EventsTableColumns::ModuleName as usize);
    let function: Option<String> = row.get(EventsTableColumns::Function as usize);
    let fields_text: &str = row.get(EventsTableColumns::Fields as usize);
    let fields: Vec<_> = if fields_text.is_empty() {
        Vec::new()
    } else {
        let fields_json = serde_json::from_str(fields_text)
            .unwrap_or_else(|e| panic!("Could not parse [{}] as JSON: {}", fields_text, e));
        if let Value::Object(map) = fields_json {
            map.into_iter()
                .map(|(k, v)| (flexstr::SharedStr::from(k), EventValue::Json(v)))
                .collect()
        } else {
            warn!(
                ?fields_json,
                "Could not parse JSON as object, should not happen"
            );
            Vec::new()
        }
    };

    StoredEvent {
        timestamp: timestamp as u64,
        checkpoint_num: checkpoint as u64,
        tx_digest,
        event_type: SharedStr::from(Event::name_from_ordinal(event_type as usize)),
        package_id,
        module_name: module_name.map(|s| s.into()),
        function_name: function.map(SharedStr::from),
        object_id,
        fields,
    }
}

// Adds JSON fields for items not in any of the standard columns in table definition, eg for MOVE events.
fn event_to_json(event: &EventEnvelope) -> String {
    if let Some(json_value) = &event.move_struct_json_value {
        json_value.to_string()
    } else {
        let maybe_json = match &event.event {
            Event::TransferObject {
                version,
                recipient,
                type_,
                ..
            } => Some(json!({"destination": recipient.to_string(),
                       "version": version.value(),
                       "type": type_.to_string() })),
            // TODO: for other event types eg EpochChange
            _ => None,
        };
        maybe_json.map(|j| j.to_string()).unwrap_or_default()
    }
}

<<<<<<< HEAD
const SQL_INSERT_TX: &str =
    "INSERT INTO events (timestamp, seq_num, checkpoint, tx_digest, event_type, \
    package_id, module_name, function, object_id, fields) VALUES (?, ?, ?, ?, ?, ?, ?, ?, ?, ?)";
=======
const SQL_INSERT_TX: &str = "INSERT INTO events (timestamp, checkpoint, tx_digest, event_type, \
    package_id, module_name, object_id, fields) VALUES (?, ?, ?, ?, ?, ?, ?, ?)";
>>>>>>> 5e27acd8

const TS_QUERY: &str = "SELECT * FROM events WHERE timestamp >= ? AND timestamp < ? LIMIT ?";

const TX_QUERY: &str = "SELECT * FROM events WHERE tx_digest = ?";

const QUERY_BY_TYPE: &str = "SELECT * FROM events WHERE timestamp >= ? AND \
    timestamp < ? AND event_type = ? ORDER BY timestamp DESC LIMIT ?";

const QUERY_BY_MODULE: &str = "SELECT * FROM events WHERE timestamp >= ? AND \
    timestamp < ? AND package_id = ? AND module_name = ? ORDER BY timestamp DESC LIMIT ?";

const QUERY_BY_CHECKPOINT: &str =
    "SELECT * FROM events WHERE checkpoint >= ? AND checkpoint <= ? LIMIT ?";

fn check_limit(limit: usize) -> Result<(), SuiError> {
    if limit <= MAX_LIMIT {
        Ok(())
    } else {
        Err(SuiError::TooManyItemsError(MAX_LIMIT as u64))
    }
}

#[async_trait]
impl EventStore for SqlEventStore {
    async fn add_events(
        &self,
        events: &[EventEnvelope],
        checkpoint_num: u64,
    ) -> Result<(), SuiError> {
        let mut cur_seq = self.seq_num.load(Ordering::Acquire);
        let initial_seq = cur_seq;

        // TODO: benchmark
        // TODO: use techniques in https://docs.rs/sqlx-core/0.5.13/sqlx_core/query_builder/struct.QueryBuilder.html#method.push_values
        // to execute all inserts in a single statement?
        // TODO: See https://kerkour.com/high-performance-rust-with-sqlite
        for event in events {
            // Skip events that have a lower sequence number... which must be same or increasing
            if event.seq_num < cur_seq {
                debug!(tx_digest =? event.tx_digest, seq_num = event.seq_num, cur_seq, "Skipping event with lower sequence number than current");
                continue;
            }
            cur_seq = event.seq_num;

            // If batching, turn off persistent to avoid caching as we may fill up the prepared statement cache
            let insert_tx_q = sqlx::query(SQL_INSERT_TX).persistent(true);
            let event_type = EventType::from(&event.event);
            // TODO: use batched API?
            insert_tx_q
                .bind(event.timestamp as i64)
                .bind(event.seq_num as i64)
                .bind(checkpoint_num as i64)
                .bind(event.tx_digest.map(|txd| txd.to_bytes()))
                .bind(event_type as u16)
                .bind(event.event.package_id().map(|pid| pid.to_vec()))
                .bind(event.event.module_name())
                .bind(event.event.object_id().map(|id| id.to_vec()))
                .bind(event_to_json(event))
                .execute(&self.pool)
                .await
                .map_err(convert_sqlx_err)?;
        }

        // CAS is used to detect any concurrency glitches.  Note that we assume a single writer
        // append model, which is currently true.  In single writer the CAS should never fail.
        // We also do this after writing all events, for efficiency.
        if cur_seq > initial_seq {
            self.seq_num
                .compare_exchange(initial_seq, cur_seq, Ordering::Acquire, Ordering::Relaxed)
                .expect("CAS Failure - event writes are not single threaded");
        }

        Ok(())
    }

    async fn events_for_transaction(
        &self,
        digest: TransactionDigest,
    ) -> Result<Vec<StoredEvent>, SuiError> {
        let rows = sqlx::query(TX_QUERY)
            .persistent(true)
            .bind(digest.to_bytes())
            .map(sql_row_to_event)
            .fetch_all(&self.pool)
            .await
            .map_err(convert_sqlx_err)?;
        Ok(rows)
    }

    async fn events_by_type(
        &self,
        start_time: u64,
        end_time: u64,
        event_type: EventType,
        limit: usize,
    ) -> Result<Vec<StoredEvent>, SuiError> {
        check_limit(limit)?;
        let rows = sqlx::query(QUERY_BY_TYPE)
            .persistent(true)
            .bind(start_time as i64)
            .bind(end_time as i64)
            .bind(event_type as u16)
            .bind(limit as i64)
            .map(sql_row_to_event)
            .fetch_all(&self.pool)
            .await
            .map_err(convert_sqlx_err)?;
        Ok(rows)
    }

    async fn event_iterator(
        &self,
        start_time: u64,
        end_time: u64,
        limit: usize,
    ) -> Result<Vec<StoredEvent>, SuiError> {
        check_limit(limit)?;
        let rows = sqlx::query(TS_QUERY)
            .bind(start_time as i64)
            .bind(end_time as i64)
            .bind(limit as i64)
            .map(sql_row_to_event)
            .fetch_all(&self.pool)
            .await
            .map_err(convert_sqlx_err)?;
        Ok(rows)
    }

    async fn events_by_checkpoint(
        &self,
        start_checkpoint: u64,
        end_checkpoint: u64,
        limit: usize,
    ) -> Result<Vec<StoredEvent>, SuiError> {
        // TODO: a limit maybe doesn't make sense here.  May change to unbounded iterator?
        check_limit(limit)?;
        let rows = sqlx::query(QUERY_BY_CHECKPOINT)
            .bind(start_checkpoint as i64)
            .bind(end_checkpoint as i64)
            .bind(limit as i64)
            .map(sql_row_to_event)
            .fetch_all(&self.pool)
            .await
            .map_err(convert_sqlx_err)?;
        Ok(rows)
    }

    async fn events_by_module_id(
        &self,
        start_time: u64,
        end_time: u64,
        module: ModuleId,
        limit: usize,
    ) -> Result<Vec<StoredEvent>, SuiError> {
        check_limit(limit)?;
        let rows = sqlx::query(QUERY_BY_MODULE)
            .persistent(true)
            .bind(start_time as i64)
            .bind(end_time as i64)
            .bind(module.address().to_vec())
            .bind(module.name().to_string())
            .bind(limit as i64)
            .map(sql_row_to_event)
            .fetch_all(&self.pool)
            .await
            .map_err(convert_sqlx_err)?;
        Ok(rows)
    }
}

fn convert_sqlx_err(err: sqlx::Error) -> SuiError {
    SuiError::GenericStorageError(err.to_string())
}

#[cfg(test)]
mod tests {
    use super::*;
    use flexstr::shared_str;
    use move_core_types::{
        account_address::AccountAddress,
        ident_str,
        identifier::Identifier,
        language_storage::{StructTag, TypeTag},
        value::MoveStruct,
    };
    use serde::{Deserialize, Serialize};
    use serde_json::json;
    use std::collections::BTreeMap;

    use sui_types::object::Owner;
    use sui_types::{
        base_types::SuiAddress,
        event::{Event, EventEnvelope, TransferType},
        SUI_FRAMEWORK_ADDRESS,
    };

    #[derive(Debug, Serialize, Deserialize)]
    struct TestEvent {
        creator: AccountAddress,
        name: String,
    }

    impl TestEvent {
        fn struct_tag() -> StructTag {
            StructTag {
                address: SUI_FRAMEWORK_ADDRESS,
                module: ident_str!("SUI").to_owned(),
                name: ident_str!("new_foobar").to_owned(),
                type_params: vec![TypeTag::Address, TypeTag::Vector(Box::new(TypeTag::U8))],
            }
        }

        fn move_struct(&self) -> MoveStruct {
            let move_bytes: Vec<_> = self
                .name
                .as_bytes()
                .iter()
                .map(|b| MoveValue::U8(*b))
                .collect();
            MoveStruct::WithFields(vec![
                (
                    ident_str!("creator").to_owned(),
                    MoveValue::Address(self.creator),
                ),
                (ident_str!("name").to_owned(), MoveValue::Vector(move_bytes)),
            ])
        }
    }

    fn new_test_publish_event() -> Event {
        Event::Publish {
            sender: SuiAddress::random_for_testing_only(),
            package_id: ObjectID::random(),
        }
    }

    fn new_test_newobj_event() -> Event {
        Event::NewObject {
            package_id: ObjectID::random(),
            transaction_module: Identifier::new("module").unwrap(),
            sender: SuiAddress::random_for_testing_only(),
            recipient: Owner::AddressOwner(SuiAddress::random_for_testing_only()),
            object_id: ObjectID::random(),
        }
    }

    fn new_test_deleteobj_event() -> Event {
        Event::DeleteObject {
            package_id: ObjectID::random(),
            transaction_module: Identifier::new("module").unwrap(),
            sender: SuiAddress::random_for_testing_only(),
            object_id: ObjectID::random(),
        }
    }

    fn new_test_transfer_event(typ: TransferType) -> Event {
        Event::TransferObject {
            package_id: ObjectID::random(),
            transaction_module: Identifier::new("module").unwrap(),
            sender: SuiAddress::random_for_testing_only(),
            recipient: Owner::AddressOwner(SuiAddress::random_for_testing_only()),
            object_id: ObjectID::random(),
            version: 1.into(),
            type_: typ,
        }
    }

    fn new_test_move_event() -> (Event, MoveStruct) {
        let move_event = TestEvent {
            creator: AccountAddress::random(),
            name: "foobar_buz".to_string(),
        };
        let event_bytes = bcs::to_bytes(&move_event).unwrap();
        (
            Event::MoveEvent {
                package_id: ObjectID::random(),
                transaction_module: Identifier::new("module").unwrap(),
                sender: SuiAddress::random_for_testing_only(),
                type_: TestEvent::struct_tag(),
                contents: event_bytes,
            },
            move_event.move_struct(),
        )
    }

    fn test_events() -> Vec<EventEnvelope> {
        let (move_event, move_struct) = new_test_move_event();
        let json =
            serde_json::to_value(&move_struct).expect("Cannot serialize move struct to JSON");
        vec![
            EventEnvelope::new(
                1_000_000,
<<<<<<< HEAD
                Some(TransactionDigest::random()),
                1,
                new_test_newobj_event(),
                None,
            ),
            EventEnvelope::new(1_001_000, None, 2, new_test_publish_event(), None),
            EventEnvelope::new(
                1_002_000,
                Some(TransactionDigest::random()),
                3,
=======
                TransactionDigest::random(),
                new_test_newobj_event(),
                None,
            ),
            EventEnvelope::new(
                1_001_000,
                TransactionDigest::random(),
                new_test_publish_event(),
                None,
            ),
            EventEnvelope::new(
                1_002_000,
                TransactionDigest::random(),
>>>>>>> 5e27acd8
                new_test_transfer_event(TransferType::Coin),
                None,
            ),
            EventEnvelope::new(
                1_003_000,
<<<<<<< HEAD
                Some(TransactionDigest::random()),
                3,
=======
                TransactionDigest::random(),
>>>>>>> 5e27acd8
                new_test_deleteobj_event(),
                None,
            ),
            EventEnvelope::new(
                1_004_000,
<<<<<<< HEAD
                Some(TransactionDigest::random()),
                4,
=======
                TransactionDigest::random(),
>>>>>>> 5e27acd8
                new_test_transfer_event(TransferType::ToAddress),
                None,
            ),
            EventEnvelope::new(
                1_005_000,
<<<<<<< HEAD
                Some(TransactionDigest::random()),
                5,
=======
                TransactionDigest::random(),
>>>>>>> 5e27acd8
                move_event,
                Some(json),
            ),
        ]
    }

    fn test_queried_event_vs_test_envelope(queried: &StoredEvent, orig: &EventEnvelope) {
        assert_eq!(queried.timestamp, orig.timestamp);
        assert_eq!(queried.checkpoint_num, 1);
        assert_eq!(queried.tx_digest, orig.tx_digest);
        assert_eq!(queried.event_type, shared_str!(orig.event_type()));
        assert_eq!(queried.package_id, orig.event.package_id());
        assert_eq!(
            queried.module_name,
            orig.event.module_name().map(SharedStr::from)
        );
        assert_eq!(queried.object_id, orig.event.object_id());
    }

    #[tokio::test]
    async fn test_eventstore_basic_insert_read() -> Result<(), SuiError> {
        telemetry_subscribers::init_for_testing();

        // Initialize store
        let db = SqlEventStore::new_memory_only_not_prod().await?;
        db.initialize().await?;

        // Insert some records
        info!("Inserting records!");
        let to_insert = test_events();
        db.add_events(&to_insert, 1).await?;
        info!("Done inserting");

        assert_eq!(db.total_event_count().await?, 6);

        // Query for records in time range, end should be exclusive - should get 2
        let queried_events = db.event_iterator(1_000_000, 1_002_000, 20).await?;

        assert_eq!(queried_events.len(), 2);
        for i in 0..2 {
            test_queried_event_vs_test_envelope(&queried_events[i], &to_insert[i]);
        }

        Ok(())
    }

    #[tokio::test]
    async fn test_eventstore_transfers_tx_read() -> Result<(), SuiError> {
        telemetry_subscribers::init_for_testing();

        // Initialize store
        let db = SqlEventStore::new_memory_only_not_prod().await?;
        db.initialize().await?;

        // Insert some records
        info!("Inserting records!");
        let to_insert = test_events();
        db.add_events(&to_insert, 1).await?;
        info!("Done inserting");

        // Query for transfer event
        let mut events = db
            .events_for_transaction(to_insert[2].tx_digest.unwrap())
            .await?;
        assert_eq!(events.len(), 1); // Should be no more events, just that one
        let transfer_event = events.pop().unwrap();

        test_queried_event_vs_test_envelope(&transfer_event, &to_insert[2]);

        // Now test for fields
        assert_eq!(transfer_event.fields.len(), 3);
        let field_map: BTreeMap<_, _> = transfer_event.fields.into_iter().collect();
        let keys: Vec<_> = field_map.keys().collect();
        assert_eq!(
            keys,
            vec![
                shared_str!("destination"),
                shared_str!("type"),
                shared_str!("version")
            ]
        );

        let type_str = field_map.get(&shared_str!("type")).unwrap();
        assert_eq!(type_str, &EventValue::Json(json!("Coin")));

        Ok(())
    }

    // Test for reads by event type, plus returning events in desc timestamp and limit
    #[tokio::test]
    async fn test_eventstore_query_by_type() -> Result<(), SuiError> {
        telemetry_subscribers::init_for_testing();

        // Initialize store
        let db = SqlEventStore::new_memory_only_not_prod().await?;
        db.initialize().await?;

        // Insert some records
        info!("Inserting records!");
        let to_insert = test_events();
        db.add_events(&to_insert, 1).await?;
        info!("Done inserting");

        let queried_events = db
            .events_by_type(1_000_000, 1_005_000, EventType::TransferObject, 2)
            .await?;
        assert_eq!(queried_events.len(), 2);

        // Desc timestamp order, so the last transfer event should be first
        test_queried_event_vs_test_envelope(&queried_events[0], &to_insert[4]);
        test_queried_event_vs_test_envelope(&queried_events[1], &to_insert[2]);

        // Query again with limit of 1, it should return only the last transfer event
        let queried_events = db
            .events_by_type(1_000_000, 1_005_000, EventType::TransferObject, 1)
            .await?;
        assert_eq!(queried_events.len(), 1);
        test_queried_event_vs_test_envelope(&queried_events[0], &to_insert[4]);

        Ok(())
    }

    // Test for reads by move event
    #[tokio::test]
    async fn test_eventstore_move_events() -> Result<(), SuiError> {
        telemetry_subscribers::init_for_testing();

        // Initialize store
        let db = SqlEventStore::new_memory_only_not_prod().await?;
        db.initialize().await?;

        // Insert some records
        info!("Inserting records!");
        let to_insert = test_events();
        db.add_events(&to_insert, 1).await?;
        info!("Done inserting");

        // Query for the Move event and validate basic fields
        let events = db
            .events_for_transaction(to_insert[5].tx_digest.unwrap())
            .await?;
        let move_event = &events[0];
        assert_eq!(events.len(), 1); // Should be no more events, just that one

        test_queried_event_vs_test_envelope(move_event, &to_insert[5]);
        assert_eq!(move_event.fields.len(), 2);

        // Query by module ID
        let mod_id = ModuleId::new(
            *to_insert[5].event.package_id().unwrap(),
            Identifier::new(to_insert[5].event.module_name().unwrap()).unwrap(),
        );
        let queried_events = db
            .events_by_module_id(1_000_000, 1_005_001, mod_id, 2)
            .await?;
        assert_eq!(queried_events.len(), 1);

        test_queried_event_vs_test_envelope(&queried_events[0], &to_insert[5]);
        assert_eq!(queried_events[0].fields.len(), 2);

        Ok(())
    }

    // Test creating and opening file-based database
    #[tokio::test]
    async fn test_eventstore_max_limit() -> Result<(), SuiError> {
        telemetry_subscribers::init_for_testing();

        // Initialize store
        let dir = tempfile::TempDir::new().unwrap();
        let db = SqlEventStore::new_from_file(&dir.path().join("events.db")).await?;
        db.initialize().await?;

        let res = db.event_iterator(1_000_000, 1_002_000, 100_000).await;
        assert!(matches!(res, Err(SuiError::TooManyItemsError(_))));

        Ok(())
    }

    // Test Idempotency / Sequence Numbering
    #[tokio::test]
    async fn test_eventstore_seq_num() -> Result<(), SuiError> {
        telemetry_subscribers::init_for_testing();

        // Initialize store
        let dir = tempfile::TempDir::new().unwrap(); // NOTE this must be its own line so dir isn't dropped
        let db_file = dir.path().join("events.db");
        let db = SqlEventStore::new_from_file(&db_file).await?;
        db.initialize().await?;

        // Write in some events, all should succeed
        let to_insert = test_events();
        db.add_events(&to_insert[..4], 1).await?;
        assert_eq!(db.total_event_count().await?, 4);

        // Write in an older event with older sequence number, should be skipped
        db.add_events(&to_insert[1..2], 1).await?;
        assert_eq!(db.total_event_count().await?, 4);

        // Drop and reload DB from the same file, test that sequence number was recovered
        drop(db);
        let db = SqlEventStore::new_from_file(&db_file).await?;
        db.initialize().await?;
        assert_eq!(db.last_seq_num().await?, 3);
        assert_eq!(db.total_event_count().await?, 4);

        // Try ingesting older event, check still skipped
        db.add_events(&to_insert[1..2], 1).await?;
        assert_eq!(db.total_event_count().await?, 4);

        // Check writing new events still succeeds
        db.add_events(&to_insert[4..], 1).await?;
        assert_eq!(db.total_event_count().await?, 6);

        Ok(())
    }
}<|MERGE_RESOLUTION|>--- conflicted
+++ resolved
@@ -255,14 +255,9 @@
     }
 }
 
-<<<<<<< HEAD
 const SQL_INSERT_TX: &str =
     "INSERT INTO events (timestamp, seq_num, checkpoint, tx_digest, event_type, \
-    package_id, module_name, function, object_id, fields) VALUES (?, ?, ?, ?, ?, ?, ?, ?, ?, ?)";
-=======
-const SQL_INSERT_TX: &str = "INSERT INTO events (timestamp, checkpoint, tx_digest, event_type, \
-    package_id, module_name, object_id, fields) VALUES (?, ?, ?, ?, ?, ?, ?, ?)";
->>>>>>> 5e27acd8
+    package_id, module_name, object_id, fields) VALUES (?, ?, ?, ?, ?, ?, ?, ?, ?)";
 
 const TS_QUERY: &str = "SELECT * FROM events WHERE timestamp >= ? AND timestamp < ? LIMIT ?";
 
@@ -555,7 +550,6 @@
         vec![
             EventEnvelope::new(
                 1_000_000,
-<<<<<<< HEAD
                 Some(TransactionDigest::random()),
                 1,
                 new_test_newobj_event(),
@@ -566,54 +560,27 @@
                 1_002_000,
                 Some(TransactionDigest::random()),
                 3,
-=======
-                TransactionDigest::random(),
-                new_test_newobj_event(),
-                None,
-            ),
-            EventEnvelope::new(
-                1_001_000,
-                TransactionDigest::random(),
-                new_test_publish_event(),
-                None,
-            ),
-            EventEnvelope::new(
-                1_002_000,
-                TransactionDigest::random(),
->>>>>>> 5e27acd8
                 new_test_transfer_event(TransferType::Coin),
                 None,
             ),
             EventEnvelope::new(
                 1_003_000,
-<<<<<<< HEAD
                 Some(TransactionDigest::random()),
                 3,
-=======
-                TransactionDigest::random(),
->>>>>>> 5e27acd8
                 new_test_deleteobj_event(),
                 None,
             ),
             EventEnvelope::new(
                 1_004_000,
-<<<<<<< HEAD
                 Some(TransactionDigest::random()),
                 4,
-=======
-                TransactionDigest::random(),
->>>>>>> 5e27acd8
                 new_test_transfer_event(TransferType::ToAddress),
                 None,
             ),
             EventEnvelope::new(
                 1_005_000,
-<<<<<<< HEAD
                 Some(TransactionDigest::random()),
                 5,
-=======
-                TransactionDigest::random(),
->>>>>>> 5e27acd8
                 move_event,
                 Some(json),
             ),
