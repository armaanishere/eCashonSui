processed 8 tasks

task 1 'run-graphql'. lines 8-96:
Response: {
  "data": {
    "transactionBlockConnection": {
      "nodes": [
        {
<<<<<<< HEAD
          "digest": "Qz47QLnJ17nNhMBBUXCBhNRxEriWGX47hTQZGPZdAch",
=======
          "digest": "4VgebMJT14NSsucSbZRUL5LY2A1h1rDR4VXq7Xe4qpGF",
>>>>>>> 6418ced3
          "sender": null,
          "signatures": [
            "AAAAAAAAAAAAAAAAAAAAAAAAAAAAAAAAAAAAAAAAAAAAAAAAAAAAAAAAAAAAAAAAAAAAAAAAAAAAAAAAAAAAAAAAAAAAAAAAAAAAAAAAAAAAAAAAAAAAAAAAAAAAAAAAAA=="
          ],
          "gasInput": {
            "gasSponsor": {
              "address": "0x0000000000000000000000000000000000000000000000000000000000000000"
            },
            "gasPayment": {
              "nodes": []
            },
            "gasPrice": "1",
            "gasBudget": "0"
          },
          "kind": {
            "__typename": "GenesisTransaction",
            "objects": {
              "edges": [
                {
                  "cursor": "MA",
                  "node": {
                    "address": "0x0000000000000000000000000000000000000000000000000000000000000001",
                    "asMoveObject": null,
                    "asMovePackage": {
                      "modules": {
                        "edges": [
                          {
                            "cursor": "ImFkZHJlc3Mi",
                            "node": {
                              "name": "address"
                            }
                          },
                          {
                            "cursor": "ImFzY2lpIg",
                            "node": {
                              "name": "ascii"
                            }
                          },
                          {
                            "cursor": "ImJjcyI",
                            "node": {
                              "name": "bcs"
                            }
                          },
                          {
                            "cursor": "ImJpdF92ZWN0b3Ii",
                            "node": {
                              "name": "bit_vector"
                            }
                          },
                          {
                            "cursor": "ImRlYnVnIg",
                            "node": {
                              "name": "debug"
                            }
                          },
                          {
                            "cursor": "ImZpeGVkX3BvaW50MzIi",
                            "node": {
                              "name": "fixed_point32"
                            }
                          },
                          {
                            "cursor": "Imhhc2gi",
                            "node": {
                              "name": "hash"
                            }
                          },
                          {
                            "cursor": "Im9wdGlvbiI",
                            "node": {
                              "name": "option"
                            }
                          },
                          {
                            "cursor": "InN0cmluZyI",
                            "node": {
                              "name": "string"
                            }
                          },
                          {
                            "cursor": "InR5cGVfbmFtZSI",
                            "node": {
                              "name": "type_name"
                            }
                          },
                          {
                            "cursor": "InZlY3RvciI",
                            "node": {
                              "name": "vector"
                            }
                          }
                        ]
                      }
                    }
                  }
                },
                {
                  "cursor": "MQ",
                  "node": {
                    "address": "0x0000000000000000000000000000000000000000000000000000000000000002",
                    "asMoveObject": null,
                    "asMovePackage": {
                      "modules": {
                        "edges": [
                          {
                            "cursor": "ImFkZHJlc3Mi",
                            "node": {
                              "name": "address"
                            }
                          },
                          {
                            "cursor": "ImF1dGhlbnRpY2F0b3Jfc3RhdGUi",
                            "node": {
                              "name": "authenticator_state"
                            }
                          },
                          {
                            "cursor": "ImJhZyI",
                            "node": {
                              "name": "bag"
                            }
                          },
                          {
                            "cursor": "ImJhbGFuY2Ui",
                            "node": {
                              "name": "balance"
                            }
                          },
                          {
                            "cursor": "ImJjcyI",
                            "node": {
                              "name": "bcs"
                            }
                          },
                          {
                            "cursor": "ImJsczEyMzgxIg",
                            "node": {
                              "name": "bls12381"
                            }
                          },
                          {
                            "cursor": "ImJvcnJvdyI",
                            "node": {
                              "name": "borrow"
                            }
                          },
                          {
                            "cursor": "ImNsb2NrIg",
                            "node": {
                              "name": "clock"
                            }
                          },
                          {
                            "cursor": "ImNvaW4i",
                            "node": {
                              "name": "coin"
                            }
                          },
                          {
                            "cursor": "ImRpc3BsYXki",
                            "node": {
                              "name": "display"
                            }
                          },
                          {
                            "cursor": "ImR5bmFtaWNfZmllbGQi",
                            "node": {
                              "name": "dynamic_field"
                            }
                          },
                          {
                            "cursor": "ImR5bmFtaWNfb2JqZWN0X2ZpZWxkIg",
                            "node": {
                              "name": "dynamic_object_field"
                            }
                          },
                          {
                            "cursor": "ImVjZHNhX2sxIg",
                            "node": {
                              "name": "ecdsa_k1"
                            }
                          },
                          {
                            "cursor": "ImVjZHNhX3IxIg",
                            "node": {
                              "name": "ecdsa_r1"
                            }
                          },
                          {
                            "cursor": "ImVjdnJmIg",
                            "node": {
                              "name": "ecvrf"
                            }
                          },
                          {
                            "cursor": "ImVkMjU1MTki",
                            "node": {
                              "name": "ed25519"
                            }
                          },
                          {
                            "cursor": "ImV2ZW50Ig",
                            "node": {
                              "name": "event"
                            }
                          },
                          {
                            "cursor": "Imdyb3RoMTYi",
                            "node": {
                              "name": "groth16"
                            }
                          },
                          {
                            "cursor": "Imhhc2gi",
                            "node": {
                              "name": "hash"
                            }
                          },
                          {
                            "cursor": "ImhleCI",
                            "node": {
                              "name": "hex"
                            }
                          }
                        ]
                      }
                    }
                  }
                },
                {
                  "cursor": "Mg",
                  "node": {
                    "address": "0x0000000000000000000000000000000000000000000000000000000000000003",
                    "asMoveObject": null,
                    "asMovePackage": {
                      "modules": {
                        "edges": [
                          {
                            "cursor": "ImdlbmVzaXMi",
                            "node": {
                              "name": "genesis"
                            }
                          },
                          {
                            "cursor": "InN0YWtlX3N1YnNpZHki",
                            "node": {
                              "name": "stake_subsidy"
                            }
                          },
                          {
                            "cursor": "InN0YWtpbmdfcG9vbCI",
                            "node": {
                              "name": "staking_pool"
                            }
                          },
                          {
                            "cursor": "InN0b3JhZ2VfZnVuZCI",
                            "node": {
                              "name": "storage_fund"
                            }
                          },
                          {
                            "cursor": "InN1aV9zeXN0ZW0i",
                            "node": {
                              "name": "sui_system"
                            }
                          },
                          {
                            "cursor": "InN1aV9zeXN0ZW1fc3RhdGVfaW5uZXIi",
                            "node": {
                              "name": "sui_system_state_inner"
                            }
                          },
                          {
                            "cursor": "InZhbGlkYXRvciI",
                            "node": {
                              "name": "validator"
                            }
                          },
                          {
                            "cursor": "InZhbGlkYXRvcl9jYXAi",
                            "node": {
                              "name": "validator_cap"
                            }
                          },
                          {
                            "cursor": "InZhbGlkYXRvcl9zZXQi",
                            "node": {
                              "name": "validator_set"
                            }
                          },
                          {
                            "cursor": "InZhbGlkYXRvcl93cmFwcGVyIg",
                            "node": {
                              "name": "validator_wrapper"
                            }
                          },
                          {
                            "cursor": "InZvdGluZ19wb3dlciI",
                            "node": {
                              "name": "voting_power"
                            }
                          }
                        ]
                      }
                    }
                  }
                },
                {
                  "cursor": "Mw",
                  "node": {
                    "address": "0x0000000000000000000000000000000000000000000000000000000000000005",
                    "asMoveObject": {
                      "contents": {
                        "type": {
                          "repr": "0x0000000000000000000000000000000000000000000000000000000000000003::sui_system::SuiSystemState"
                        },
                        "json": {
                          "id": "0x0000000000000000000000000000000000000000000000000000000000000005",
                          "version": "1"
                        }
                      }
                    },
                    "asMovePackage": null
                  }
                },
                {
                  "cursor": "NA",
                  "node": {
                    "address": "0x0000000000000000000000000000000000000000000000000000000000000006",
                    "asMoveObject": {
                      "contents": {
                        "type": {
                          "repr": "0x0000000000000000000000000000000000000000000000000000000000000002::clock::Clock"
                        },
                        "json": {
                          "id": "0x0000000000000000000000000000000000000000000000000000000000000006",
                          "timestamp_ms": "0"
                        }
                      }
                    },
                    "asMovePackage": null
                  }
                },
                {
                  "cursor": "NQ",
                  "node": {
                    "address": "0x0000000000000000000000000000000000000000000000000000000000000007",
                    "asMoveObject": {
                      "contents": {
                        "type": {
                          "repr": "0x0000000000000000000000000000000000000000000000000000000000000002::authenticator_state::AuthenticatorState"
                        },
                        "json": {
                          "id": "0x0000000000000000000000000000000000000000000000000000000000000007",
                          "version": "1"
                        }
                      }
                    },
                    "asMovePackage": null
                  }
                },
                {
                  "cursor": "Ng",
                  "node": {
                    "address": "0x0000000000000000000000000000000000000000000000000000000000000008",
                    "asMoveObject": {
                      "contents": {
                        "type": {
                          "repr": "0x0000000000000000000000000000000000000000000000000000000000000002::random::Random"
                        },
                        "json": {
                          "id": "0x0000000000000000000000000000000000000000000000000000000000000008",
                          "inner": {
<<<<<<< HEAD
                            "id": "0x4ceff299a688402f8daca372a88ef6315e1becc80c06284b3346ca89b6402537",
=======
                            "id": "0x1ef111d1751ed747c1fdfd055de2a28af7d137df813a0f4cca3cb94f2fe65db2",
>>>>>>> 6418ced3
                            "version": "1"
                          }
                        }
                      }
                    },
                    "asMovePackage": null
                  }
                },
                {
                  "cursor": "Nw",
                  "node": {
                    "address": "0x000000000000000000000000000000000000000000000000000000000000dee9",
                    "asMoveObject": null,
                    "asMovePackage": {
                      "modules": {
                        "edges": [
                          {
                            "cursor": "ImNsb2Ii",
                            "node": {
                              "name": "clob"
                            }
                          },
                          {
                            "cursor": "ImNsb2JfdjIi",
                            "node": {
                              "name": "clob_v2"
                            }
                          },
                          {
                            "cursor": "ImNyaXRiaXQi",
                            "node": {
                              "name": "critbit"
                            }
                          },
                          {
                            "cursor": "ImN1c3RvZGlhbiI",
                            "node": {
                              "name": "custodian"
                            }
                          },
                          {
                            "cursor": "ImN1c3RvZGlhbl92MiI",
                            "node": {
                              "name": "custodian_v2"
                            }
                          },
                          {
                            "cursor": "Im1hdGgi",
                            "node": {
                              "name": "math"
                            }
                          },
                          {
                            "cursor": "Im9yZGVyX3F1ZXJ5Ig",
                            "node": {
                              "name": "order_query"
                            }
                          }
                        ]
                      }
                    }
                  }
                },
                {
                  "cursor": "OA",
                  "node": {
<<<<<<< HEAD
                    "address": "0x101fa6288c3656366728c0827b5ed0b5ef6cefb25e9bc192e88eacf2af0fda83",
                    "asMoveObject": {
                      "contents": {
                        "type": {
                          "repr": "0x0000000000000000000000000000000000000000000000000000000000000002::dynamic_field::Field<u64,0x0000000000000000000000000000000000000000000000000000000000000002::random::RandomInner>"
                        },
                        "json": {
                          "id": "0x101fa6288c3656366728c0827b5ed0b5ef6cefb25e9bc192e88eacf2af0fda83",
                          "name": "1",
                          "value": {
                            "version": "1",
                            "epoch": "0",
                            "randomness_round": "0",
                            "random_bytes": []
                          }
                        }
                      }
                    },
                    "asMovePackage": null
                  }
                },
                {
                  "cursor": "OQ",
                  "node": {
                    "address": "0x149e056de4aa1e72ca1443c611b1bad249d501b239bf0eb330ec795f5d9b6725",
=======
                    "address": "0x177cc7760482c8e9004e2cc2d4cd6b69b916be471daee7b0f8639faebffef738",
>>>>>>> 6418ced3
                    "asMoveObject": {
                      "contents": {
                        "type": {
                          "repr": "0x0000000000000000000000000000000000000000000000000000000000000002::dynamic_field::Field<u64,0x0000000000000000000000000000000000000000000000000000000000000002::random::RandomInner>"
                        },
                        "json": {
<<<<<<< HEAD
                          "id": "0x149e056de4aa1e72ca1443c611b1bad249d501b239bf0eb330ec795f5d9b6725",
                          "name": "0",
=======
                          "id": "0x177cc7760482c8e9004e2cc2d4cd6b69b916be471daee7b0f8639faebffef738",
                          "name": "1",
>>>>>>> 6418ced3
                          "value": {
                            "version": "1",
                            "epoch": "0",
                            "randomness_round": "0",
                            "random_bytes": []
                          }
                        }
                      }
                    },
                    "asMovePackage": null
                  }
                },
                {
                  "cursor": "MTA",
                  "node": {
                    "address": "0x264fd3a1094daa97850b911522ddb847eb4306a8eeb2f1c3cb7fec3ee18bbbf1",
                    "asMoveObject": {
                      "contents": {
                        "type": {
                          "repr": "0x0000000000000000000000000000000000000000000000000000000000000002::dynamic_field::Field<0x0000000000000000000000000000000000000000000000000000000000000002::object::ID,address>"
                        },
                        "json": {
                          "id": "0x264fd3a1094daa97850b911522ddb847eb4306a8eeb2f1c3cb7fec3ee18bbbf1",
                          "name": "0x223bfc2f0e872f20ec62ac459afb51fa0e8a1609ef20faced8af5deb0eac78f6",
                          "value": "0xa7b032703878aa74c3126935789fd1d4d7e111d5911b09247d6963061c312b5a"
                        }
                      }
                    },
                    "asMovePackage": null
                  }
                },
                {
                  "cursor": "MTE",
                  "node": {
<<<<<<< HEAD
                    "address": "0x344ca8c09df066e14de47d00d770b775ed174c02604ce62b5abbcef92cd6c456",
=======
                    "address": "0x3ebeeadb2cc09c5a755a63ffa290a3bdb0f89eaf356b680ed57bf84c5405bc0b",
>>>>>>> 6418ced3
                    "asMoveObject": {
                      "contents": {
                        "type": {
                          "repr": "0x0000000000000000000000000000000000000000000000000000000000000002::dynamic_field::Field<u64,0x0000000000000000000000000000000000000000000000000000000000000003::staking_pool::PoolTokenExchangeRate>"
                        },
                        "json": {
<<<<<<< HEAD
                          "id": "0x344ca8c09df066e14de47d00d770b775ed174c02604ce62b5abbcef92cd6c456",
                          "pool_id": "0x223bfc2f0e872f20ec62ac459afb51fa0e8a1609ef20faced8af5deb0eac78f6",
                          "stake_activation_epoch": "0",
                          "principal": {
                            "value": "20000000000000000"
=======
                          "id": "0x3ebeeadb2cc09c5a755a63ffa290a3bdb0f89eaf356b680ed57bf84c5405bc0b",
                          "name": "0",
                          "value": {
                            "sui_amount": "0",
                            "pool_token_amount": "0"
>>>>>>> 6418ced3
                          }
                        }
                      }
                    },
                    "asMovePackage": null
                  }
                },
                {
                  "cursor": "MTI",
                  "node": {
<<<<<<< HEAD
                    "address": "0x3c520aee51643f82eb24b40f19973cad6178a1a2a516550cf1cddd194ddf5dcd",
                    "asMoveObject": {
                      "contents": {
                        "type": {
                          "repr": "0x0000000000000000000000000000000000000000000000000000000000000002::coin::Coin<0x0000000000000000000000000000000000000000000000000000000000000002::sui::SUI>"
                        },
                        "json": {
                          "id": "0x3c520aee51643f82eb24b40f19973cad6178a1a2a516550cf1cddd194ddf5dcd",
                          "balance": {
                            "value": "300000000000000"
                          }
                        }
                      }
                    },
                    "asMovePackage": null
                  }
                },
                {
                  "cursor": "MTM",
                  "node": {
                    "address": "0x3e2250e7f3cab611e731755997a1d42a7061ae80de3b4db8576ad8e35a352e4e",
                    "asMoveObject": {
                      "contents": {
                        "type": {
                          "repr": "0x0000000000000000000000000000000000000000000000000000000000000002::coin::Coin<0x0000000000000000000000000000000000000000000000000000000000000002::sui::SUI>"
                        },
                        "json": {
                          "id": "0x3e2250e7f3cab611e731755997a1d42a7061ae80de3b4db8576ad8e35a352e4e",
                          "balance": {
                            "value": "30000000000000000"
                          }
                        }
                      }
                    },
                    "asMovePackage": null
                  }
                },
                {
                  "cursor": "MTQ",
                  "node": {
=======
>>>>>>> 6418ced3
                    "address": "0x6af2a2b7ca60bf76174adfd3e9c4957f8e937759603182f9b46c7f6c5f19c6d2",
                    "asMoveObject": {
                      "contents": {
                        "type": {
                          "repr": "0x0000000000000000000000000000000000000000000000000000000000000002::dynamic_field::Field<u64,0x0000000000000000000000000000000000000000000000000000000000000003::sui_system_state_inner::SuiSystemStateInner>"
                        },
                        "json": {
                          "id": "0x6af2a2b7ca60bf76174adfd3e9c4957f8e937759603182f9b46c7f6c5f19c6d2",
                          "name": "1",
                          "value": {
                            "epoch": "0",
                            "protocol_version": "33",
                            "system_state_version": "1",
                            "validators": {
                              "total_stake": "20000000000000000",
                              "active_validators": [
                                {
                                  "metadata": {
                                    "sui_address": "0xa7b032703878aa74c3126935789fd1d4d7e111d5911b09247d6963061c312b5a",
                                    "protocol_pubkey_bytes": [
                                      168,
                                      10,
                                      113,
                                      148,
                                      146,
                                      18,
                                      4,
                                      206,
                                      160,
                                      17,
                                      65,
                                      3,
                                      192,
                                      72,
                                      69,
                                      3,
                                      34,
                                      62,
                                      177,
                                      119,
                                      149,
                                      119,
                                      28,
                                      226,
                                      120,
                                      84,
                                      208,
                                      34,
                                      33,
                                      221,
                                      215,
                                      26,
                                      19,
                                      43,
                                      135,
                                      198,
                                      111,
                                      189,
                                      25,
                                      213,
                                      111,
                                      170,
                                      66,
                                      24,
                                      110,
                                      12,
                                      78,
                                      20,
                                      10,
                                      27,
                                      128,
                                      57,
                                      246,
                                      144,
                                      114,
                                      82,
                                      79,
                                      96,
                                      215,
                                      59,
                                      240,
                                      247,
                                      211,
                                      18,
                                      143,
                                      1,
                                      109,
                                      137,
                                      179,
                                      82,
                                      215,
                                      118,
                                      63,
                                      135,
                                      18,
                                      31,
                                      123,
                                      40,
                                      235,
                                      25,
                                      153,
                                      189,
                                      81,
                                      129,
                                      128,
                                      219,
                                      99,
                                      215,
                                      146,
                                      145,
                                      113,
                                      132,
                                      99,
                                      76,
                                      126,
                                      246
                                    ],
                                    "network_pubkey_bytes": [
                                      222,
                                      193,
                                      56,
                                      253,
                                      223,
                                      140,
                                      108,
                                      228,
                                      161,
                                      246,
                                      151,
                                      172,
                                      42,
                                      190,
                                      219,
                                      243,
                                      212,
                                      210,
                                      59,
                                      152,
                                      5,
                                      6,
                                      236,
                                      134,
                                      82,
                                      53,
                                      90,
                                      224,
                                      105,
                                      93,
                                      152,
                                      85
                                    ],
                                    "worker_pubkey_bytes": [
                                      172,
                                      116,
                                      152,
                                      220,
                                      228,
                                      127,
                                      173,
                                      148,
                                      84,
                                      44,
                                      112,
                                      162,
                                      74,
                                      125,
                                      50,
                                      95,
                                      124,
                                      147,
                                      55,
                                      36,
                                      241,
                                      143,
                                      223,
                                      60,
                                      129,
                                      224,
                                      221,
                                      102,
                                      15,
                                      35,
                                      217,
                                      101
                                    ],
                                    "proof_of_possession": [
                                      128,
                                      156,
                                      67,
                                      33,
                                      58,
                                      1,
                                      39,
                                      117,
                                      201,
                                      238,
                                      255,
                                      186,
                                      75,
                                      160,
                                      126,
                                      112,
                                      202,
                                      232,
                                      153,
                                      37,
                                      253,
                                      202,
                                      71,
                                      140,
                                      94,
                                      117,
                                      125,
                                      17,
                                      181,
                                      101,
                                      235,
                                      149,
                                      12,
                                      103,
                                      135,
                                      36,
                                      124,
                                      64,
                                      40,
                                      191,
                                      203,
                                      204,
                                      20,
                                      212,
                                      46,
                                      230,
                                      32,
                                      74
                                    ],
                                    "name": "validator-0",
                                    "description": "",
                                    "image_url": {
                                      "url": ""
                                    },
                                    "project_url": {
                                      "url": ""
                                    },
                                    "net_address": "/ip4/127.0.0.1/tcp/8000/http",
                                    "p2p_address": "/ip4/127.0.0.1/udp/8001/http",
                                    "primary_address": "/ip4/127.0.0.1/udp/8004/http",
                                    "worker_address": "/ip4/127.0.0.1/udp/8005/http",
                                    "next_epoch_protocol_pubkey_bytes": null,
                                    "next_epoch_proof_of_possession": null,
                                    "next_epoch_network_pubkey_bytes": null,
                                    "next_epoch_worker_pubkey_bytes": null,
                                    "next_epoch_net_address": null,
                                    "next_epoch_p2p_address": null,
                                    "next_epoch_primary_address": null,
                                    "next_epoch_worker_address": null,
                                    "extra_fields": {
<<<<<<< HEAD
                                      "id": "0xac04a76c1fc135e530a80f444f527a0f0330dfff6283eaaee92e934923f9ae58",
=======
                                      "id": "0x1d534cebb55aa5da6bfa01af0fa5d5a3c41ea5d5f1b012281dbd423733e933ac",
>>>>>>> 6418ced3
                                      "size": "0"
                                    }
                                  },
                                  "voting_power": "10000",
<<<<<<< HEAD
                                  "operation_cap_id": "0xf10c26d4ad569ec6d8b2fc32ec7dff9a7c6d40894c1ca9dee9054571431a2a99",
                                  "gas_price": "1000",
                                  "staking_pool": {
                                    "id": "0x223bfc2f0e872f20ec62ac459afb51fa0e8a1609ef20faced8af5deb0eac78f6",
=======
                                  "operation_cap_id": "0xa1d3ed6ab524247c72cffbaf9971205701ddc0bd2bc67451b9dbda967ec73778",
                                  "gas_price": "1000",
                                  "staking_pool": {
                                    "id": "0x2ead81b777a270b5e8e421e94ca14a016b464777f7ca523d1276b29013b33b02",
>>>>>>> 6418ced3
                                    "activation_epoch": "0",
                                    "deactivation_epoch": null,
                                    "sui_balance": "20000000000000000",
                                    "rewards_pool": {
                                      "value": "0"
                                    },
                                    "pool_token_balance": "20000000000000000",
                                    "exchange_rates": {
<<<<<<< HEAD
                                      "id": "0x17434801fad63ff953a356cef41fc0500a71975173169ea0d7881dbc5a418ce8",
=======
                                      "id": "0x21e2f54787a1fa3b701c0c55dafe16b72cbb59b531a01e50bfe566b34ec6c3c2",
>>>>>>> 6418ced3
                                      "size": "1"
                                    },
                                    "pending_stake": "0",
                                    "pending_total_sui_withdraw": "0",
                                    "pending_pool_token_withdraw": "0",
                                    "extra_fields": {
<<<<<<< HEAD
                                      "id": "0xbc39f927cc9e70b1b0d1f18f27fb870f586f5edc95254a04685f948ad5c47f8e",
=======
                                      "id": "0x9a8fdb3721f9f35b634542e03139652742ceccac820fac14680d1e2b501aadb7",
>>>>>>> 6418ced3
                                      "size": "0"
                                    }
                                  },
                                  "commission_rate": "200",
                                  "next_epoch_stake": "20000000000000000",
                                  "next_epoch_gas_price": "1000",
                                  "next_epoch_commission_rate": "200",
                                  "extra_fields": {
<<<<<<< HEAD
                                    "id": "0x5f3b6175884e5e609fff8d2d852582a189ab18b949714ee23e260f9c833dc8fa",
=======
                                    "id": "0x7e2ffe2316d8cd0c50d01724b93ffd1da83f4612238cc41375624bdeb5f3e397",
>>>>>>> 6418ced3
                                    "size": "0"
                                  }
                                }
                              ],
                              "pending_active_validators": {
                                "contents": {
<<<<<<< HEAD
                                  "id": "0x6b3a4b58969899a281dd1f0ae671d23374d82a7bb985e71e8e3b3e65bb337c55",
=======
                                  "id": "0x746eec9b39d02e1eee15182843031c6d682ddffd0bf39702520957915a7565b8",
>>>>>>> 6418ced3
                                  "size": "0"
                                }
                              },
                              "pending_removals": [],
                              "staking_pool_mappings": {
<<<<<<< HEAD
                                "id": "0x9ae8d4cd02a7e20f4d0adda78f58c229533cfeb6de43056016acaadbc90c6d5d",
                                "size": "1"
                              },
                              "inactive_validators": {
                                "id": "0xf8936c717e57f17c7fcfd7855058ebaf035e07db165ae6fe468a9ff63894873f",
                                "size": "0"
                              },
                              "validator_candidates": {
                                "id": "0x72a8b1939048858f7b432644a0515a7908aedc5cb44fec0a16237d8fb6674492",
=======
                                "id": "0x595e816567814d0f8ee02a80a20edc098505de19e6305666c1ebbce14ec87c79",
                                "size": "1"
                              },
                              "inactive_validators": {
                                "id": "0x563c53953dc1ced67bdbbbf09314f867bca8a5bfdcfb50404a9f5ae4ec990cee",
                                "size": "0"
                              },
                              "validator_candidates": {
                                "id": "0xb0ba6ee1892a6083a4ec4dfab666433664be918e56427119014634bb3eb64ba3",
>>>>>>> 6418ced3
                                "size": "0"
                              },
                              "at_risk_validators": {
                                "contents": []
                              },
                              "extra_fields": {
<<<<<<< HEAD
                                "id": "0x7d09bac4379e9323500479aa04d981a7caf9a609e1f3c64fca5886fbb94a2938",
=======
                                "id": "0x8b7307684be56bb3a822bb7d02009b1649642c0d1bceb211b99f5a1cbdb9ed5b",
>>>>>>> 6418ced3
                                "size": "0"
                              }
                            },
                            "storage_fund": {
                              "total_object_storage_rebates": {
                                "value": "0"
                              },
                              "non_refundable_balance": {
                                "value": "0"
                              }
                            },
                            "parameters": {
                              "epoch_duration_ms": "86400000",
                              "stake_subsidy_start_epoch": "0",
                              "max_validator_count": "150",
                              "min_validator_joining_stake": "30000000000000000",
                              "validator_low_stake_threshold": "20000000000000000",
                              "validator_very_low_stake_threshold": "15000000000000000",
                              "validator_low_stake_grace_period": "7",
                              "extra_fields": {
<<<<<<< HEAD
                                "id": "0x4ba7f1b17423618c4f16f1b75294c53f3a4495ed643e47e7416febc840a62cd8",
=======
                                "id": "0x29750574b9f66cf33ef523b2316558fe9f94492c455752e455ca6c0c9535a9b0",
>>>>>>> 6418ced3
                                "size": "0"
                              }
                            },
                            "reference_gas_price": "1000",
                            "validator_report_records": {
                              "contents": []
                            },
                            "stake_subsidy": {
                              "balance": {
                                "value": "9949700000000000000"
                              },
                              "distribution_counter": "0",
                              "current_distribution_amount": "1000000000000000",
                              "stake_subsidy_period_length": "10",
                              "stake_subsidy_decrease_rate": 1000,
                              "extra_fields": {
<<<<<<< HEAD
                                "id": "0x687c839f631b6ad1d2500b055635ee371b0ea24b30cbf10b418bfe6d7457a465",
=======
                                "id": "0x5241270acbcfa3b6c532e7e7b9edbb7bb878817e50e8fc39045eb86f1e81625f",
>>>>>>> 6418ced3
                                "size": "0"
                              }
                            },
                            "safe_mode": false,
                            "safe_mode_storage_rewards": {
                              "value": "0"
                            },
                            "safe_mode_computation_rewards": {
                              "value": "0"
                            },
                            "safe_mode_storage_rebates": "0",
                            "safe_mode_non_refundable_storage_fee": "0",
                            "epoch_start_timestamp_ms": "0",
                            "extra_fields": {
<<<<<<< HEAD
                              "id": "0x54488102ead7164de77b3a0e6559d1216a3d6e54bcc5e853a102427fb68f6a21",
=======
                              "id": "0xe40abf1b253c6b8aa299606ac860890d0da0fc38d94bde8a528f30af428c51d6",
>>>>>>> 6418ced3
                              "size": "0"
                            }
                          }
                        }
                      }
                    },
                    "asMovePackage": null
                  }
                },
                {
<<<<<<< HEAD
                  "cursor": "MTU",
                  "node": {
                    "address": "0x7875ac8247921c1e11d7c7da6aa465c777e8aafc1ef53631e948c6f79274a7c6",
=======
                  "cursor": "MTE",
                  "node": {
                    "address": "0x8c36aad9f8100c0cdfc5c8e93f23d85358fdff4cc8c49fa5cb8dc8f8f87275c5",
                    "asMoveObject": {
                      "contents": {
                        "type": {
                          "repr": "0x0000000000000000000000000000000000000000000000000000000000000002::dynamic_field::Field<0x0000000000000000000000000000000000000000000000000000000000000002::object::ID,address>"
                        },
                        "json": {
                          "id": "0x8c36aad9f8100c0cdfc5c8e93f23d85358fdff4cc8c49fa5cb8dc8f8f87275c5",
                          "name": "0x2ead81b777a270b5e8e421e94ca14a016b464777f7ca523d1276b29013b33b02",
                          "value": "0xa7b032703878aa74c3126935789fd1d4d7e111d5911b09247d6963061c312b5a"
                        }
                      }
                    },
                    "asMovePackage": null
                  }
                },
                {
                  "cursor": "MTI",
                  "node": {
                    "address": "0xa1d3ed6ab524247c72cffbaf9971205701ddc0bd2bc67451b9dbda967ec73778",
                    "asMoveObject": {
                      "contents": {
                        "type": {
                          "repr": "0x0000000000000000000000000000000000000000000000000000000000000003::validator_cap::UnverifiedValidatorOperationCap"
                        },
                        "json": {
                          "id": "0xa1d3ed6ab524247c72cffbaf9971205701ddc0bd2bc67451b9dbda967ec73778",
                          "authorizer_validator_address": "0xa7b032703878aa74c3126935789fd1d4d7e111d5911b09247d6963061c312b5a"
                        }
                      }
                    },
                    "asMovePackage": null
                  }
                },
                {
                  "cursor": "MTM",
                  "node": {
                    "address": "0xbc028dfda914ecc9f990eb78b2f984385cd6d710812e6d8d56c62e0892025209",
                    "asMoveObject": {
                      "contents": {
                        "type": {
                          "repr": "0x0000000000000000000000000000000000000000000000000000000000000002::coin::Coin<0x0000000000000000000000000000000000000000000000000000000000000002::sui::SUI>"
                        },
                        "json": {
                          "id": "0xbc028dfda914ecc9f990eb78b2f984385cd6d710812e6d8d56c62e0892025209",
                          "balance": {
                            "value": "30000000000000000"
                          }
                        }
                      }
                    },
                    "asMovePackage": null
                  }
                },
                {
                  "cursor": "MTQ",
                  "node": {
                    "address": "0xc643793f2567e156b18f4f5963c0fe41621cf8ddbec4f8e6ff06b21385ad8d0e",
>>>>>>> 6418ced3
                    "asMoveObject": {
                      "contents": {
                        "type": {
                          "repr": "0x0000000000000000000000000000000000000000000000000000000000000002::coin::CoinMetadata<0x0000000000000000000000000000000000000000000000000000000000000002::sui::SUI>"
                        },
                        "json": {
<<<<<<< HEAD
                          "id": "0x7875ac8247921c1e11d7c7da6aa465c777e8aafc1ef53631e948c6f79274a7c6",
=======
                          "id": "0xc643793f2567e156b18f4f5963c0fe41621cf8ddbec4f8e6ff06b21385ad8d0e",
>>>>>>> 6418ced3
                          "decimals": 9,
                          "name": "Sui",
                          "symbol": "SUI",
                          "description": "",
                          "icon_url": null
                        }
                      }
                    },
                    "asMovePackage": null
                  }
                },
                {
                  "cursor": "MTU",
                  "node": {
                    "address": "0xcfecb053c69314e75f36561910f3535dd466b6e2e3593708f370e80424617ae7",
                    "asMoveObject": {
                      "contents": {
                        "type": {
                          "repr": "0x0000000000000000000000000000000000000000000000000000000000000002::dynamic_field::Field<u64,0x0000000000000000000000000000000000000000000000000000000000000002::authenticator_state::AuthenticatorStateInner>"
                        },
                        "json": {
                          "id": "0xcfecb053c69314e75f36561910f3535dd466b6e2e3593708f370e80424617ae7",
                          "name": "1",
                          "value": {
                            "version": "1",
                            "active_jwks": []
                          }
                        }
                      }
                    },
                    "asMovePackage": null
                  }
                },
                {
                  "cursor": "MTY",
                  "node": {
                    "address": "0xd6efbff88cd937e3486717b480b6837e3ec1fc84b007d2d98904b9c0a0ea8cae",
                    "asMoveObject": {
                      "contents": {
                        "type": {
                          "repr": "0x0000000000000000000000000000000000000000000000000000000000000002::coin::Coin<0x0000000000000000000000000000000000000000000000000000000000000002::sui::SUI>"
                        },
                        "json": {
                          "id": "0xd6efbff88cd937e3486717b480b6837e3ec1fc84b007d2d98904b9c0a0ea8cae",
                          "balance": {
                            "value": "300000000000000"
                          }
                        }
                      }
                    },
                    "asMovePackage": null
                  }
                },
                {
                  "cursor": "MTc",
                  "node": {
<<<<<<< HEAD
                    "address": "0xf10c26d4ad569ec6d8b2fc32ec7dff9a7c6d40894c1ca9dee9054571431a2a99",
                    "asMoveObject": {
                      "contents": {
                        "type": {
                          "repr": "0x0000000000000000000000000000000000000000000000000000000000000003::validator_cap::UnverifiedValidatorOperationCap"
                        },
                        "json": {
                          "id": "0xf10c26d4ad569ec6d8b2fc32ec7dff9a7c6d40894c1ca9dee9054571431a2a99",
                          "authorizer_validator_address": "0xa7b032703878aa74c3126935789fd1d4d7e111d5911b09247d6963061c312b5a"
=======
                    "address": "0xffa332bbc8a162191d251feae9cb1746d028ac09a9319447ab5b472c3da1e5bc",
                    "asMoveObject": {
                      "contents": {
                        "type": {
                          "repr": "0x0000000000000000000000000000000000000000000000000000000000000003::staking_pool::StakedSui"
                        },
                        "json": {
                          "id": "0xffa332bbc8a162191d251feae9cb1746d028ac09a9319447ab5b472c3da1e5bc",
                          "pool_id": "0x2ead81b777a270b5e8e421e94ca14a016b464777f7ca523d1276b29013b33b02",
                          "stake_activation_epoch": "0",
                          "principal": {
                            "value": "20000000000000000"
                          }
>>>>>>> 6418ced3
                        }
                      }
                    },
                    "asMovePackage": null
                  }
                }
              ]
            }
          },
          "effects": {
            "status": "SUCCESS",
            "errors": null,
            "lamportVersion": 1,
            "dependencies": [],
            "balanceChanges": [
              {
                "owner": {
                  "address": "0xa7b032703878aa74c3126935789fd1d4d7e111d5911b09247d6963061c312b5a"
                },
                "amount": "30000000000000000",
                "coinType": {
                  "repr": "0x0000000000000000000000000000000000000000000000000000000000000002::sui::SUI"
                }
              },
              {
                "owner": {
                  "address": "0xfccc9a421bbb13c1a66a1aa98f0ad75029ede94857779c6915b44f94068b921e"
                },
                "amount": "300000000000000",
                "coinType": {
                  "repr": "0x0000000000000000000000000000000000000000000000000000000000000002::sui::SUI"
                }
              }
            ],
            "objectChanges": [
              {
                "address": "0x0000000000000000000000000000000000000000000000000000000000000001",
                "idCreated": true,
                "idDeleted": false,
                "outputState": {
                  "address": "0x0000000000000000000000000000000000000000000000000000000000000001",
<<<<<<< HEAD
                  "digest": "7NmuqikNktAYpb4WG6FWdqbRuECjsF2hHXqRaU4tZAMV"
=======
                  "digest": "C1vGyT1rfEpAAFLu4mtLCrfPzGNNX12WfbvUXxesM1sf"
>>>>>>> 6418ced3
                }
              },
              {
                "address": "0x0000000000000000000000000000000000000000000000000000000000000002",
                "idCreated": true,
                "idDeleted": false,
                "outputState": {
                  "address": "0x0000000000000000000000000000000000000000000000000000000000000002",
<<<<<<< HEAD
                  "digest": "4ZzkTJGyNdvjBjWSqhpLSyCnvy39VViMcHSm4UErTUnk"
=======
                  "digest": "5HMgpZ7VGPuEHL2sNUNHcyUBPjZhYPW1Tt9QyqJRFXjB"
>>>>>>> 6418ced3
                }
              },
              {
                "address": "0x0000000000000000000000000000000000000000000000000000000000000003",
                "idCreated": true,
                "idDeleted": false,
                "outputState": {
                  "address": "0x0000000000000000000000000000000000000000000000000000000000000003",
<<<<<<< HEAD
                  "digest": "BW112yK9bisnoUViCdBcNJ6z4igHf3Pcm2X1ZB5uAJew"
=======
                  "digest": "AEuhXMWvCHgW2m9BVaWnCkUJeH27pKC2Q9DyndvBx8T7"
>>>>>>> 6418ced3
                }
              },
              {
                "address": "0x0000000000000000000000000000000000000000000000000000000000000005",
                "idCreated": true,
                "idDeleted": false,
                "outputState": {
                  "address": "0x0000000000000000000000000000000000000000000000000000000000000005",
<<<<<<< HEAD
                  "digest": "2hPMgsMyiv1Rkuj3aBL6uAJcrTPvBDFLxA5rjB3ebpLb"
=======
                  "digest": "3AGBeKZavvLRKcjDCBj11skbFhLarrKeJyR4EjYyi5ek"
>>>>>>> 6418ced3
                }
              },
              {
                "address": "0x0000000000000000000000000000000000000000000000000000000000000006",
                "idCreated": true,
                "idDeleted": false,
                "outputState": {
                  "address": "0x0000000000000000000000000000000000000000000000000000000000000006",
<<<<<<< HEAD
                  "digest": "AvdecLmmWnnmvyh5QsasFBLg5RTxC5ts8RPF2TKkPHAe"
=======
                  "digest": "AzNwFty1sb78Mdz5xxEBUrhH7J926V8gEdYUxidghquW"
>>>>>>> 6418ced3
                }
              },
              {
                "address": "0x0000000000000000000000000000000000000000000000000000000000000007",
                "idCreated": true,
                "idDeleted": false,
                "outputState": {
                  "address": "0x0000000000000000000000000000000000000000000000000000000000000007",
<<<<<<< HEAD
                  "digest": "GXCgcG6Jr9WWDEEaBN6erxYvgBwGYokKPYsfB49z5biN"
=======
                  "digest": "DKp9CZQiRavqDVvf4523e4PKaiuBVzLyyMYEkdGvPwnP"
>>>>>>> 6418ced3
                }
              },
              {
                "address": "0x0000000000000000000000000000000000000000000000000000000000000008",
                "idCreated": true,
                "idDeleted": false,
                "outputState": {
                  "address": "0x0000000000000000000000000000000000000000000000000000000000000008",
<<<<<<< HEAD
                  "digest": "E9KU1o9wPBxzCQFe7rdVqb6m4z4uqR4mGd1okZguXniY"
=======
                  "digest": "HNnYE5qizfMeYdXxd12tMUvTQGjrR89TQM1ZSjWGuSEb"
>>>>>>> 6418ced3
                }
              },
              {
                "address": "0x000000000000000000000000000000000000000000000000000000000000dee9",
                "idCreated": true,
                "idDeleted": false,
                "outputState": {
                  "address": "0x000000000000000000000000000000000000000000000000000000000000dee9",
<<<<<<< HEAD
                  "digest": "2GLi4MjPN33y2u5tfAz1nNPTcsyQZUan6C6LzWbSS7UU"
                }
              },
              {
                "address": "0x101fa6288c3656366728c0827b5ed0b5ef6cefb25e9bc192e88eacf2af0fda83",
                "idCreated": true,
                "idDeleted": false,
                "outputState": {
                  "address": "0x101fa6288c3656366728c0827b5ed0b5ef6cefb25e9bc192e88eacf2af0fda83",
                  "digest": "FJzEFhW6hYbvw5sTRGL4FpBYTFNNk7DDt9gtXUttGMnw"
                }
              },
              {
                "address": "0x149e056de4aa1e72ca1443c611b1bad249d501b239bf0eb330ec795f5d9b6725",
                "idCreated": true,
                "idDeleted": false,
                "outputState": {
                  "address": "0x149e056de4aa1e72ca1443c611b1bad249d501b239bf0eb330ec795f5d9b6725",
                  "digest": "3sesmZDBAw5AhUYuVc6VzQVrE61KkSxT7XeXJenNKdTk"
                }
              },
              {
                "address": "0x264fd3a1094daa97850b911522ddb847eb4306a8eeb2f1c3cb7fec3ee18bbbf1",
                "idCreated": true,
                "idDeleted": false,
                "outputState": {
                  "address": "0x264fd3a1094daa97850b911522ddb847eb4306a8eeb2f1c3cb7fec3ee18bbbf1",
                  "digest": "BLcD6ANRtweKagdcFxz2QjvDyJRFjDkMkBHKfjPSm5aq"
                }
              },
              {
                "address": "0x344ca8c09df066e14de47d00d770b775ed174c02604ce62b5abbcef92cd6c456",
                "idCreated": true,
                "idDeleted": false,
                "outputState": {
                  "address": "0x344ca8c09df066e14de47d00d770b775ed174c02604ce62b5abbcef92cd6c456",
                  "digest": "26a8bnc4JcaJvApTdDcwUec23wLpEBA3nrknHyENdX8o"
                }
              },
              {
                "address": "0x3c520aee51643f82eb24b40f19973cad6178a1a2a516550cf1cddd194ddf5dcd",
                "idCreated": true,
                "idDeleted": false,
                "outputState": {
                  "address": "0x3c520aee51643f82eb24b40f19973cad6178a1a2a516550cf1cddd194ddf5dcd",
                  "digest": "AqnzchrVr87NmKJuZtYUGqEYLuqbL5Q1zk9hqMQbehyZ"
                }
              },
              {
                "address": "0x3e2250e7f3cab611e731755997a1d42a7061ae80de3b4db8576ad8e35a352e4e",
                "idCreated": true,
                "idDeleted": false,
                "outputState": {
                  "address": "0x3e2250e7f3cab611e731755997a1d42a7061ae80de3b4db8576ad8e35a352e4e",
                  "digest": "54TSrFKWUsHWfb55VTo1MuRKKwrahkdLfPqLxYnTgnuS"
                }
              },
              {
                "address": "0x6af2a2b7ca60bf76174adfd3e9c4957f8e937759603182f9b46c7f6c5f19c6d2",
                "idCreated": true,
                "idDeleted": false,
                "outputState": {
                  "address": "0x6af2a2b7ca60bf76174adfd3e9c4957f8e937759603182f9b46c7f6c5f19c6d2",
                  "digest": "JAuhnT2uw8qTj7FhjS2P5Hvs3tNKUs9rMo2C6afUQAZV"
                }
              },
              {
                "address": "0x7875ac8247921c1e11d7c7da6aa465c777e8aafc1ef53631e948c6f79274a7c6",
                "idCreated": true,
                "idDeleted": false,
                "outputState": {
                  "address": "0x7875ac8247921c1e11d7c7da6aa465c777e8aafc1ef53631e948c6f79274a7c6",
                  "digest": "33hmaDmQpTgJ95MX5vTPtr6ZT172ZXABnczAw2ia3U3y"
=======
                  "digest": "7humwnrrtLK2PFs5XvuH1yJhTyvwRremFqbsqpTANGwV"
                }
              },
              {
                "address": "0x177cc7760482c8e9004e2cc2d4cd6b69b916be471daee7b0f8639faebffef738",
                "idCreated": true,
                "idDeleted": false,
                "outputState": {
                  "address": "0x177cc7760482c8e9004e2cc2d4cd6b69b916be471daee7b0f8639faebffef738",
                  "digest": "5G779wyztA2mH3w57LD35VASPbLxMpC1YQR3RhhaDHQm"
                }
              },
              {
                "address": "0x3ebeeadb2cc09c5a755a63ffa290a3bdb0f89eaf356b680ed57bf84c5405bc0b",
                "idCreated": true,
                "idDeleted": false,
                "outputState": {
                  "address": "0x3ebeeadb2cc09c5a755a63ffa290a3bdb0f89eaf356b680ed57bf84c5405bc0b",
                  "digest": "9jBxabZdCzJ31Xh1RDc2NAMhvW13trAjANjGWCvn9fnR"
                }
              },
              {
                "address": "0x6af2a2b7ca60bf76174adfd3e9c4957f8e937759603182f9b46c7f6c5f19c6d2",
                "idCreated": true,
                "idDeleted": false,
                "outputState": {
                  "address": "0x6af2a2b7ca60bf76174adfd3e9c4957f8e937759603182f9b46c7f6c5f19c6d2",
                  "digest": "3WES838tDdMqCvVMboiH3q1AoL3PT3RM1mvMdUm6diaj"
                }
              },
              {
                "address": "0x8c36aad9f8100c0cdfc5c8e93f23d85358fdff4cc8c49fa5cb8dc8f8f87275c5",
                "idCreated": true,
                "idDeleted": false,
                "outputState": {
                  "address": "0x8c36aad9f8100c0cdfc5c8e93f23d85358fdff4cc8c49fa5cb8dc8f8f87275c5",
                  "digest": "8uGB3taWikjwesy5up66c9rB2U1239rpmqx3vwyizxcm"
                }
              },
              {
                "address": "0xa1d3ed6ab524247c72cffbaf9971205701ddc0bd2bc67451b9dbda967ec73778",
                "idCreated": true,
                "idDeleted": false,
                "outputState": {
                  "address": "0xa1d3ed6ab524247c72cffbaf9971205701ddc0bd2bc67451b9dbda967ec73778",
                  "digest": "DGUUG6MFLmbqHvKvR1g4eXYagtwDhA1Xp6ksH4rpZhB6"
                }
              },
              {
                "address": "0xbc028dfda914ecc9f990eb78b2f984385cd6d710812e6d8d56c62e0892025209",
                "idCreated": true,
                "idDeleted": false,
                "outputState": {
                  "address": "0xbc028dfda914ecc9f990eb78b2f984385cd6d710812e6d8d56c62e0892025209",
                  "digest": "5V5UGztXGdCnV7iUzMWWH7xXLf1hbj313n6AHa21dZcn"
                }
              },
              {
                "address": "0xc643793f2567e156b18f4f5963c0fe41621cf8ddbec4f8e6ff06b21385ad8d0e",
                "idCreated": true,
                "idDeleted": false,
                "outputState": {
                  "address": "0xc643793f2567e156b18f4f5963c0fe41621cf8ddbec4f8e6ff06b21385ad8d0e",
                  "digest": "9eGBjFCtqcQC1Ku9vxRCTL11eHnnYaPA4NvZgDHsb32j"
                }
              },
              {
                "address": "0xcfecb053c69314e75f36561910f3535dd466b6e2e3593708f370e80424617ae7",
                "idCreated": true,
                "idDeleted": false,
                "outputState": {
                  "address": "0xcfecb053c69314e75f36561910f3535dd466b6e2e3593708f370e80424617ae7",
                  "digest": "H7fMuiPERo5bpYszaB4T1kvd8vNZF9JVRQBGYGMY7z8s"
>>>>>>> 6418ced3
                }
              },
              {
                "address": "0xd6efbff88cd937e3486717b480b6837e3ec1fc84b007d2d98904b9c0a0ea8cae",
                "idCreated": true,
                "idDeleted": false,
                "outputState": {
<<<<<<< HEAD
                  "address": "0xcfecb053c69314e75f36561910f3535dd466b6e2e3593708f370e80424617ae7",
                  "digest": "4BvXmnH3Z6S1yvrbfZa4w3bsFZxswgwBPAoFGiMNvLX7"
                }
              },
              {
                "address": "0xf10c26d4ad569ec6d8b2fc32ec7dff9a7c6d40894c1ca9dee9054571431a2a99",
                "idCreated": true,
                "idDeleted": false,
                "outputState": {
                  "address": "0xf10c26d4ad569ec6d8b2fc32ec7dff9a7c6d40894c1ca9dee9054571431a2a99",
                  "digest": "39SbVCVHBcNATMU7G9b8z9fiUMa2y7CaWvpaT6gRc2fG"
=======
                  "address": "0xd6efbff88cd937e3486717b480b6837e3ec1fc84b007d2d98904b9c0a0ea8cae",
                  "digest": "9szWAwQPxaXorcxn4dtsHnykP8jcSQcFudL8dfyANF3S"
                }
              },
              {
                "address": "0xffa332bbc8a162191d251feae9cb1746d028ac09a9319447ab5b472c3da1e5bc",
                "idCreated": true,
                "idDeleted": false,
                "outputState": {
                  "address": "0xffa332bbc8a162191d251feae9cb1746d028ac09a9319447ab5b472c3da1e5bc",
                  "digest": "8t6k6FrLNkySJSH1oJ7jQegYKud6DLPJhoZsuSUaGkf1"
>>>>>>> 6418ced3
                }
              }
            ],
            "gasEffects": {
              "gasObject": null,
              "gasSummary": {
                "computationCost": "0",
                "storageCost": "0",
                "storageRebate": "0",
                "nonRefundableStorageFee": "0"
              }
            },
            "timestamp": "1970-01-01T00:00:00Z",
            "epoch": {
              "epochId": 0
            },
            "checkpoint": {
              "sequenceNumber": 0
            },
            "transactionBlock": {
<<<<<<< HEAD
              "digest": "Qz47QLnJ17nNhMBBUXCBhNRxEriWGX47hTQZGPZdAch"
=======
              "digest": "4VgebMJT14NSsucSbZRUL5LY2A1h1rDR4VXq7Xe4qpGF"
>>>>>>> 6418ced3
            }
          },
          "expiration": null
        }
      ]
    }
  }
}

task 3 'create-checkpoint'. lines 100-100:
Checkpoint created: 1

task 4 'run-graphql'. lines 102-171:
Response: {
  "data": {
    "transactionBlockConnection": {
      "nodes": [
        {
          "digest": "CHyKA8xirNCGtcDMLJcxBZsxGyAA7DNrzDEVodxZzNn",
          "sender": null,
          "signatures": [
            "AAAAAAAAAAAAAAAAAAAAAAAAAAAAAAAAAAAAAAAAAAAAAAAAAAAAAAAAAAAAAAAAAAAAAAAAAAAAAAAAAAAAAAAAAAAAAAAAAAAAAAAAAAAAAAAAAAAAAAAAAAAAAAAAAA=="
          ],
          "gasInput": {
            "gasSponsor": {
              "address": "0x0000000000000000000000000000000000000000000000000000000000000000"
            },
            "gasPayment": {
              "nodes": []
            },
            "gasPrice": "1",
            "gasBudget": "0"
          },
          "kind": {
            "__typename": "ConsensusCommitPrologueTransaction",
            "epoch": {
              "epochId": 0
            },
            "round": 0,
            "commitTimestamp": "1970-01-01T00:00:42Z",
            "consensusCommitDigest": "11111111111111111111111111111111"
          },
          "effects": {
            "status": "SUCCESS",
            "errors": null,
            "lamportVersion": 2,
            "dependencies": [
              {
<<<<<<< HEAD
                "digest": "Qz47QLnJ17nNhMBBUXCBhNRxEriWGX47hTQZGPZdAch"
=======
                "digest": "4VgebMJT14NSsucSbZRUL5LY2A1h1rDR4VXq7Xe4qpGF"
>>>>>>> 6418ced3
              }
            ],
            "balanceChanges": [],
            "objectChanges": [
              {
                "address": "0x0000000000000000000000000000000000000000000000000000000000000006",
                "idCreated": false,
                "idDeleted": false,
                "outputState": {
                  "address": "0x0000000000000000000000000000000000000000000000000000000000000006",
                  "digest": "28w3Mp2x4vt94bq4TejrbLcfMsMaevDyPz6h98sgcnw4"
                }
              }
            ],
            "gasEffects": {
              "gasObject": null,
              "gasSummary": {
                "computationCost": "0",
                "storageCost": "0",
                "storageRebate": "0",
                "nonRefundableStorageFee": "0"
              }
            },
            "timestamp": "1970-01-01T00:00:42Z",
            "epoch": {
              "epochId": 0
            },
            "checkpoint": {
              "sequenceNumber": 1
            },
            "transactionBlock": {
              "digest": "CHyKA8xirNCGtcDMLJcxBZsxGyAA7DNrzDEVodxZzNn"
            }
          },
          "expiration": null
        }
      ]
    }
  }
}

task 6 'advance-epoch'. lines 175-175:
Epoch advanced: 0

task 7 'run-graphql'. lines 177-255:
Response: {
  "data": {
    "transactionBlockConnection": {
      "nodes": [
        {
          "digest": "Hcm4VRREF7BMTHLMy25ZFce4b2x6zhdPRi1MoMBLwpaE",
          "sender": null,
          "signatures": [
            "AAAAAAAAAAAAAAAAAAAAAAAAAAAAAAAAAAAAAAAAAAAAAAAAAAAAAAAAAAAAAAAAAAAAAAAAAAAAAAAAAAAAAAAAAAAAAAAAAAAAAAAAAAAAAAAAAAAAAAAAAAAAAAAAAA=="
          ],
          "gasInput": {
            "gasSponsor": {
              "address": "0x0000000000000000000000000000000000000000000000000000000000000000"
            },
            "gasPayment": {
              "nodes": []
            },
            "gasPrice": "1",
            "gasBudget": "0"
          },
          "kind": {
            "__typename": "EndOfEpochTransaction",
            "transactionConnection": {
              "nodes": [
                {
                  "__typename": "ChangeEpochTransaction",
                  "epoch": {
                    "epochId": 1
                  },
                  "protocolVersion": 33,
                  "storageCharge": "0",
                  "computationCharge": "0",
                  "storageRebate": "0",
                  "nonRefundableStorageFee": "0",
                  "startTimestamp": "1970-01-01T00:01:25Z"
                }
              ]
            }
          },
          "effects": {
            "status": "SUCCESS",
            "errors": null,
            "lamportVersion": 2,
            "dependencies": [
              {
<<<<<<< HEAD
                "digest": "Qz47QLnJ17nNhMBBUXCBhNRxEriWGX47hTQZGPZdAch"
=======
                "digest": "4VgebMJT14NSsucSbZRUL5LY2A1h1rDR4VXq7Xe4qpGF"
>>>>>>> 6418ced3
              }
            ],
            "balanceChanges": [],
            "objectChanges": [
              {
                "address": "0x0000000000000000000000000000000000000000000000000000000000000005",
                "idCreated": false,
                "idDeleted": false,
                "outputState": {
                  "address": "0x0000000000000000000000000000000000000000000000000000000000000005",
                  "digest": "J1nhWGfCYDessGpN996RAgJUyWkn28VAWsWWPTg5oWkN"
<<<<<<< HEAD
                }
              },
              {
                "address": "0x2a661f276260544c838aa8e7035cea9d007d5c70983922146495d1c1424b3b4b",
                "idCreated": true,
                "idDeleted": false,
                "outputState": {
                  "address": "0x2a661f276260544c838aa8e7035cea9d007d5c70983922146495d1c1424b3b4b",
                  "digest": "GnvMtrrbSHwx5ubTVoUM392QSd9CnaSxes48Rz3kzxei"
=======
>>>>>>> 6418ced3
                }
              },
              {
                "address": "0x5b890eaf2abcfa2ab90b77b8e6f3d5d8609586c3e583baf3dccd5af17edf48d1",
                "idCreated": true,
                "idDeleted": false,
                "outputState": {
                  "address": "0x5b890eaf2abcfa2ab90b77b8e6f3d5d8609586c3e583baf3dccd5af17edf48d1",
<<<<<<< HEAD
                  "digest": "DWH8q71VXmPkgjnvspXSUA6XTjZ63axTaKuqTaPdZTbB"
=======
                  "digest": "CBxN65kkMq11HRdbDznyivhD3yhKgKHmSM29vTzJs93y"
>>>>>>> 6418ced3
                }
              },
              {
                "address": "0x6af2a2b7ca60bf76174adfd3e9c4957f8e937759603182f9b46c7f6c5f19c6d2",
                "idCreated": false,
                "idDeleted": true,
                "outputState": null
<<<<<<< HEAD
=======
              },
              {
                "address": "0xbd82db0de26958db0fd62ab00d6ad6d8653309586932ac71358ba56cd7629c61",
                "idCreated": true,
                "idDeleted": false,
                "outputState": {
                  "address": "0xbd82db0de26958db0fd62ab00d6ad6d8653309586932ac71358ba56cd7629c61",
                  "digest": "584V1USawWuqgLbyAKnKAAxPXgKmGWWbCuYjJcbmaeDY"
                }
>>>>>>> 6418ced3
              }
            ],
            "gasEffects": {
              "gasObject": null,
              "gasSummary": {
                "computationCost": "0",
                "storageCost": "0",
                "storageRebate": "0",
                "nonRefundableStorageFee": "0"
              }
            },
            "timestamp": "1970-01-01T00:01:25Z",
            "epoch": {
              "epochId": 0
            },
            "checkpoint": {
              "sequenceNumber": 2
            },
            "transactionBlock": {
              "digest": "Hcm4VRREF7BMTHLMy25ZFce4b2x6zhdPRi1MoMBLwpaE"
            }
          },
          "expiration": null
        }
      ]
    }
  }
}<|MERGE_RESOLUTION|>--- conflicted
+++ resolved
@@ -6,11 +6,7 @@
     "transactionBlockConnection": {
       "nodes": [
         {
-<<<<<<< HEAD
-          "digest": "Qz47QLnJ17nNhMBBUXCBhNRxEriWGX47hTQZGPZdAch",
-=======
           "digest": "4VgebMJT14NSsucSbZRUL5LY2A1h1rDR4VXq7Xe4qpGF",
->>>>>>> 6418ced3
           "sender": null,
           "signatures": [
             "AAAAAAAAAAAAAAAAAAAAAAAAAAAAAAAAAAAAAAAAAAAAAAAAAAAAAAAAAAAAAAAAAAAAAAAAAAAAAAAAAAAAAAAAAAAAAAAAAAAAAAAAAAAAAAAAAAAAAAAAAAAAAAAAAA=="
@@ -386,11 +382,7 @@
                         "json": {
                           "id": "0x0000000000000000000000000000000000000000000000000000000000000008",
                           "inner": {
-<<<<<<< HEAD
-                            "id": "0x4ceff299a688402f8daca372a88ef6315e1becc80c06284b3346ca89b6402537",
-=======
                             "id": "0x1ef111d1751ed747c1fdfd055de2a28af7d137df813a0f4cca3cb94f2fe65db2",
->>>>>>> 6418ced3
                             "version": "1"
                           }
                         }
@@ -457,15 +449,14 @@
                 {
                   "cursor": "OA",
                   "node": {
-<<<<<<< HEAD
-                    "address": "0x101fa6288c3656366728c0827b5ed0b5ef6cefb25e9bc192e88eacf2af0fda83",
+                    "address": "0x177cc7760482c8e9004e2cc2d4cd6b69b916be471daee7b0f8639faebffef738",
                     "asMoveObject": {
                       "contents": {
                         "type": {
                           "repr": "0x0000000000000000000000000000000000000000000000000000000000000002::dynamic_field::Field<u64,0x0000000000000000000000000000000000000000000000000000000000000002::random::RandomInner>"
                         },
                         "json": {
-                          "id": "0x101fa6288c3656366728c0827b5ed0b5ef6cefb25e9bc192e88eacf2af0fda83",
+                          "id": "0x177cc7760482c8e9004e2cc2d4cd6b69b916be471daee7b0f8639faebffef738",
                           "name": "1",
                           "value": {
                             "version": "1",
@@ -482,81 +473,18 @@
                 {
                   "cursor": "OQ",
                   "node": {
-                    "address": "0x149e056de4aa1e72ca1443c611b1bad249d501b239bf0eb330ec795f5d9b6725",
-=======
-                    "address": "0x177cc7760482c8e9004e2cc2d4cd6b69b916be471daee7b0f8639faebffef738",
->>>>>>> 6418ced3
-                    "asMoveObject": {
-                      "contents": {
-                        "type": {
-                          "repr": "0x0000000000000000000000000000000000000000000000000000000000000002::dynamic_field::Field<u64,0x0000000000000000000000000000000000000000000000000000000000000002::random::RandomInner>"
-                        },
-                        "json": {
-<<<<<<< HEAD
-                          "id": "0x149e056de4aa1e72ca1443c611b1bad249d501b239bf0eb330ec795f5d9b6725",
-                          "name": "0",
-=======
-                          "id": "0x177cc7760482c8e9004e2cc2d4cd6b69b916be471daee7b0f8639faebffef738",
-                          "name": "1",
->>>>>>> 6418ced3
-                          "value": {
-                            "version": "1",
-                            "epoch": "0",
-                            "randomness_round": "0",
-                            "random_bytes": []
-                          }
-                        }
-                      }
-                    },
-                    "asMovePackage": null
-                  }
-                },
-                {
-                  "cursor": "MTA",
-                  "node": {
-                    "address": "0x264fd3a1094daa97850b911522ddb847eb4306a8eeb2f1c3cb7fec3ee18bbbf1",
-                    "asMoveObject": {
-                      "contents": {
-                        "type": {
-                          "repr": "0x0000000000000000000000000000000000000000000000000000000000000002::dynamic_field::Field<0x0000000000000000000000000000000000000000000000000000000000000002::object::ID,address>"
-                        },
-                        "json": {
-                          "id": "0x264fd3a1094daa97850b911522ddb847eb4306a8eeb2f1c3cb7fec3ee18bbbf1",
-                          "name": "0x223bfc2f0e872f20ec62ac459afb51fa0e8a1609ef20faced8af5deb0eac78f6",
-                          "value": "0xa7b032703878aa74c3126935789fd1d4d7e111d5911b09247d6963061c312b5a"
-                        }
-                      }
-                    },
-                    "asMovePackage": null
-                  }
-                },
-                {
-                  "cursor": "MTE",
-                  "node": {
-<<<<<<< HEAD
-                    "address": "0x344ca8c09df066e14de47d00d770b775ed174c02604ce62b5abbcef92cd6c456",
-=======
                     "address": "0x3ebeeadb2cc09c5a755a63ffa290a3bdb0f89eaf356b680ed57bf84c5405bc0b",
->>>>>>> 6418ced3
                     "asMoveObject": {
                       "contents": {
                         "type": {
                           "repr": "0x0000000000000000000000000000000000000000000000000000000000000002::dynamic_field::Field<u64,0x0000000000000000000000000000000000000000000000000000000000000003::staking_pool::PoolTokenExchangeRate>"
                         },
                         "json": {
-<<<<<<< HEAD
-                          "id": "0x344ca8c09df066e14de47d00d770b775ed174c02604ce62b5abbcef92cd6c456",
-                          "pool_id": "0x223bfc2f0e872f20ec62ac459afb51fa0e8a1609ef20faced8af5deb0eac78f6",
-                          "stake_activation_epoch": "0",
-                          "principal": {
-                            "value": "20000000000000000"
-=======
                           "id": "0x3ebeeadb2cc09c5a755a63ffa290a3bdb0f89eaf356b680ed57bf84c5405bc0b",
                           "name": "0",
                           "value": {
                             "sui_amount": "0",
                             "pool_token_amount": "0"
->>>>>>> 6418ced3
                           }
                         }
                       }
@@ -565,51 +493,8 @@
                   }
                 },
                 {
-                  "cursor": "MTI",
-                  "node": {
-<<<<<<< HEAD
-                    "address": "0x3c520aee51643f82eb24b40f19973cad6178a1a2a516550cf1cddd194ddf5dcd",
-                    "asMoveObject": {
-                      "contents": {
-                        "type": {
-                          "repr": "0x0000000000000000000000000000000000000000000000000000000000000002::coin::Coin<0x0000000000000000000000000000000000000000000000000000000000000002::sui::SUI>"
-                        },
-                        "json": {
-                          "id": "0x3c520aee51643f82eb24b40f19973cad6178a1a2a516550cf1cddd194ddf5dcd",
-                          "balance": {
-                            "value": "300000000000000"
-                          }
-                        }
-                      }
-                    },
-                    "asMovePackage": null
-                  }
-                },
-                {
-                  "cursor": "MTM",
-                  "node": {
-                    "address": "0x3e2250e7f3cab611e731755997a1d42a7061ae80de3b4db8576ad8e35a352e4e",
-                    "asMoveObject": {
-                      "contents": {
-                        "type": {
-                          "repr": "0x0000000000000000000000000000000000000000000000000000000000000002::coin::Coin<0x0000000000000000000000000000000000000000000000000000000000000002::sui::SUI>"
-                        },
-                        "json": {
-                          "id": "0x3e2250e7f3cab611e731755997a1d42a7061ae80de3b4db8576ad8e35a352e4e",
-                          "balance": {
-                            "value": "30000000000000000"
-                          }
-                        }
-                      }
-                    },
-                    "asMovePackage": null
-                  }
-                },
-                {
-                  "cursor": "MTQ",
-                  "node": {
-=======
->>>>>>> 6418ced3
+                  "cursor": "MTA",
+                  "node": {
                     "address": "0x6af2a2b7ca60bf76174adfd3e9c4957f8e937759603182f9b46c7f6c5f19c6d2",
                     "asMoveObject": {
                       "contents": {
@@ -866,26 +751,15 @@
                                     "next_epoch_primary_address": null,
                                     "next_epoch_worker_address": null,
                                     "extra_fields": {
-<<<<<<< HEAD
-                                      "id": "0xac04a76c1fc135e530a80f444f527a0f0330dfff6283eaaee92e934923f9ae58",
-=======
                                       "id": "0x1d534cebb55aa5da6bfa01af0fa5d5a3c41ea5d5f1b012281dbd423733e933ac",
->>>>>>> 6418ced3
                                       "size": "0"
                                     }
                                   },
                                   "voting_power": "10000",
-<<<<<<< HEAD
-                                  "operation_cap_id": "0xf10c26d4ad569ec6d8b2fc32ec7dff9a7c6d40894c1ca9dee9054571431a2a99",
-                                  "gas_price": "1000",
-                                  "staking_pool": {
-                                    "id": "0x223bfc2f0e872f20ec62ac459afb51fa0e8a1609ef20faced8af5deb0eac78f6",
-=======
                                   "operation_cap_id": "0xa1d3ed6ab524247c72cffbaf9971205701ddc0bd2bc67451b9dbda967ec73778",
                                   "gas_price": "1000",
                                   "staking_pool": {
                                     "id": "0x2ead81b777a270b5e8e421e94ca14a016b464777f7ca523d1276b29013b33b02",
->>>>>>> 6418ced3
                                     "activation_epoch": "0",
                                     "deactivation_epoch": null,
                                     "sui_balance": "20000000000000000",
@@ -894,22 +768,14 @@
                                     },
                                     "pool_token_balance": "20000000000000000",
                                     "exchange_rates": {
-<<<<<<< HEAD
-                                      "id": "0x17434801fad63ff953a356cef41fc0500a71975173169ea0d7881dbc5a418ce8",
-=======
                                       "id": "0x21e2f54787a1fa3b701c0c55dafe16b72cbb59b531a01e50bfe566b34ec6c3c2",
->>>>>>> 6418ced3
                                       "size": "1"
                                     },
                                     "pending_stake": "0",
                                     "pending_total_sui_withdraw": "0",
                                     "pending_pool_token_withdraw": "0",
                                     "extra_fields": {
-<<<<<<< HEAD
-                                      "id": "0xbc39f927cc9e70b1b0d1f18f27fb870f586f5edc95254a04685f948ad5c47f8e",
-=======
                                       "id": "0x9a8fdb3721f9f35b634542e03139652742ceccac820fac14680d1e2b501aadb7",
->>>>>>> 6418ced3
                                       "size": "0"
                                     }
                                   },
@@ -918,38 +784,19 @@
                                   "next_epoch_gas_price": "1000",
                                   "next_epoch_commission_rate": "200",
                                   "extra_fields": {
-<<<<<<< HEAD
-                                    "id": "0x5f3b6175884e5e609fff8d2d852582a189ab18b949714ee23e260f9c833dc8fa",
-=======
                                     "id": "0x7e2ffe2316d8cd0c50d01724b93ffd1da83f4612238cc41375624bdeb5f3e397",
->>>>>>> 6418ced3
                                     "size": "0"
                                   }
                                 }
                               ],
                               "pending_active_validators": {
                                 "contents": {
-<<<<<<< HEAD
-                                  "id": "0x6b3a4b58969899a281dd1f0ae671d23374d82a7bb985e71e8e3b3e65bb337c55",
-=======
                                   "id": "0x746eec9b39d02e1eee15182843031c6d682ddffd0bf39702520957915a7565b8",
->>>>>>> 6418ced3
                                   "size": "0"
                                 }
                               },
                               "pending_removals": [],
                               "staking_pool_mappings": {
-<<<<<<< HEAD
-                                "id": "0x9ae8d4cd02a7e20f4d0adda78f58c229533cfeb6de43056016acaadbc90c6d5d",
-                                "size": "1"
-                              },
-                              "inactive_validators": {
-                                "id": "0xf8936c717e57f17c7fcfd7855058ebaf035e07db165ae6fe468a9ff63894873f",
-                                "size": "0"
-                              },
-                              "validator_candidates": {
-                                "id": "0x72a8b1939048858f7b432644a0515a7908aedc5cb44fec0a16237d8fb6674492",
-=======
                                 "id": "0x595e816567814d0f8ee02a80a20edc098505de19e6305666c1ebbce14ec87c79",
                                 "size": "1"
                               },
@@ -959,18 +806,13 @@
                               },
                               "validator_candidates": {
                                 "id": "0xb0ba6ee1892a6083a4ec4dfab666433664be918e56427119014634bb3eb64ba3",
->>>>>>> 6418ced3
                                 "size": "0"
                               },
                               "at_risk_validators": {
                                 "contents": []
                               },
                               "extra_fields": {
-<<<<<<< HEAD
-                                "id": "0x7d09bac4379e9323500479aa04d981a7caf9a609e1f3c64fca5886fbb94a2938",
-=======
                                 "id": "0x8b7307684be56bb3a822bb7d02009b1649642c0d1bceb211b99f5a1cbdb9ed5b",
->>>>>>> 6418ced3
                                 "size": "0"
                               }
                             },
@@ -991,11 +833,7 @@
                               "validator_very_low_stake_threshold": "15000000000000000",
                               "validator_low_stake_grace_period": "7",
                               "extra_fields": {
-<<<<<<< HEAD
-                                "id": "0x4ba7f1b17423618c4f16f1b75294c53f3a4495ed643e47e7416febc840a62cd8",
-=======
                                 "id": "0x29750574b9f66cf33ef523b2316558fe9f94492c455752e455ca6c0c9535a9b0",
->>>>>>> 6418ced3
                                 "size": "0"
                               }
                             },
@@ -1012,11 +850,7 @@
                               "stake_subsidy_period_length": "10",
                               "stake_subsidy_decrease_rate": 1000,
                               "extra_fields": {
-<<<<<<< HEAD
-                                "id": "0x687c839f631b6ad1d2500b055635ee371b0ea24b30cbf10b418bfe6d7457a465",
-=======
                                 "id": "0x5241270acbcfa3b6c532e7e7b9edbb7bb878817e50e8fc39045eb86f1e81625f",
->>>>>>> 6418ced3
                                 "size": "0"
                               }
                             },
@@ -1031,11 +865,7 @@
                             "safe_mode_non_refundable_storage_fee": "0",
                             "epoch_start_timestamp_ms": "0",
                             "extra_fields": {
-<<<<<<< HEAD
-                              "id": "0x54488102ead7164de77b3a0e6559d1216a3d6e54bcc5e853a102427fb68f6a21",
-=======
                               "id": "0xe40abf1b253c6b8aa299606ac860890d0da0fc38d94bde8a528f30af428c51d6",
->>>>>>> 6418ced3
                               "size": "0"
                             }
                           }
@@ -1046,11 +876,6 @@
                   }
                 },
                 {
-<<<<<<< HEAD
-                  "cursor": "MTU",
-                  "node": {
-                    "address": "0x7875ac8247921c1e11d7c7da6aa465c777e8aafc1ef53631e948c6f79274a7c6",
-=======
                   "cursor": "MTE",
                   "node": {
                     "address": "0x8c36aad9f8100c0cdfc5c8e93f23d85358fdff4cc8c49fa5cb8dc8f8f87275c5",
@@ -1111,18 +936,13 @@
                   "cursor": "MTQ",
                   "node": {
                     "address": "0xc643793f2567e156b18f4f5963c0fe41621cf8ddbec4f8e6ff06b21385ad8d0e",
->>>>>>> 6418ced3
                     "asMoveObject": {
                       "contents": {
                         "type": {
                           "repr": "0x0000000000000000000000000000000000000000000000000000000000000002::coin::CoinMetadata<0x0000000000000000000000000000000000000000000000000000000000000002::sui::SUI>"
                         },
                         "json": {
-<<<<<<< HEAD
-                          "id": "0x7875ac8247921c1e11d7c7da6aa465c777e8aafc1ef53631e948c6f79274a7c6",
-=======
                           "id": "0xc643793f2567e156b18f4f5963c0fe41621cf8ddbec4f8e6ff06b21385ad8d0e",
->>>>>>> 6418ced3
                           "decimals": 9,
                           "name": "Sui",
                           "symbol": "SUI",
@@ -1179,17 +999,6 @@
                 {
                   "cursor": "MTc",
                   "node": {
-<<<<<<< HEAD
-                    "address": "0xf10c26d4ad569ec6d8b2fc32ec7dff9a7c6d40894c1ca9dee9054571431a2a99",
-                    "asMoveObject": {
-                      "contents": {
-                        "type": {
-                          "repr": "0x0000000000000000000000000000000000000000000000000000000000000003::validator_cap::UnverifiedValidatorOperationCap"
-                        },
-                        "json": {
-                          "id": "0xf10c26d4ad569ec6d8b2fc32ec7dff9a7c6d40894c1ca9dee9054571431a2a99",
-                          "authorizer_validator_address": "0xa7b032703878aa74c3126935789fd1d4d7e111d5911b09247d6963061c312b5a"
-=======
                     "address": "0xffa332bbc8a162191d251feae9cb1746d028ac09a9319447ab5b472c3da1e5bc",
                     "asMoveObject": {
                       "contents": {
@@ -1203,7 +1012,6 @@
                           "principal": {
                             "value": "20000000000000000"
                           }
->>>>>>> 6418ced3
                         }
                       }
                     },
@@ -1245,11 +1053,7 @@
                 "idDeleted": false,
                 "outputState": {
                   "address": "0x0000000000000000000000000000000000000000000000000000000000000001",
-<<<<<<< HEAD
-                  "digest": "7NmuqikNktAYpb4WG6FWdqbRuECjsF2hHXqRaU4tZAMV"
-=======
                   "digest": "C1vGyT1rfEpAAFLu4mtLCrfPzGNNX12WfbvUXxesM1sf"
->>>>>>> 6418ced3
                 }
               },
               {
@@ -1258,11 +1062,7 @@
                 "idDeleted": false,
                 "outputState": {
                   "address": "0x0000000000000000000000000000000000000000000000000000000000000002",
-<<<<<<< HEAD
-                  "digest": "4ZzkTJGyNdvjBjWSqhpLSyCnvy39VViMcHSm4UErTUnk"
-=======
                   "digest": "5HMgpZ7VGPuEHL2sNUNHcyUBPjZhYPW1Tt9QyqJRFXjB"
->>>>>>> 6418ced3
                 }
               },
               {
@@ -1271,11 +1071,7 @@
                 "idDeleted": false,
                 "outputState": {
                   "address": "0x0000000000000000000000000000000000000000000000000000000000000003",
-<<<<<<< HEAD
-                  "digest": "BW112yK9bisnoUViCdBcNJ6z4igHf3Pcm2X1ZB5uAJew"
-=======
                   "digest": "AEuhXMWvCHgW2m9BVaWnCkUJeH27pKC2Q9DyndvBx8T7"
->>>>>>> 6418ced3
                 }
               },
               {
@@ -1284,11 +1080,7 @@
                 "idDeleted": false,
                 "outputState": {
                   "address": "0x0000000000000000000000000000000000000000000000000000000000000005",
-<<<<<<< HEAD
-                  "digest": "2hPMgsMyiv1Rkuj3aBL6uAJcrTPvBDFLxA5rjB3ebpLb"
-=======
                   "digest": "3AGBeKZavvLRKcjDCBj11skbFhLarrKeJyR4EjYyi5ek"
->>>>>>> 6418ced3
                 }
               },
               {
@@ -1297,11 +1089,7 @@
                 "idDeleted": false,
                 "outputState": {
                   "address": "0x0000000000000000000000000000000000000000000000000000000000000006",
-<<<<<<< HEAD
-                  "digest": "AvdecLmmWnnmvyh5QsasFBLg5RTxC5ts8RPF2TKkPHAe"
-=======
                   "digest": "AzNwFty1sb78Mdz5xxEBUrhH7J926V8gEdYUxidghquW"
->>>>>>> 6418ced3
                 }
               },
               {
@@ -1310,11 +1098,7 @@
                 "idDeleted": false,
                 "outputState": {
                   "address": "0x0000000000000000000000000000000000000000000000000000000000000007",
-<<<<<<< HEAD
-                  "digest": "GXCgcG6Jr9WWDEEaBN6erxYvgBwGYokKPYsfB49z5biN"
-=======
                   "digest": "DKp9CZQiRavqDVvf4523e4PKaiuBVzLyyMYEkdGvPwnP"
->>>>>>> 6418ced3
                 }
               },
               {
@@ -1323,11 +1107,7 @@
                 "idDeleted": false,
                 "outputState": {
                   "address": "0x0000000000000000000000000000000000000000000000000000000000000008",
-<<<<<<< HEAD
-                  "digest": "E9KU1o9wPBxzCQFe7rdVqb6m4z4uqR4mGd1okZguXniY"
-=======
                   "digest": "HNnYE5qizfMeYdXxd12tMUvTQGjrR89TQM1ZSjWGuSEb"
->>>>>>> 6418ced3
                 }
               },
               {
@@ -1336,81 +1116,6 @@
                 "idDeleted": false,
                 "outputState": {
                   "address": "0x000000000000000000000000000000000000000000000000000000000000dee9",
-<<<<<<< HEAD
-                  "digest": "2GLi4MjPN33y2u5tfAz1nNPTcsyQZUan6C6LzWbSS7UU"
-                }
-              },
-              {
-                "address": "0x101fa6288c3656366728c0827b5ed0b5ef6cefb25e9bc192e88eacf2af0fda83",
-                "idCreated": true,
-                "idDeleted": false,
-                "outputState": {
-                  "address": "0x101fa6288c3656366728c0827b5ed0b5ef6cefb25e9bc192e88eacf2af0fda83",
-                  "digest": "FJzEFhW6hYbvw5sTRGL4FpBYTFNNk7DDt9gtXUttGMnw"
-                }
-              },
-              {
-                "address": "0x149e056de4aa1e72ca1443c611b1bad249d501b239bf0eb330ec795f5d9b6725",
-                "idCreated": true,
-                "idDeleted": false,
-                "outputState": {
-                  "address": "0x149e056de4aa1e72ca1443c611b1bad249d501b239bf0eb330ec795f5d9b6725",
-                  "digest": "3sesmZDBAw5AhUYuVc6VzQVrE61KkSxT7XeXJenNKdTk"
-                }
-              },
-              {
-                "address": "0x264fd3a1094daa97850b911522ddb847eb4306a8eeb2f1c3cb7fec3ee18bbbf1",
-                "idCreated": true,
-                "idDeleted": false,
-                "outputState": {
-                  "address": "0x264fd3a1094daa97850b911522ddb847eb4306a8eeb2f1c3cb7fec3ee18bbbf1",
-                  "digest": "BLcD6ANRtweKagdcFxz2QjvDyJRFjDkMkBHKfjPSm5aq"
-                }
-              },
-              {
-                "address": "0x344ca8c09df066e14de47d00d770b775ed174c02604ce62b5abbcef92cd6c456",
-                "idCreated": true,
-                "idDeleted": false,
-                "outputState": {
-                  "address": "0x344ca8c09df066e14de47d00d770b775ed174c02604ce62b5abbcef92cd6c456",
-                  "digest": "26a8bnc4JcaJvApTdDcwUec23wLpEBA3nrknHyENdX8o"
-                }
-              },
-              {
-                "address": "0x3c520aee51643f82eb24b40f19973cad6178a1a2a516550cf1cddd194ddf5dcd",
-                "idCreated": true,
-                "idDeleted": false,
-                "outputState": {
-                  "address": "0x3c520aee51643f82eb24b40f19973cad6178a1a2a516550cf1cddd194ddf5dcd",
-                  "digest": "AqnzchrVr87NmKJuZtYUGqEYLuqbL5Q1zk9hqMQbehyZ"
-                }
-              },
-              {
-                "address": "0x3e2250e7f3cab611e731755997a1d42a7061ae80de3b4db8576ad8e35a352e4e",
-                "idCreated": true,
-                "idDeleted": false,
-                "outputState": {
-                  "address": "0x3e2250e7f3cab611e731755997a1d42a7061ae80de3b4db8576ad8e35a352e4e",
-                  "digest": "54TSrFKWUsHWfb55VTo1MuRKKwrahkdLfPqLxYnTgnuS"
-                }
-              },
-              {
-                "address": "0x6af2a2b7ca60bf76174adfd3e9c4957f8e937759603182f9b46c7f6c5f19c6d2",
-                "idCreated": true,
-                "idDeleted": false,
-                "outputState": {
-                  "address": "0x6af2a2b7ca60bf76174adfd3e9c4957f8e937759603182f9b46c7f6c5f19c6d2",
-                  "digest": "JAuhnT2uw8qTj7FhjS2P5Hvs3tNKUs9rMo2C6afUQAZV"
-                }
-              },
-              {
-                "address": "0x7875ac8247921c1e11d7c7da6aa465c777e8aafc1ef53631e948c6f79274a7c6",
-                "idCreated": true,
-                "idDeleted": false,
-                "outputState": {
-                  "address": "0x7875ac8247921c1e11d7c7da6aa465c777e8aafc1ef53631e948c6f79274a7c6",
-                  "digest": "33hmaDmQpTgJ95MX5vTPtr6ZT172ZXABnczAw2ia3U3y"
-=======
                   "digest": "7humwnrrtLK2PFs5XvuH1yJhTyvwRremFqbsqpTANGwV"
                 }
               },
@@ -1484,7 +1189,6 @@
                 "outputState": {
                   "address": "0xcfecb053c69314e75f36561910f3535dd466b6e2e3593708f370e80424617ae7",
                   "digest": "H7fMuiPERo5bpYszaB4T1kvd8vNZF9JVRQBGYGMY7z8s"
->>>>>>> 6418ced3
                 }
               },
               {
@@ -1492,19 +1196,6 @@
                 "idCreated": true,
                 "idDeleted": false,
                 "outputState": {
-<<<<<<< HEAD
-                  "address": "0xcfecb053c69314e75f36561910f3535dd466b6e2e3593708f370e80424617ae7",
-                  "digest": "4BvXmnH3Z6S1yvrbfZa4w3bsFZxswgwBPAoFGiMNvLX7"
-                }
-              },
-              {
-                "address": "0xf10c26d4ad569ec6d8b2fc32ec7dff9a7c6d40894c1ca9dee9054571431a2a99",
-                "idCreated": true,
-                "idDeleted": false,
-                "outputState": {
-                  "address": "0xf10c26d4ad569ec6d8b2fc32ec7dff9a7c6d40894c1ca9dee9054571431a2a99",
-                  "digest": "39SbVCVHBcNATMU7G9b8z9fiUMa2y7CaWvpaT6gRc2fG"
-=======
                   "address": "0xd6efbff88cd937e3486717b480b6837e3ec1fc84b007d2d98904b9c0a0ea8cae",
                   "digest": "9szWAwQPxaXorcxn4dtsHnykP8jcSQcFudL8dfyANF3S"
                 }
@@ -1516,7 +1207,6 @@
                 "outputState": {
                   "address": "0xffa332bbc8a162191d251feae9cb1746d028ac09a9319447ab5b472c3da1e5bc",
                   "digest": "8t6k6FrLNkySJSH1oJ7jQegYKud6DLPJhoZsuSUaGkf1"
->>>>>>> 6418ced3
                 }
               }
             ],
@@ -1537,11 +1227,7 @@
               "sequenceNumber": 0
             },
             "transactionBlock": {
-<<<<<<< HEAD
-              "digest": "Qz47QLnJ17nNhMBBUXCBhNRxEriWGX47hTQZGPZdAch"
-=======
               "digest": "4VgebMJT14NSsucSbZRUL5LY2A1h1rDR4VXq7Xe4qpGF"
->>>>>>> 6418ced3
             }
           },
           "expiration": null
@@ -1590,11 +1276,7 @@
             "lamportVersion": 2,
             "dependencies": [
               {
-<<<<<<< HEAD
-                "digest": "Qz47QLnJ17nNhMBBUXCBhNRxEriWGX47hTQZGPZdAch"
-=======
                 "digest": "4VgebMJT14NSsucSbZRUL5LY2A1h1rDR4VXq7Xe4qpGF"
->>>>>>> 6418ced3
               }
             ],
             "balanceChanges": [],
@@ -1685,11 +1367,7 @@
             "lamportVersion": 2,
             "dependencies": [
               {
-<<<<<<< HEAD
-                "digest": "Qz47QLnJ17nNhMBBUXCBhNRxEriWGX47hTQZGPZdAch"
-=======
                 "digest": "4VgebMJT14NSsucSbZRUL5LY2A1h1rDR4VXq7Xe4qpGF"
->>>>>>> 6418ced3
               }
             ],
             "balanceChanges": [],
@@ -1701,18 +1379,6 @@
                 "outputState": {
                   "address": "0x0000000000000000000000000000000000000000000000000000000000000005",
                   "digest": "J1nhWGfCYDessGpN996RAgJUyWkn28VAWsWWPTg5oWkN"
-<<<<<<< HEAD
-                }
-              },
-              {
-                "address": "0x2a661f276260544c838aa8e7035cea9d007d5c70983922146495d1c1424b3b4b",
-                "idCreated": true,
-                "idDeleted": false,
-                "outputState": {
-                  "address": "0x2a661f276260544c838aa8e7035cea9d007d5c70983922146495d1c1424b3b4b",
-                  "digest": "GnvMtrrbSHwx5ubTVoUM392QSd9CnaSxes48Rz3kzxei"
-=======
->>>>>>> 6418ced3
                 }
               },
               {
@@ -1721,11 +1387,7 @@
                 "idDeleted": false,
                 "outputState": {
                   "address": "0x5b890eaf2abcfa2ab90b77b8e6f3d5d8609586c3e583baf3dccd5af17edf48d1",
-<<<<<<< HEAD
-                  "digest": "DWH8q71VXmPkgjnvspXSUA6XTjZ63axTaKuqTaPdZTbB"
-=======
                   "digest": "CBxN65kkMq11HRdbDznyivhD3yhKgKHmSM29vTzJs93y"
->>>>>>> 6418ced3
                 }
               },
               {
@@ -1733,8 +1395,6 @@
                 "idCreated": false,
                 "idDeleted": true,
                 "outputState": null
-<<<<<<< HEAD
-=======
               },
               {
                 "address": "0xbd82db0de26958db0fd62ab00d6ad6d8653309586932ac71358ba56cd7629c61",
@@ -1744,7 +1404,6 @@
                   "address": "0xbd82db0de26958db0fd62ab00d6ad6d8653309586932ac71358ba56cd7629c61",
                   "digest": "584V1USawWuqgLbyAKnKAAxPXgKmGWWbCuYjJcbmaeDY"
                 }
->>>>>>> 6418ced3
               }
             ],
             "gasEffects": {
