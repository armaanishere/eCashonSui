processed 13 tasks

init:
A: object(0,0)

task 1 'publish'. lines 6-19:
created: object(1,0), object(1,1)
mutated: object(0,0)
gas summary: computation_cost: 1000000, storage_cost: 6315600,  storage_rebate: 0, non_refundable_storage_fee: 0

task 2 'create-checkpoint'. lines 21-21:
Checkpoint created: 1

task 3 'run-graphql'. lines 23-196:
Response: {
  "data": {
    "transactionBlockConnection": {
      "nodes": [
        {
          "digest": "9nMH7oeaPmR9mfqd5VW6iZJ6YEffa7v5FAVSBypdhNBo",
          "sender": {
            "address": "0xfccc9a421bbb13c1a66a1aa98f0ad75029ede94857779c6915b44f94068b921e"
          },
          "signatures": [
            "AGLuSAMY9k4hj9b5Ch84SHqGWKpwyoja8n6yflK7rR7s0QzucVgv9GPAVjavHoirC2ZwgosLShMb/94xuRv8agF/UUY663bYjcm3XmNyULIgxJz1t5Z9vxfB+fp8WUoJKA=="
          ],
          "gasInput": {
            "gasSponsor": {
              "address": "0xfccc9a421bbb13c1a66a1aa98f0ad75029ede94857779c6915b44f94068b921e"
            },
            "gasPayment": {
              "nodes": [
                {
                  "address": "0xd47b7079b810985d20b1e478aba00a354fa46f950a80d41487fb637884346d53"
                }
              ]
            },
            "gasPrice": "1000",
            "gasBudget": "5000000000"
          },
          "kind": {
            "__typename": "ProgrammableTransactionBlock",
            "inputs": {
              "edges": [
                {
                  "cursor": "MA",
                  "node": {
                    "__typename": "Pure",
                    "bytes": "/MyaQhu7E8GmahqpjwrXUCnt6UhXd5xpFbRPlAaLkh4="
                  }
                }
              ]
            },
            "transactions": {
              "edges": [
                {
                  "cursor": "MA",
                  "node": {
                    "__typename": "PublishTransaction",
                    "modules": [
                      "oRzrCwYAAAAIAQAGAgYMAxIKBRwRBy0wCF1ACp0BCQymAQ8ABAEGAQcAAAwAAQIEAAIBAgAABQABAAEFAwQAAgoDBwgCAQgAAAEHCAIBCAEDRm9vCVR4Q29udGV4dANVSUQCaWQBbQNuZXcGb2JqZWN0CnR4X2NvbnRleHQCeHMAAAAAAAAAAAAAAAAAAAAAAAAAAAAAAAAAAAAAAAAAAAAAAAAAAAAAAAAAAAAAAAAAAAAAAAAAAAAAAAAAAAACAAICAwgBCAoDAAEAAAIFCwERAQsAEgACAA=="
                    ],
                    "dependencies": [
                      "0x0000000000000000000000000000000000000000000000000000000000000001",
                      "0x0000000000000000000000000000000000000000000000000000000000000002"
                    ]
                  }
                },
                {
                  "cursor": "MQ",
                  "node": {
                    "__typename": "TransferObjectsTransaction",
                    "inputs": [
                      {
                        "__typename": "Result",
                        "cmd": 0,
                        "ix": null
                      }
                    ],
                    "address": {
                      "__typename": "Input",
                      "ix": 0
                    }
                  }
                }
              ]
            }
          },
          "effects": {
            "status": "SUCCESS",
            "errors": null,
            "lamportVersion": 2,
            "dependencies": [
              {
                "digest": "hhEvynnWNRK1nzQqCafMXv2rTL3akiQPB3CKEJsZWpX"
              }
            ],
            "balanceChanges": [
              {
                "owner": {
                  "address": "0xfccc9a421bbb13c1a66a1aa98f0ad75029ede94857779c6915b44f94068b921e"
                },
                "amount": "-7315600",
                "coinType": {
                  "repr": "0x0000000000000000000000000000000000000000000000000000000000000002::sui::SUI"
                }
              }
            ],
            "objectChanges": [
              {
                "address": "0xc0eac4250d3037b13386a4a76dec635636ff30f6be1b8dc5c6f2c61fd0399b59",
                "idCreated": true,
                "idDeleted": false,
                "outputState": {
                  "address": "0xc0eac4250d3037b13386a4a76dec635636ff30f6be1b8dc5c6f2c61fd0399b59",
                  "digest": "BCTSB5qvM1RSDcs48KBnsUb5SXdyEf7xbDHfVqvfE8yc"
                }
              },
              {
                "address": "0xd47b7079b810985d20b1e478aba00a354fa46f950a80d41487fb637884346d53",
                "idCreated": false,
                "idDeleted": false,
                "outputState": {
                  "address": "0xd47b7079b810985d20b1e478aba00a354fa46f950a80d41487fb637884346d53",
                  "digest": "BmJe7LzgJwFyg3DX9r87AcPF4B2zwivcr1mt9kX3TCC"
                }
              },
              {
                "address": "0xe36dac6f1171b4735157c85bf8d872a38f6ab8b0dd47fc2e1574e6b133437f96",
                "idCreated": true,
                "idDeleted": false,
                "outputState": {
                  "address": "0xe36dac6f1171b4735157c85bf8d872a38f6ab8b0dd47fc2e1574e6b133437f96",
                  "digest": "EVJgGa38EzWbKoSeCYxYbVATgxWQjRUBXPLwD62r6BD4"
                }
              }
            ],
            "gasEffects": {
              "gasObject": {
                "address": "0xd47b7079b810985d20b1e478aba00a354fa46f950a80d41487fb637884346d53"
              },
              "gasSummary": {
                "computationCost": "1000000",
                "storageCost": "6315600",
                "storageRebate": "0",
                "nonRefundableStorageFee": "0"
              }
            },
            "timestamp": "1970-01-01T00:00:00Z",
            "epoch": {
              "epochId": 0
            },
            "checkpoint": {
              "sequenceNumber": 1
            },
            "transactionBlock": {
              "digest": "9nMH7oeaPmR9mfqd5VW6iZJ6YEffa7v5FAVSBypdhNBo"
            }
          },
          "expiration": null
        }
      ]
    }
  }
}

task 4 'upgrade'. lines 198-216:
created: object(4,0)
mutated: object(0,0), object(1,1)
gas summary: computation_cost: 1000000, storage_cost: 6589200,  storage_rebate: 2595780, non_refundable_storage_fee: 26220

task 5 'create-checkpoint'. lines 218-218:
Checkpoint created: 2

task 6 'run-graphql'. lines 220-393:
Response: {
  "data": {
    "transactionBlockConnection": {
      "nodes": [
        {
          "digest": "DxcgQKuBRPJNmwc6pAPWxhNL6zswwQyVZeA7YdfE7jR1",
          "sender": {
            "address": "0xfccc9a421bbb13c1a66a1aa98f0ad75029ede94857779c6915b44f94068b921e"
          },
          "signatures": [
            "AJvCR+BR4MshBVmcTXHAjeqoOMen76s8lc5+7J0Zgj3CDnRnyvfykLhuQFKnzXbZDbat51ZzVDkBpXliW3JjZQh/UUY663bYjcm3XmNyULIgxJz1t5Z9vxfB+fp8WUoJKA=="
          ],
          "gasInput": {
            "gasSponsor": {
              "address": "0xfccc9a421bbb13c1a66a1aa98f0ad75029ede94857779c6915b44f94068b921e"
            },
            "gasPayment": {
              "nodes": [
                {
                  "address": "0xd47b7079b810985d20b1e478aba00a354fa46f950a80d41487fb637884346d53"
                }
              ]
            },
            "gasPrice": "1000",
            "gasBudget": "5000000000"
          },
          "kind": {
            "__typename": "ProgrammableTransactionBlock",
            "inputs": {
              "edges": [
                {
<<<<<<< HEAD
                  "__typename": "OwnedOrImmutable",
                  "address": "0xc0eac4250d3037b13386a4a76dec635636ff30f6be1b8dc5c6f2c61fd0399b59",
                  "version": 2,
                  "digest": "BCTSB5qvM1RSDcs48KBnsUb5SXdyEf7xbDHfVqvfE8yc",
                  "object": null
=======
                  "cursor": "MA",
                  "node": {
                    "__typename": "OwnedOrImmutable",
                    "address": "0xf828e6de58892cf4b7d01515dad7be809be7dedef5f9910bf560d5a06ee8b99f",
                    "version": 2,
                    "digest": "J4U9NbbJDppz8Dz8LKYQAnL3DgZcRDWxtyiA2QJZ6T5N",
                    "object": null
                  }
>>>>>>> 3e65fa9a
                },
                {
                  "cursor": "MQ",
                  "node": {
                    "__typename": "Pure",
                    "bytes": "AA=="
                  }
                },
                {
                  "cursor": "Mg",
                  "node": {
                    "__typename": "Pure",
                    "bytes": "IKtSxFg0BLyRn8vrtIRqeqpsihVPvPFxPFBg5s0K+UqS"
                  }
                }
              ]
            },
            "transactions": {
              "edges": [
                {
                  "cursor": "MA",
                  "node": {
                    "__typename": "MoveCallTransaction",
                    "package": "0x0000000000000000000000000000000000000000000000000000000000000002",
                    "module": "package",
                    "functionName": "authorize_upgrade",
                    "typeArguments": [],
                    "arguments": [
                      {
                        "__typename": "Input",
                        "ix": 0
                      },
                      {
                        "__typename": "Input",
                        "ix": 1
                      },
                      {
                        "__typename": "Input",
                        "ix": 2
                      }
                    ],
<<<<<<< HEAD
                    "return": [
                      {
                        "repr": "0x0000000000000000000000000000000000000000000000000000000000000002::package::UpgradeTicket"
                      }
                    ]
                  }
                },
                {
                  "__typename": "UpgradeTransaction",
                  "modules": [
                    "oRzrCwYAAAAIAQAGAgYMAxIUBSYRBzc8CHNACrMBCQy8AR0ABgEIAQkAAAwAAQIEAAIBAgAABwABAAADAQIAAQQEAgABBwMEAAIKAwcIAgEIAAABBwgCAQgBA0ZvbwlUeENvbnRleHQDVUlEBGJ1cm4GZGVsZXRlAmlkAW0DbmV3Bm9iamVjdAp0eF9jb250ZXh0AnhzAAAAAAAAAAAAAAAAAAAAAAAAAAAAAAAAAAAAAAAAAAAAAAAAAAAAAAAAAAAAAAAAAAAAAAAAAAAAAAAAAAAAAgACAgUIAQoKAwABAAACBQsBEQMLABIAAgEBAAACBQsAEwABEQICAA=="
                  ],
                  "dependencies": [
                    "0x0000000000000000000000000000000000000000000000000000000000000001",
                    "0x0000000000000000000000000000000000000000000000000000000000000002"
                  ],
                  "currentPackage": "0xe36dac6f1171b4735157c85bf8d872a38f6ab8b0dd47fc2e1574e6b133437f96",
                  "upgradeTicket": {
                    "__typename": "Result",
                    "cmd": 0,
                    "ix": null
=======
                    "function": {
                      "isEntry": false,
                      "typeParameters": [],
                      "parameters": [
                        {
                          "repr": "&mut 0x0000000000000000000000000000000000000000000000000000000000000002::package::UpgradeCap"
                        },
                        {
                          "repr": "u8"
                        },
                        {
                          "repr": "vector<u8>"
                        }
                      ],
                      "return": [
                        {
                          "repr": "0x0000000000000000000000000000000000000000000000000000000000000002::package::UpgradeTicket"
                        }
                      ]
                    }
>>>>>>> 3e65fa9a
                  }
                },
                {
                  "cursor": "MQ",
                  "node": {
                    "__typename": "UpgradeTransaction",
                    "modules": [
                      "oRzrCwYAAAAIAQAGAgYMAxIUBSYRBzc8CHNACrMBCQy8AR0ABgEIAQkAAAwAAQIEAAIBAgAABwABAAADAQIAAQQEAgABBwMEAAIKAwcIAgEIAAABBwgCAQgBA0ZvbwlUeENvbnRleHQDVUlEBGJ1cm4GZGVsZXRlAmlkAW0DbmV3Bm9iamVjdAp0eF9jb250ZXh0AnhzAAAAAAAAAAAAAAAAAAAAAAAAAAAAAAAAAAAAAAAAAAAAAAAAAAAAAAAAAAAAAAAAAAAAAAAAAAAAAAAAAAAAAgACAgUIAQoKAwABAAACBQsBEQMLABIAAgEBAAACBQsAEwABEQICAA=="
                    ],
                    "dependencies": [
                      "0x0000000000000000000000000000000000000000000000000000000000000001",
                      "0x0000000000000000000000000000000000000000000000000000000000000002"
                    ],
                    "currentPackage": "0xd7af1cd4112fcd54f410553133edae9b3ef79ba8927749da5418fd79341609f9",
                    "upgradeTicket": {
                      "__typename": "Result",
                      "cmd": 0,
                      "ix": null
                    }
                  }
                },
                {
                  "cursor": "Mg",
                  "node": {
                    "__typename": "MoveCallTransaction",
                    "package": "0x0000000000000000000000000000000000000000000000000000000000000002",
                    "module": "package",
                    "functionName": "commit_upgrade",
                    "typeArguments": [],
                    "arguments": [
                      {
                        "__typename": "Input",
                        "ix": 0
                      },
                      {
                        "__typename": "Result",
                        "cmd": 1,
                        "ix": null
                      }
                    ],
                    "function": {
                      "isEntry": false,
                      "typeParameters": [],
                      "parameters": [
                        {
                          "repr": "&mut 0x0000000000000000000000000000000000000000000000000000000000000002::package::UpgradeCap"
                        },
                        {
                          "repr": "0x0000000000000000000000000000000000000000000000000000000000000002::package::UpgradeReceipt"
                        }
                      ],
                      "return": []
                    }
                  }
                }
              ]
            }
          },
          "effects": {
            "status": "SUCCESS",
            "errors": null,
            "lamportVersion": 3,
            "dependencies": [
              {
                "digest": "hhEvynnWNRK1nzQqCafMXv2rTL3akiQPB3CKEJsZWpX"
              },
              {
                "digest": "9nMH7oeaPmR9mfqd5VW6iZJ6YEffa7v5FAVSBypdhNBo"
              }
            ],
            "balanceChanges": [
              {
                "owner": {
                  "address": "0xfccc9a421bbb13c1a66a1aa98f0ad75029ede94857779c6915b44f94068b921e"
                },
                "amount": "-4993420",
                "coinType": {
                  "repr": "0x0000000000000000000000000000000000000000000000000000000000000002::sui::SUI"
                }
              }
            ],
            "objectChanges": [
              {
                "address": "0xa00dc23d256772802b3c2dee617fab34d283643a3f3d1d6707186363d0010ab3",
                "idCreated": true,
                "idDeleted": false,
                "outputState": {
                  "address": "0xa00dc23d256772802b3c2dee617fab34d283643a3f3d1d6707186363d0010ab3",
                  "digest": "Hz56co9ejuQvYxVQDqzECGzcMoaU4BwKqGLtjn6acRHB"
                }
              },
              {
                "address": "0xc0eac4250d3037b13386a4a76dec635636ff30f6be1b8dc5c6f2c61fd0399b59",
                "idCreated": false,
                "idDeleted": false,
                "outputState": {
                  "address": "0xc0eac4250d3037b13386a4a76dec635636ff30f6be1b8dc5c6f2c61fd0399b59",
                  "digest": "Ggvw7CUQju6W1kHBe6QPZiNdFAtrYvbaNGhVCVP1W4oQ"
                }
              },
              {
                "address": "0xd47b7079b810985d20b1e478aba00a354fa46f950a80d41487fb637884346d53",
                "idCreated": false,
                "idDeleted": false,
                "outputState": {
                  "address": "0xd47b7079b810985d20b1e478aba00a354fa46f950a80d41487fb637884346d53",
                  "digest": "ETCycXAmizZx2sR1YygoWKAdqb5tApZ6rRc2yZKo36Cc"
                }
              }
            ],
            "gasEffects": {
              "gasObject": {
                "address": "0xd47b7079b810985d20b1e478aba00a354fa46f950a80d41487fb637884346d53"
              },
              "gasSummary": {
                "computationCost": "1000000",
                "storageCost": "6589200",
                "storageRebate": "2595780",
                "nonRefundableStorageFee": "26220"
              }
            },
            "timestamp": "1970-01-01T00:00:00Z",
            "epoch": {
              "epochId": 0
            },
            "checkpoint": {
              "sequenceNumber": 2
            },
            "transactionBlock": {
              "digest": "DxcgQKuBRPJNmwc6pAPWxhNL6zswwQyVZeA7YdfE7jR1"
            }
          },
          "expiration": null
        }
      ]
    }
  }
}

task 7 'programmable'. lines 395-404:
created: object(7,0), object(7,1)
mutated: object(0,0)
gas summary: computation_cost: 1000000, storage_cost: 3328800,  storage_rebate: 978120, non_refundable_storage_fee: 9880

task 8 'create-checkpoint'. lines 406-406:
Checkpoint created: 3

task 9 'run-graphql'. lines 408-590:
Response: {
  "data": {
    "transactionBlockConnection": {
      "nodes": [
        {
          "digest": "3uCsRF4KM4W6bdBs84iCZxwwkuuNt3PNX6Ww2GzQyD4t",
          "sender": {
            "address": "0xfccc9a421bbb13c1a66a1aa98f0ad75029ede94857779c6915b44f94068b921e"
          },
          "signatures": [
            "AI5TeOmgq7pv8eaCvQP1qLzrjkGfmNB5KoMnEg2J8284JqkRKoeNorEbxb8Sh8IpPOdAgcezCucEOYWMgnh69gd/UUY663bYjcm3XmNyULIgxJz1t5Z9vxfB+fp8WUoJKA=="
          ],
          "gasInput": {
            "gasSponsor": {
              "address": "0xfccc9a421bbb13c1a66a1aa98f0ad75029ede94857779c6915b44f94068b921e"
            },
            "gasPayment": {
              "nodes": [
                {
                  "address": "0xd47b7079b810985d20b1e478aba00a354fa46f950a80d41487fb637884346d53"
                }
              ]
            },
            "gasPrice": "1000",
            "gasBudget": "5000000000"
          },
          "kind": {
            "__typename": "ProgrammableTransactionBlock",
            "inputs": {
              "edges": [
                {
                  "cursor": "MA",
                  "node": {
                    "__typename": "Pure",
                    "bytes": "KgAAAAAAAAA="
                  }
                },
                {
                  "cursor": "MQ",
                  "node": {
                    "__typename": "Pure",
                    "bytes": "KwAAAAAAAAA="
                  }
                },
                {
                  "cursor": "Mg",
                  "node": {
                    "__typename": "Pure",
                    "bytes": "6AMAAAAAAAA="
                  }
                },
                {
                  "cursor": "Mw",
                  "node": {
                    "__typename": "Pure",
                    "bytes": "/MyaQhu7E8GmahqpjwrXUCnt6UhXd5xpFbRPlAaLkh4="
                  }
                }
              ]
            },
            "transactions": {
              "edges": [
                {
                  "cursor": "MA",
                  "node": {
                    "__typename": "MakeMoveVecTransaction",
                    "type": {
                      "repr": "u64"
                    },
                    "elements": [
                      {
                        "__typename": "Input",
                        "ix": 0
                      },
                      {
                        "__typename": "Input",
                        "ix": 1
                      }
                    ]
                  }
                },
                {
                  "cursor": "MQ",
                  "node": {
                    "__typename": "MakeMoveVecTransaction",
                    "type": {
                      "repr": "u64"
                    },
                    "elements": []
                  }
                },
                {
<<<<<<< HEAD
                  "__typename": "MoveCallTransaction",
                  "package": "0xa00dc23d256772802b3c2dee617fab34d283643a3f3d1d6707186363d0010ab3",
                  "module": "m",
                  "functionName": "new",
                  "typeArguments": [],
                  "arguments": [
                    {
                      "__typename": "Result",
                      "cmd": 0,
                      "ix": null
                    }
                  ],
                  "function": {
                    "isEntry": false,
                    "typeParameters": [],
                    "parameters": [
=======
                  "cursor": "Mg",
                  "node": {
                    "__typename": "SplitCoinsTransaction",
                    "coin": {
                      "__typename": "GasCoin"
                    },
                    "amounts": [
>>>>>>> 3e65fa9a
                      {
                        "__typename": "Input",
                        "ix": 2
                      },
                      {
<<<<<<< HEAD
                        "repr": "&mut 0x0000000000000000000000000000000000000000000000000000000000000002::tx_context::TxContext"
                      }
                    ],
                    "return": [
                      {
                        "repr": "0xe36dac6f1171b4735157c85bf8d872a38f6ab8b0dd47fc2e1574e6b133437f96::m::Foo"
=======
                        "__typename": "Input",
                        "ix": 2
>>>>>>> 3e65fa9a
                      }
                    ]
                  }
                },
                {
                  "cursor": "Mw",
                  "node": {
                    "__typename": "MoveCallTransaction",
                    "package": "0xf396946ce5c87a5fc6441ecd6a1c9be6a7b645018b9a4d58ce5958aff62a7eed",
                    "module": "m",
                    "functionName": "new",
                    "typeArguments": [],
                    "arguments": [
                      {
                        "__typename": "Result",
                        "cmd": 0,
                        "ix": null
                      }
                    ],
                    "function": {
                      "isEntry": false,
                      "typeParameters": [],
                      "parameters": [
                        {
                          "repr": "vector<u64>"
                        },
                        {
                          "repr": "&mut 0x0000000000000000000000000000000000000000000000000000000000000002::tx_context::TxContext"
                        }
                      ],
                      "return": [
                        {
                          "repr": "0xd7af1cd4112fcd54f410553133edae9b3ef79ba8927749da5418fd79341609f9::m::Foo"
                        }
                      ]
                    }
                  }
                },
                {
<<<<<<< HEAD
                  "__typename": "MoveCallTransaction",
                  "package": "0xa00dc23d256772802b3c2dee617fab34d283643a3f3d1d6707186363d0010ab3",
                  "module": "m",
                  "functionName": "new",
                  "typeArguments": [],
                  "arguments": [
                    {
                      "__typename": "Result",
                      "cmd": 1,
                      "ix": null
                    }
                  ],
                  "function": {
                    "isEntry": false,
                    "typeParameters": [],
                    "parameters": [
                      {
                        "repr": "vector<u64>"
                      },
=======
                  "cursor": "NA",
                  "node": {
                    "__typename": "TransferObjectsTransaction",
                    "inputs": [
>>>>>>> 3e65fa9a
                      {
                        "__typename": "Result",
                        "cmd": 3,
                        "ix": null
                      }
                    ],
<<<<<<< HEAD
                    "return": [
                      {
                        "repr": "0xe36dac6f1171b4735157c85bf8d872a38f6ab8b0dd47fc2e1574e6b133437f96::m::Foo"
                      }
                    ]
                  }
                },
                {
                  "__typename": "MoveCallTransaction",
                  "package": "0xa00dc23d256772802b3c2dee617fab34d283643a3f3d1d6707186363d0010ab3",
                  "module": "m",
                  "functionName": "burn",
                  "typeArguments": [],
                  "arguments": [
                    {
                      "__typename": "Result",
                      "cmd": 5,
                      "ix": null
                    }
                  ],
                  "function": {
                    "isEntry": false,
                    "typeParameters": [],
                    "parameters": [
                      {
                        "repr": "0xe36dac6f1171b4735157c85bf8d872a38f6ab8b0dd47fc2e1574e6b133437f96::m::Foo"
=======
                    "address": {
                      "__typename": "Input",
                      "ix": 3
                    }
                  }
                },
                {
                  "cursor": "NQ",
                  "node": {
                    "__typename": "MoveCallTransaction",
                    "package": "0xf396946ce5c87a5fc6441ecd6a1c9be6a7b645018b9a4d58ce5958aff62a7eed",
                    "module": "m",
                    "functionName": "new",
                    "typeArguments": [],
                    "arguments": [
                      {
                        "__typename": "Result",
                        "cmd": 1,
                        "ix": null
>>>>>>> 3e65fa9a
                      }
                    ],
                    "function": {
                      "isEntry": false,
                      "typeParameters": [],
                      "parameters": [
                        {
                          "repr": "vector<u64>"
                        },
                        {
                          "repr": "&mut 0x0000000000000000000000000000000000000000000000000000000000000002::tx_context::TxContext"
                        }
                      ],
                      "return": [
                        {
                          "repr": "0xd7af1cd4112fcd54f410553133edae9b3ef79ba8927749da5418fd79341609f9::m::Foo"
                        }
                      ]
                    }
                  }
                },
                {
                  "cursor": "Ng",
                  "node": {
                    "__typename": "MoveCallTransaction",
                    "package": "0xf396946ce5c87a5fc6441ecd6a1c9be6a7b645018b9a4d58ce5958aff62a7eed",
                    "module": "m",
                    "functionName": "burn",
                    "typeArguments": [],
                    "arguments": [
                      {
                        "__typename": "Result",
                        "cmd": 5,
                        "ix": null
                      }
                    ],
                    "function": {
                      "isEntry": false,
                      "typeParameters": [],
                      "parameters": [
                        {
                          "repr": "0xd7af1cd4112fcd54f410553133edae9b3ef79ba8927749da5418fd79341609f9::m::Foo"
                        }
                      ],
                      "return": []
                    }
                  }
                },
                {
                  "cursor": "Nw",
                  "node": {
                    "__typename": "MergeCoinsTransaction",
                    "coin": {
                      "__typename": "Result",
                      "cmd": 2,
                      "ix": 0
                    },
                    "coins": [
                      {
                        "__typename": "Result",
                        "cmd": 2,
                        "ix": 1
                      }
                    ]
                  }
                },
                {
                  "cursor": "OA",
                  "node": {
                    "__typename": "TransferObjectsTransaction",
                    "inputs": [
                      {
                        "__typename": "Result",
                        "cmd": 2,
                        "ix": 0
                      }
                    ],
                    "address": {
                      "__typename": "Input",
                      "ix": 3
                    }
                  }
                }
              ]
            }
          },
          "effects": {
            "status": "SUCCESS",
            "errors": null,
            "lamportVersion": 4,
            "dependencies": [
              {
                "digest": "DxcgQKuBRPJNmwc6pAPWxhNL6zswwQyVZeA7YdfE7jR1"
              }
            ],
            "balanceChanges": [
              {
                "owner": {
                  "address": "0xfccc9a421bbb13c1a66a1aa98f0ad75029ede94857779c6915b44f94068b921e"
                },
                "amount": "-3350680",
                "coinType": {
                  "repr": "0x0000000000000000000000000000000000000000000000000000000000000002::sui::SUI"
                }
              }
            ],
            "objectChanges": [
              {
                "address": "0x2bdf5caea7ebb88ba887f129a4be3a60ca6de53ea8aa0687f524c3dd1547d4b9",
                "idCreated": true,
                "idDeleted": false,
                "outputState": {
                  "address": "0x2bdf5caea7ebb88ba887f129a4be3a60ca6de53ea8aa0687f524c3dd1547d4b9",
                  "digest": "J3LSH6J7CugG3tqghdkzdeMK9q4G6MTgwbWDyeuk7xjt",
                  "asMoveObject": {
                    "contents": {
                      "type": {
                        "repr": "0x0000000000000000000000000000000000000000000000000000000000000002::coin::Coin<0x0000000000000000000000000000000000000000000000000000000000000002::sui::SUI>"
                      },
                      "json": {
                        "id": "0x2bdf5caea7ebb88ba887f129a4be3a60ca6de53ea8aa0687f524c3dd1547d4b9",
                        "balance": {
                          "value": "2000"
                        }
                      }
                    }
                  }
                }
              },
              {
                "address": "0xd47b7079b810985d20b1e478aba00a354fa46f950a80d41487fb637884346d53",
                "idCreated": false,
                "idDeleted": false,
                "outputState": {
                  "address": "0xd47b7079b810985d20b1e478aba00a354fa46f950a80d41487fb637884346d53",
                  "digest": "CUWMZGuBxfVXSSBtJ7m3TsLp5uMTMSfeHiwGy52QqA25",
                  "asMoveObject": {
                    "contents": {
                      "type": {
                        "repr": "0x0000000000000000000000000000000000000000000000000000000000000002::coin::Coin<0x0000000000000000000000000000000000000000000000000000000000000002::sui::SUI>"
                      },
                      "json": {
                        "id": "0xd47b7079b810985d20b1e478aba00a354fa46f950a80d41487fb637884346d53",
                        "balance": {
                          "value": "299999984338300"
                        }
                      }
                    }
                  }
                }
              },
              {
                "address": "0xde78121f933a80a7658d248be1c6d52f00dd8171569845be667e5d3f01d7d906",
                "idCreated": true,
                "idDeleted": false,
                "outputState": {
                  "address": "0xde78121f933a80a7658d248be1c6d52f00dd8171569845be667e5d3f01d7d906",
                  "digest": "4jZPHxRVFzoAKuv96Tmmv1cUtbhTsYdbKY5w1Y4RVnCx",
                  "asMoveObject": {
                    "contents": {
                      "type": {
                        "repr": "0xe36dac6f1171b4735157c85bf8d872a38f6ab8b0dd47fc2e1574e6b133437f96::m::Foo"
                      },
                      "json": {
                        "id": "0xde78121f933a80a7658d248be1c6d52f00dd8171569845be667e5d3f01d7d906",
                        "xs": [
                          "42",
                          "43"
                        ]
                      }
                    }
                  }
                }
              }
            ],
            "gasEffects": {
              "gasObject": {
                "address": "0xd47b7079b810985d20b1e478aba00a354fa46f950a80d41487fb637884346d53"
              },
              "gasSummary": {
                "computationCost": "1000000",
                "storageCost": "3328800",
                "storageRebate": "978120",
                "nonRefundableStorageFee": "9880"
              }
            },
            "timestamp": "1970-01-01T00:00:00Z",
            "epoch": {
              "epochId": 0
            },
            "checkpoint": {
              "sequenceNumber": 3
            },
            "transactionBlock": {
              "digest": "3uCsRF4KM4W6bdBs84iCZxwwkuuNt3PNX6Ww2GzQyD4t"
            }
          },
          "expiration": null
        }
      ]
    }
  }
}

task 10 'programmable'. lines 592-593:
Error: Transaction Effects Status: Unused result without the drop ability. Command result 0, return value 0
Execution Error: ExecutionError: ExecutionError { inner: ExecutionErrorInner { kind: UnusedValueWithoutDrop { result_idx: 0, secondary_idx: 0 }, source: None, command: None } }

task 11 'create-checkpoint'. lines 595-595:
Checkpoint created: 4

task 12 'run-graphql'. lines 597-770:
Response: {
  "data": {
    "transactionBlockConnection": {
      "nodes": [
        {
          "digest": "84GgwPw8ANXzvwA3bvr4DFexPgFrLLzPccRJtjWrwAeG",
          "sender": {
            "address": "0xfccc9a421bbb13c1a66a1aa98f0ad75029ede94857779c6915b44f94068b921e"
          },
          "signatures": [
            "ALeHeJdp55NdMe/7YVSndw1lJ0uIlEtQSzc76N0o+cqqRHLgKZYYyiGZIGjR82iZHLCqwQEB86upezjCUjAohQN/UUY663bYjcm3XmNyULIgxJz1t5Z9vxfB+fp8WUoJKA=="
          ],
          "gasInput": {
            "gasSponsor": {
              "address": "0xfccc9a421bbb13c1a66a1aa98f0ad75029ede94857779c6915b44f94068b921e"
            },
            "gasPayment": {
              "nodes": [
                {
                  "address": "0xd47b7079b810985d20b1e478aba00a354fa46f950a80d41487fb637884346d53"
                }
              ]
            },
            "gasPrice": "1000",
            "gasBudget": "5000000000"
          },
          "kind": {
            "__typename": "ProgrammableTransactionBlock",
            "inputs": {
              "edges": [
                {
                  "cursor": "MA",
                  "node": {
                    "__typename": "Pure",
                    "bytes": "6AMAAAAAAAA="
                  }
                }
              ]
            },
            "transactions": {
              "edges": [
                {
                  "cursor": "MA",
                  "node": {
                    "__typename": "SplitCoinsTransaction",
                    "coin": {
                      "__typename": "GasCoin"
                    },
                    "amounts": [
                      {
                        "__typename": "Input",
                        "ix": 0
                      }
                    ]
                  }
                }
              ]
            }
          },
          "effects": {
            "status": "FAILURE",
            "errors": "Unused result without the drop ability. Command result 0, return value 0",
            "lamportVersion": 5,
            "dependencies": [
              {
                "digest": "3uCsRF4KM4W6bdBs84iCZxwwkuuNt3PNX6Ww2GzQyD4t"
              }
            ],
            "balanceChanges": [
              {
                "owner": {
                  "address": "0xfccc9a421bbb13c1a66a1aa98f0ad75029ede94857779c6915b44f94068b921e"
                },
                "amount": "-1009880",
                "coinType": {
                  "repr": "0x0000000000000000000000000000000000000000000000000000000000000002::sui::SUI"
                }
              }
            ],
            "objectChanges": [
              {
                "address": "0xd47b7079b810985d20b1e478aba00a354fa46f950a80d41487fb637884346d53",
                "idCreated": false,
                "idDeleted": false,
                "outputState": {
                  "address": "0xd47b7079b810985d20b1e478aba00a354fa46f950a80d41487fb637884346d53",
                  "digest": "8E3PEZB6DXzPERHimxncNwZKt8dVYkqseWRgXX6SH4Z7"
                }
              }
            ],
            "gasEffects": {
              "gasObject": {
                "address": "0xd47b7079b810985d20b1e478aba00a354fa46f950a80d41487fb637884346d53"
              },
              "gasSummary": {
                "computationCost": "1000000",
                "storageCost": "988000",
                "storageRebate": "978120",
                "nonRefundableStorageFee": "9880"
              }
            },
            "timestamp": "1970-01-01T00:00:00Z",
            "epoch": {
              "epochId": 0
            },
            "checkpoint": {
              "sequenceNumber": 4
            },
            "transactionBlock": {
              "digest": "84GgwPw8ANXzvwA3bvr4DFexPgFrLLzPccRJtjWrwAeG"
            }
          },
          "expiration": null
        }
      ]
    }
  }
}<|MERGE_RESOLUTION|>--- conflicted
+++ resolved
@@ -17,12 +17,12 @@
     "transactionBlockConnection": {
       "nodes": [
         {
-          "digest": "9nMH7oeaPmR9mfqd5VW6iZJ6YEffa7v5FAVSBypdhNBo",
+          "digest": "6V2SnNobB36pwaaSdYCiQ3LQHLuorez9hpM8NMawZDc5",
           "sender": {
             "address": "0xfccc9a421bbb13c1a66a1aa98f0ad75029ede94857779c6915b44f94068b921e"
           },
           "signatures": [
-            "AGLuSAMY9k4hj9b5Ch84SHqGWKpwyoja8n6yflK7rR7s0QzucVgv9GPAVjavHoirC2ZwgosLShMb/94xuRv8agF/UUY663bYjcm3XmNyULIgxJz1t5Z9vxfB+fp8WUoJKA=="
+            "AGqKVvMnbk0fH2LZ+SlTjC3Tt/a4RGWVNNDTFItdyat46ADawomCfrleDrY9UJwqfOUUsF5taC9xPJ5hxXppkQp/UUY663bYjcm3XmNyULIgxJz1t5Z9vxfB+fp8WUoJKA=="
           ],
           "gasInput": {
             "gasSponsor": {
@@ -31,7 +31,7 @@
             "gasPayment": {
               "nodes": [
                 {
-                  "address": "0xd47b7079b810985d20b1e478aba00a354fa46f950a80d41487fb637884346d53"
+                  "address": "0xd71890f67b1cda35c38847655c5120f99a78869275d0e736b6d63e4823187c99"
                 }
               ]
             },
@@ -92,7 +92,7 @@
             "lamportVersion": 2,
             "dependencies": [
               {
-                "digest": "hhEvynnWNRK1nzQqCafMXv2rTL3akiQPB3CKEJsZWpX"
+                "digest": "B5GPTWr7tqzi9daHkzsNcM5uj7WQSg933RQkw4WcwLnJ"
               }
             ],
             "balanceChanges": [
@@ -108,36 +108,36 @@
             ],
             "objectChanges": [
               {
-                "address": "0xc0eac4250d3037b13386a4a76dec635636ff30f6be1b8dc5c6f2c61fd0399b59",
+                "address": "0xd71890f67b1cda35c38847655c5120f99a78869275d0e736b6d63e4823187c99",
+                "idCreated": false,
+                "idDeleted": false,
+                "outputState": {
+                  "address": "0xd71890f67b1cda35c38847655c5120f99a78869275d0e736b6d63e4823187c99",
+                  "digest": "4PZ6zndXGXKCeZPJDrd483WqW866NEmFnNKbhWcTVycw"
+                }
+              },
+              {
+                "address": "0xd7af1cd4112fcd54f410553133edae9b3ef79ba8927749da5418fd79341609f9",
                 "idCreated": true,
                 "idDeleted": false,
                 "outputState": {
-                  "address": "0xc0eac4250d3037b13386a4a76dec635636ff30f6be1b8dc5c6f2c61fd0399b59",
-                  "digest": "BCTSB5qvM1RSDcs48KBnsUb5SXdyEf7xbDHfVqvfE8yc"
-                }
-              },
-              {
-                "address": "0xd47b7079b810985d20b1e478aba00a354fa46f950a80d41487fb637884346d53",
-                "idCreated": false,
-                "idDeleted": false,
-                "outputState": {
-                  "address": "0xd47b7079b810985d20b1e478aba00a354fa46f950a80d41487fb637884346d53",
-                  "digest": "BmJe7LzgJwFyg3DX9r87AcPF4B2zwivcr1mt9kX3TCC"
-                }
-              },
-              {
-                "address": "0xe36dac6f1171b4735157c85bf8d872a38f6ab8b0dd47fc2e1574e6b133437f96",
+                  "address": "0xd7af1cd4112fcd54f410553133edae9b3ef79ba8927749da5418fd79341609f9",
+                  "digest": "5R2MmNmpsNxxkz5aa9PFJFXKgfbGNebpPSRnyg3XPPxv"
+                }
+              },
+              {
+                "address": "0xf828e6de58892cf4b7d01515dad7be809be7dedef5f9910bf560d5a06ee8b99f",
                 "idCreated": true,
                 "idDeleted": false,
                 "outputState": {
-                  "address": "0xe36dac6f1171b4735157c85bf8d872a38f6ab8b0dd47fc2e1574e6b133437f96",
-                  "digest": "EVJgGa38EzWbKoSeCYxYbVATgxWQjRUBXPLwD62r6BD4"
+                  "address": "0xf828e6de58892cf4b7d01515dad7be809be7dedef5f9910bf560d5a06ee8b99f",
+                  "digest": "J4U9NbbJDppz8Dz8LKYQAnL3DgZcRDWxtyiA2QJZ6T5N"
                 }
               }
             ],
             "gasEffects": {
               "gasObject": {
-                "address": "0xd47b7079b810985d20b1e478aba00a354fa46f950a80d41487fb637884346d53"
+                "address": "0xd71890f67b1cda35c38847655c5120f99a78869275d0e736b6d63e4823187c99"
               },
               "gasSummary": {
                 "computationCost": "1000000",
@@ -154,7 +154,7 @@
               "sequenceNumber": 1
             },
             "transactionBlock": {
-              "digest": "9nMH7oeaPmR9mfqd5VW6iZJ6YEffa7v5FAVSBypdhNBo"
+              "digest": "6V2SnNobB36pwaaSdYCiQ3LQHLuorez9hpM8NMawZDc5"
             }
           },
           "expiration": null
@@ -178,12 +178,12 @@
     "transactionBlockConnection": {
       "nodes": [
         {
-          "digest": "DxcgQKuBRPJNmwc6pAPWxhNL6zswwQyVZeA7YdfE7jR1",
+          "digest": "3itZ5YF2Ub35G9w4VN3ukk2xH7EKKVUcMMsdqtmGRxHu",
           "sender": {
             "address": "0xfccc9a421bbb13c1a66a1aa98f0ad75029ede94857779c6915b44f94068b921e"
           },
           "signatures": [
-            "AJvCR+BR4MshBVmcTXHAjeqoOMen76s8lc5+7J0Zgj3CDnRnyvfykLhuQFKnzXbZDbat51ZzVDkBpXliW3JjZQh/UUY663bYjcm3XmNyULIgxJz1t5Z9vxfB+fp8WUoJKA=="
+            "ACH36d68nJHhNtQbMLSYOi3NZa8ofrzgYS4KZWYdwTHhvoLyqI1GqIgiVWE69Si+YurxSO3t6zkOfEB/fK0peA5/UUY663bYjcm3XmNyULIgxJz1t5Z9vxfB+fp8WUoJKA=="
           ],
           "gasInput": {
             "gasSponsor": {
@@ -192,7 +192,7 @@
             "gasPayment": {
               "nodes": [
                 {
-                  "address": "0xd47b7079b810985d20b1e478aba00a354fa46f950a80d41487fb637884346d53"
+                  "address": "0xd71890f67b1cda35c38847655c5120f99a78869275d0e736b6d63e4823187c99"
                 }
               ]
             },
@@ -204,13 +204,6 @@
             "inputs": {
               "edges": [
                 {
-<<<<<<< HEAD
-                  "__typename": "OwnedOrImmutable",
-                  "address": "0xc0eac4250d3037b13386a4a76dec635636ff30f6be1b8dc5c6f2c61fd0399b59",
-                  "version": 2,
-                  "digest": "BCTSB5qvM1RSDcs48KBnsUb5SXdyEf7xbDHfVqvfE8yc",
-                  "object": null
-=======
                   "cursor": "MA",
                   "node": {
                     "__typename": "OwnedOrImmutable",
@@ -219,7 +212,6 @@
                     "digest": "J4U9NbbJDppz8Dz8LKYQAnL3DgZcRDWxtyiA2QJZ6T5N",
                     "object": null
                   }
->>>>>>> 3e65fa9a
                 },
                 {
                   "cursor": "MQ",
@@ -261,29 +253,6 @@
                         "ix": 2
                       }
                     ],
-<<<<<<< HEAD
-                    "return": [
-                      {
-                        "repr": "0x0000000000000000000000000000000000000000000000000000000000000002::package::UpgradeTicket"
-                      }
-                    ]
-                  }
-                },
-                {
-                  "__typename": "UpgradeTransaction",
-                  "modules": [
-                    "oRzrCwYAAAAIAQAGAgYMAxIUBSYRBzc8CHNACrMBCQy8AR0ABgEIAQkAAAwAAQIEAAIBAgAABwABAAADAQIAAQQEAgABBwMEAAIKAwcIAgEIAAABBwgCAQgBA0ZvbwlUeENvbnRleHQDVUlEBGJ1cm4GZGVsZXRlAmlkAW0DbmV3Bm9iamVjdAp0eF9jb250ZXh0AnhzAAAAAAAAAAAAAAAAAAAAAAAAAAAAAAAAAAAAAAAAAAAAAAAAAAAAAAAAAAAAAAAAAAAAAAAAAAAAAAAAAAAAAgACAgUIAQoKAwABAAACBQsBEQMLABIAAgEBAAACBQsAEwABEQICAA=="
-                  ],
-                  "dependencies": [
-                    "0x0000000000000000000000000000000000000000000000000000000000000001",
-                    "0x0000000000000000000000000000000000000000000000000000000000000002"
-                  ],
-                  "currentPackage": "0xe36dac6f1171b4735157c85bf8d872a38f6ab8b0dd47fc2e1574e6b133437f96",
-                  "upgradeTicket": {
-                    "__typename": "Result",
-                    "cmd": 0,
-                    "ix": null
-=======
                     "function": {
                       "isEntry": false,
                       "typeParameters": [],
@@ -304,7 +273,6 @@
                         }
                       ]
                     }
->>>>>>> 3e65fa9a
                   }
                 },
                 {
@@ -369,10 +337,10 @@
             "lamportVersion": 3,
             "dependencies": [
               {
-                "digest": "hhEvynnWNRK1nzQqCafMXv2rTL3akiQPB3CKEJsZWpX"
-              },
-              {
-                "digest": "9nMH7oeaPmR9mfqd5VW6iZJ6YEffa7v5FAVSBypdhNBo"
+                "digest": "B5GPTWr7tqzi9daHkzsNcM5uj7WQSg933RQkw4WcwLnJ"
+              },
+              {
+                "digest": "6V2SnNobB36pwaaSdYCiQ3LQHLuorez9hpM8NMawZDc5"
               }
             ],
             "balanceChanges": [
@@ -388,36 +356,36 @@
             ],
             "objectChanges": [
               {
-                "address": "0xa00dc23d256772802b3c2dee617fab34d283643a3f3d1d6707186363d0010ab3",
+                "address": "0xd71890f67b1cda35c38847655c5120f99a78869275d0e736b6d63e4823187c99",
+                "idCreated": false,
+                "idDeleted": false,
+                "outputState": {
+                  "address": "0xd71890f67b1cda35c38847655c5120f99a78869275d0e736b6d63e4823187c99",
+                  "digest": "BXXe8bvCcGcLmvLgBYe9cj3H9fq182XssfQkUwndEx6w"
+                }
+              },
+              {
+                "address": "0xf396946ce5c87a5fc6441ecd6a1c9be6a7b645018b9a4d58ce5958aff62a7eed",
                 "idCreated": true,
                 "idDeleted": false,
                 "outputState": {
-                  "address": "0xa00dc23d256772802b3c2dee617fab34d283643a3f3d1d6707186363d0010ab3",
-                  "digest": "Hz56co9ejuQvYxVQDqzECGzcMoaU4BwKqGLtjn6acRHB"
-                }
-              },
-              {
-                "address": "0xc0eac4250d3037b13386a4a76dec635636ff30f6be1b8dc5c6f2c61fd0399b59",
+                  "address": "0xf396946ce5c87a5fc6441ecd6a1c9be6a7b645018b9a4d58ce5958aff62a7eed",
+                  "digest": "6R12x2yRUKB2oHqWgwUEiEk1SF6tLe99rdo1uZHLWTts"
+                }
+              },
+              {
+                "address": "0xf828e6de58892cf4b7d01515dad7be809be7dedef5f9910bf560d5a06ee8b99f",
                 "idCreated": false,
                 "idDeleted": false,
                 "outputState": {
-                  "address": "0xc0eac4250d3037b13386a4a76dec635636ff30f6be1b8dc5c6f2c61fd0399b59",
-                  "digest": "Ggvw7CUQju6W1kHBe6QPZiNdFAtrYvbaNGhVCVP1W4oQ"
-                }
-              },
-              {
-                "address": "0xd47b7079b810985d20b1e478aba00a354fa46f950a80d41487fb637884346d53",
-                "idCreated": false,
-                "idDeleted": false,
-                "outputState": {
-                  "address": "0xd47b7079b810985d20b1e478aba00a354fa46f950a80d41487fb637884346d53",
-                  "digest": "ETCycXAmizZx2sR1YygoWKAdqb5tApZ6rRc2yZKo36Cc"
+                  "address": "0xf828e6de58892cf4b7d01515dad7be809be7dedef5f9910bf560d5a06ee8b99f",
+                  "digest": "84zTtbvC3RbdYSbpa9PkHArdb1nUihUNzDg4xiX6wnn9"
                 }
               }
             ],
             "gasEffects": {
               "gasObject": {
-                "address": "0xd47b7079b810985d20b1e478aba00a354fa46f950a80d41487fb637884346d53"
+                "address": "0xd71890f67b1cda35c38847655c5120f99a78869275d0e736b6d63e4823187c99"
               },
               "gasSummary": {
                 "computationCost": "1000000",
@@ -434,7 +402,7 @@
               "sequenceNumber": 2
             },
             "transactionBlock": {
-              "digest": "DxcgQKuBRPJNmwc6pAPWxhNL6zswwQyVZeA7YdfE7jR1"
+              "digest": "3itZ5YF2Ub35G9w4VN3ukk2xH7EKKVUcMMsdqtmGRxHu"
             }
           },
           "expiration": null
@@ -458,12 +426,12 @@
     "transactionBlockConnection": {
       "nodes": [
         {
-          "digest": "3uCsRF4KM4W6bdBs84iCZxwwkuuNt3PNX6Ww2GzQyD4t",
+          "digest": "GtqTi4duDof5Rq5xfbyDBpGSqnApRi6v71chbZPrjs5D",
           "sender": {
             "address": "0xfccc9a421bbb13c1a66a1aa98f0ad75029ede94857779c6915b44f94068b921e"
           },
           "signatures": [
-            "AI5TeOmgq7pv8eaCvQP1qLzrjkGfmNB5KoMnEg2J8284JqkRKoeNorEbxb8Sh8IpPOdAgcezCucEOYWMgnh69gd/UUY663bYjcm3XmNyULIgxJz1t5Z9vxfB+fp8WUoJKA=="
+            "AGKyhNEd+g4i3AR0Wb/MV4Tc4k8fnlO4T8CnKVLUOz3FfURTsMYTodpz804sC5XYxbTUitXwhIh8ZrGCOiSWDQB/UUY663bYjcm3XmNyULIgxJz1t5Z9vxfB+fp8WUoJKA=="
           ],
           "gasInput": {
             "gasSponsor": {
@@ -472,7 +440,7 @@
             "gasPayment": {
               "nodes": [
                 {
-                  "address": "0xd47b7079b810985d20b1e478aba00a354fa46f950a80d41487fb637884346d53"
+                  "address": "0xd71890f67b1cda35c38847655c5120f99a78869275d0e736b6d63e4823187c99"
                 }
               ]
             },
@@ -545,24 +513,6 @@
                   }
                 },
                 {
-<<<<<<< HEAD
-                  "__typename": "MoveCallTransaction",
-                  "package": "0xa00dc23d256772802b3c2dee617fab34d283643a3f3d1d6707186363d0010ab3",
-                  "module": "m",
-                  "functionName": "new",
-                  "typeArguments": [],
-                  "arguments": [
-                    {
-                      "__typename": "Result",
-                      "cmd": 0,
-                      "ix": null
-                    }
-                  ],
-                  "function": {
-                    "isEntry": false,
-                    "typeParameters": [],
-                    "parameters": [
-=======
                   "cursor": "Mg",
                   "node": {
                     "__typename": "SplitCoinsTransaction",
@@ -570,23 +520,13 @@
                       "__typename": "GasCoin"
                     },
                     "amounts": [
->>>>>>> 3e65fa9a
                       {
                         "__typename": "Input",
                         "ix": 2
                       },
                       {
-<<<<<<< HEAD
-                        "repr": "&mut 0x0000000000000000000000000000000000000000000000000000000000000002::tx_context::TxContext"
-                      }
-                    ],
-                    "return": [
-                      {
-                        "repr": "0xe36dac6f1171b4735157c85bf8d872a38f6ab8b0dd47fc2e1574e6b133437f96::m::Foo"
-=======
                         "__typename": "Input",
                         "ix": 2
->>>>>>> 3e65fa9a
                       }
                     ]
                   }
@@ -626,66 +566,16 @@
                   }
                 },
                 {
-<<<<<<< HEAD
-                  "__typename": "MoveCallTransaction",
-                  "package": "0xa00dc23d256772802b3c2dee617fab34d283643a3f3d1d6707186363d0010ab3",
-                  "module": "m",
-                  "functionName": "new",
-                  "typeArguments": [],
-                  "arguments": [
-                    {
-                      "__typename": "Result",
-                      "cmd": 1,
-                      "ix": null
-                    }
-                  ],
-                  "function": {
-                    "isEntry": false,
-                    "typeParameters": [],
-                    "parameters": [
-                      {
-                        "repr": "vector<u64>"
-                      },
-=======
                   "cursor": "NA",
                   "node": {
                     "__typename": "TransferObjectsTransaction",
                     "inputs": [
->>>>>>> 3e65fa9a
                       {
                         "__typename": "Result",
                         "cmd": 3,
                         "ix": null
                       }
                     ],
-<<<<<<< HEAD
-                    "return": [
-                      {
-                        "repr": "0xe36dac6f1171b4735157c85bf8d872a38f6ab8b0dd47fc2e1574e6b133437f96::m::Foo"
-                      }
-                    ]
-                  }
-                },
-                {
-                  "__typename": "MoveCallTransaction",
-                  "package": "0xa00dc23d256772802b3c2dee617fab34d283643a3f3d1d6707186363d0010ab3",
-                  "module": "m",
-                  "functionName": "burn",
-                  "typeArguments": [],
-                  "arguments": [
-                    {
-                      "__typename": "Result",
-                      "cmd": 5,
-                      "ix": null
-                    }
-                  ],
-                  "function": {
-                    "isEntry": false,
-                    "typeParameters": [],
-                    "parameters": [
-                      {
-                        "repr": "0xe36dac6f1171b4735157c85bf8d872a38f6ab8b0dd47fc2e1574e6b133437f96::m::Foo"
-=======
                     "address": {
                       "__typename": "Input",
                       "ix": 3
@@ -705,7 +595,6 @@
                         "__typename": "Result",
                         "cmd": 1,
                         "ix": null
->>>>>>> 3e65fa9a
                       }
                     ],
                     "function": {
@@ -798,7 +687,7 @@
             "lamportVersion": 4,
             "dependencies": [
               {
-                "digest": "DxcgQKuBRPJNmwc6pAPWxhNL6zswwQyVZeA7YdfE7jR1"
+                "digest": "3itZ5YF2Ub35G9w4VN3ukk2xH7EKKVUcMMsdqtmGRxHu"
               }
             ],
             "balanceChanges": [
@@ -814,19 +703,42 @@
             ],
             "objectChanges": [
               {
-                "address": "0x2bdf5caea7ebb88ba887f129a4be3a60ca6de53ea8aa0687f524c3dd1547d4b9",
+                "address": "0x225b1c550d49c8a280cf4a9322a085f67672a09866149986ab076daafdb6a426",
                 "idCreated": true,
                 "idDeleted": false,
                 "outputState": {
-                  "address": "0x2bdf5caea7ebb88ba887f129a4be3a60ca6de53ea8aa0687f524c3dd1547d4b9",
-                  "digest": "J3LSH6J7CugG3tqghdkzdeMK9q4G6MTgwbWDyeuk7xjt",
+                  "address": "0x225b1c550d49c8a280cf4a9322a085f67672a09866149986ab076daafdb6a426",
+                  "digest": "HmBtZGtUorRtkhE6fdJiz7y5U2FBgQRN4Mrfdv3j282E",
+                  "asMoveObject": {
+                    "contents": {
+                      "type": {
+                        "repr": "0xd7af1cd4112fcd54f410553133edae9b3ef79ba8927749da5418fd79341609f9::m::Foo"
+                      },
+                      "json": {
+                        "id": "0x225b1c550d49c8a280cf4a9322a085f67672a09866149986ab076daafdb6a426",
+                        "xs": [
+                          "42",
+                          "43"
+                        ]
+                      }
+                    }
+                  }
+                }
+              },
+              {
+                "address": "0x4b4b4e4acc1ffe51db3e6958f64c7665f35fdcd70ed03dbe75931fd2120aa440",
+                "idCreated": true,
+                "idDeleted": false,
+                "outputState": {
+                  "address": "0x4b4b4e4acc1ffe51db3e6958f64c7665f35fdcd70ed03dbe75931fd2120aa440",
+                  "digest": "8mPX9CVj94hQnwsk5BNJkniHWTtKts9oCcC73EZS83QH",
                   "asMoveObject": {
                     "contents": {
                       "type": {
                         "repr": "0x0000000000000000000000000000000000000000000000000000000000000002::coin::Coin<0x0000000000000000000000000000000000000000000000000000000000000002::sui::SUI>"
                       },
                       "json": {
-                        "id": "0x2bdf5caea7ebb88ba887f129a4be3a60ca6de53ea8aa0687f524c3dd1547d4b9",
+                        "id": "0x4b4b4e4acc1ffe51db3e6958f64c7665f35fdcd70ed03dbe75931fd2120aa440",
                         "balance": {
                           "value": "2000"
                         }
@@ -836,19 +748,19 @@
                 }
               },
               {
-                "address": "0xd47b7079b810985d20b1e478aba00a354fa46f950a80d41487fb637884346d53",
+                "address": "0xd71890f67b1cda35c38847655c5120f99a78869275d0e736b6d63e4823187c99",
                 "idCreated": false,
                 "idDeleted": false,
                 "outputState": {
-                  "address": "0xd47b7079b810985d20b1e478aba00a354fa46f950a80d41487fb637884346d53",
-                  "digest": "CUWMZGuBxfVXSSBtJ7m3TsLp5uMTMSfeHiwGy52QqA25",
+                  "address": "0xd71890f67b1cda35c38847655c5120f99a78869275d0e736b6d63e4823187c99",
+                  "digest": "8cUNFjjStEGfm3Wp2ZWWuEWXMsz5JZaj841cwuGZ1uAk",
                   "asMoveObject": {
                     "contents": {
                       "type": {
                         "repr": "0x0000000000000000000000000000000000000000000000000000000000000002::coin::Coin<0x0000000000000000000000000000000000000000000000000000000000000002::sui::SUI>"
                       },
                       "json": {
-                        "id": "0xd47b7079b810985d20b1e478aba00a354fa46f950a80d41487fb637884346d53",
+                        "id": "0xd71890f67b1cda35c38847655c5120f99a78869275d0e736b6d63e4823187c99",
                         "balance": {
                           "value": "299999984338300"
                         }
@@ -856,34 +768,11 @@
                     }
                   }
                 }
-              },
-              {
-                "address": "0xde78121f933a80a7658d248be1c6d52f00dd8171569845be667e5d3f01d7d906",
-                "idCreated": true,
-                "idDeleted": false,
-                "outputState": {
-                  "address": "0xde78121f933a80a7658d248be1c6d52f00dd8171569845be667e5d3f01d7d906",
-                  "digest": "4jZPHxRVFzoAKuv96Tmmv1cUtbhTsYdbKY5w1Y4RVnCx",
-                  "asMoveObject": {
-                    "contents": {
-                      "type": {
-                        "repr": "0xe36dac6f1171b4735157c85bf8d872a38f6ab8b0dd47fc2e1574e6b133437f96::m::Foo"
-                      },
-                      "json": {
-                        "id": "0xde78121f933a80a7658d248be1c6d52f00dd8171569845be667e5d3f01d7d906",
-                        "xs": [
-                          "42",
-                          "43"
-                        ]
-                      }
-                    }
-                  }
-                }
               }
             ],
             "gasEffects": {
               "gasObject": {
-                "address": "0xd47b7079b810985d20b1e478aba00a354fa46f950a80d41487fb637884346d53"
+                "address": "0xd71890f67b1cda35c38847655c5120f99a78869275d0e736b6d63e4823187c99"
               },
               "gasSummary": {
                 "computationCost": "1000000",
@@ -900,7 +789,7 @@
               "sequenceNumber": 3
             },
             "transactionBlock": {
-              "digest": "3uCsRF4KM4W6bdBs84iCZxwwkuuNt3PNX6Ww2GzQyD4t"
+              "digest": "GtqTi4duDof5Rq5xfbyDBpGSqnApRi6v71chbZPrjs5D"
             }
           },
           "expiration": null
@@ -923,12 +812,12 @@
     "transactionBlockConnection": {
       "nodes": [
         {
-          "digest": "84GgwPw8ANXzvwA3bvr4DFexPgFrLLzPccRJtjWrwAeG",
+          "digest": "AexvW8kNKTPxMz6tnkhBgHLxRfVRJYRsjnWvexP35D6j",
           "sender": {
             "address": "0xfccc9a421bbb13c1a66a1aa98f0ad75029ede94857779c6915b44f94068b921e"
           },
           "signatures": [
-            "ALeHeJdp55NdMe/7YVSndw1lJ0uIlEtQSzc76N0o+cqqRHLgKZYYyiGZIGjR82iZHLCqwQEB86upezjCUjAohQN/UUY663bYjcm3XmNyULIgxJz1t5Z9vxfB+fp8WUoJKA=="
+            "AFUssBt14Q2mKN1OD5Rt0PVm4QmpZCOemtO/b4Gy/1Gq+Ifj9+IZvfN3JvHmkiIn/Md0RvjDWVkLC2pdzyAwXgx/UUY663bYjcm3XmNyULIgxJz1t5Z9vxfB+fp8WUoJKA=="
           ],
           "gasInput": {
             "gasSponsor": {
@@ -937,7 +826,7 @@
             "gasPayment": {
               "nodes": [
                 {
-                  "address": "0xd47b7079b810985d20b1e478aba00a354fa46f950a80d41487fb637884346d53"
+                  "address": "0xd71890f67b1cda35c38847655c5120f99a78869275d0e736b6d63e4823187c99"
                 }
               ]
             },
@@ -983,7 +872,7 @@
             "lamportVersion": 5,
             "dependencies": [
               {
-                "digest": "3uCsRF4KM4W6bdBs84iCZxwwkuuNt3PNX6Ww2GzQyD4t"
+                "digest": "GtqTi4duDof5Rq5xfbyDBpGSqnApRi6v71chbZPrjs5D"
               }
             ],
             "balanceChanges": [
@@ -999,18 +888,18 @@
             ],
             "objectChanges": [
               {
-                "address": "0xd47b7079b810985d20b1e478aba00a354fa46f950a80d41487fb637884346d53",
+                "address": "0xd71890f67b1cda35c38847655c5120f99a78869275d0e736b6d63e4823187c99",
                 "idCreated": false,
                 "idDeleted": false,
                 "outputState": {
-                  "address": "0xd47b7079b810985d20b1e478aba00a354fa46f950a80d41487fb637884346d53",
-                  "digest": "8E3PEZB6DXzPERHimxncNwZKt8dVYkqseWRgXX6SH4Z7"
+                  "address": "0xd71890f67b1cda35c38847655c5120f99a78869275d0e736b6d63e4823187c99",
+                  "digest": "CVFFcHPjhZVPkqhWLiKm59Z1qWxNqty9qSNejG8Z6joa"
                 }
               }
             ],
             "gasEffects": {
               "gasObject": {
-                "address": "0xd47b7079b810985d20b1e478aba00a354fa46f950a80d41487fb637884346d53"
+                "address": "0xd71890f67b1cda35c38847655c5120f99a78869275d0e736b6d63e4823187c99"
               },
               "gasSummary": {
                 "computationCost": "1000000",
@@ -1027,7 +916,7 @@
               "sequenceNumber": 4
             },
             "transactionBlock": {
-              "digest": "84GgwPw8ANXzvwA3bvr4DFexPgFrLLzPccRJtjWrwAeG"
+              "digest": "AexvW8kNKTPxMz6tnkhBgHLxRfVRJYRsjnWvexP35D6j"
             }
           },
           "expiration": null
