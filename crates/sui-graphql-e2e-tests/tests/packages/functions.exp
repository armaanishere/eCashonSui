--- conflicted
+++ resolved
@@ -91,37 +91,19 @@
               "nodes": [
                 {
                   "outputState": {
-<<<<<<< HEAD
-                    "address": "0x8a0611bcc732893d4d497c8cc45ed92e00285da70df4a3adeb71ad3023d08e9a",
-=======
                     "address": "0x53c79d532087139271df73b4965b68722ae3e08b4a101978656af65caa603162",
->>>>>>> 03629974
                     "asMovePackage": null
                   }
                 },
                 {
                   "outputState": {
-<<<<<<< HEAD
-                    "address": "0xa612c81be61c2a0208fffc0e4d1f137903f8d6d85e6e81bb5c2f2062d1826163",
-                    "asMovePackage": null
-                  }
-                },
-                {
-                  "outputState": {
-                    "address": "0xcff3b6c48500720ec1ff4fbbe967b62b5dc48574e4229309f1997fa379784d12",
-=======
                     "address": "0x56509135f39a2f09ed2550e7a487f3d6371cea9d32f9de9e8c43784db0a6ad3a",
->>>>>>> 03629974
                     "asMovePackage": {
                       "module": {
                         "function": {
                           "module": {
                             "package": {
-<<<<<<< HEAD
-                              "address": "0xcff3b6c48500720ec1ff4fbbe967b62b5dc48574e4229309f1997fa379784d12"
-=======
                               "address": "0x56509135f39a2f09ed2550e7a487f3d6371cea9d32f9de9e8c43784db0a6ad3a"
->>>>>>> 03629974
                             }
                           },
                           "name": "f",
@@ -151,15 +133,12 @@
                       }
                     }
                   }
-<<<<<<< HEAD
-=======
                 },
                 {
                   "outputState": {
                     "address": "0xa3cadab5000e1752e24915bb908f324ac9bb389192d458fb98681a5e3162c005",
                     "asMovePackage": null
                   }
->>>>>>> 03629974
                 }
               ]
             }
@@ -189,21 +168,13 @@
               "nodes": [
                 {
                   "outputState": {
-<<<<<<< HEAD
-                    "address": "0x2066e998b7ef1a292cb7e42facf56c4d7c161617fe53b75559792164a043742f",
-=======
                     "address": "0x4a7f6fca50a548a01d4ddfd7a7e2b8f04d1bbf3009048d16c7f083215ad6032b",
->>>>>>> 03629974
                     "asMovePackage": {
                       "module": {
                         "f": {
                           "module": {
                             "package": {
-<<<<<<< HEAD
-                              "address": "0x2066e998b7ef1a292cb7e42facf56c4d7c161617fe53b75559792164a043742f"
-=======
                               "address": "0x4a7f6fca50a548a01d4ddfd7a7e2b8f04d1bbf3009048d16c7f083215ad6032b"
->>>>>>> 03629974
                             }
                           },
                           "name": "f",
@@ -233,11 +204,7 @@
                         "g": {
                           "module": {
                             "package": {
-<<<<<<< HEAD
-                              "address": "0x2066e998b7ef1a292cb7e42facf56c4d7c161617fe53b75559792164a043742f"
-=======
                               "address": "0x4a7f6fca50a548a01d4ddfd7a7e2b8f04d1bbf3009048d16c7f083215ad6032b"
->>>>>>> 03629974
                             }
                           },
                           "name": "g",
@@ -257,21 +224,13 @@
                 },
                 {
                   "outputState": {
-<<<<<<< HEAD
-                    "address": "0x8a0611bcc732893d4d497c8cc45ed92e00285da70df4a3adeb71ad3023d08e9a",
-=======
                     "address": "0x53c79d532087139271df73b4965b68722ae3e08b4a101978656af65caa603162",
->>>>>>> 03629974
                     "asMovePackage": null
                   }
                 },
                 {
                   "outputState": {
-<<<<<<< HEAD
-                    "address": "0xa612c81be61c2a0208fffc0e4d1f137903f8d6d85e6e81bb5c2f2062d1826163",
-=======
                     "address": "0xa3cadab5000e1752e24915bb908f324ac9bb389192d458fb98681a5e3162c005",
->>>>>>> 03629974
                     "asMovePackage": null
                   }
                 }
