processed 14 tasks

init:
A: object(0,0)

task 1 'publish'. lines 15-62:
created: object(1,0)
mutated: object(0,1)
gas summary: computation_cost: 1000000, storage_cost: 8390400,  storage_rebate: 0, non_refundable_storage_fee: 0

task 2 'programmable'. lines 64-66:
created: object(2,0), object(2,1)
mutated: object(0,0)
gas summary: computation_cost: 1000000, storage_cost: 3610000,  storage_rebate: 0, non_refundable_storage_fee: 0

task 3 'run'. lines 68-68:
created: object(3,0)
mutated: object(0,0), object(2,0), object(2,1)
gas summary: computation_cost: 1000000, storage_cost: 6064800,  storage_rebate: 3573900, non_refundable_storage_fee: 36100

task 4 'run'. lines 70-70:
mutated: object(0,0), object(2,1)
gas summary: computation_cost: 1000000, storage_cost: 2302800,  storage_rebate: 2279772, non_refundable_storage_fee: 23028

task 5 'create-checkpoint'. lines 72-72:
Checkpoint created: 1

task 6 'run-graphql'. lines 74-131:
Response: {
  "data": {
    "latest": {
      "version": 4,
      "dynamicFields": {
        "edges": [
          {
<<<<<<< HEAD
            "cursor": "IFynpU+yTLFnVMjCRfGLPYgxBmCFlAxpLPggjunJfvR5AQAAAAAAAAA=",
=======
            "cursor": "IK6tkQ9CWpE84W+ijulSkEgBJYmF3rhwmVjjVgp1c6ZsAQAAAAAAAAA=",
>>>>>>> 03629974
            "node": {
              "name": {
                "bcs": "KgAAAAAAAAA="
              },
              "value": {
                "contents": {
                  "json": {
<<<<<<< HEAD
                    "id": "0xb844cf7cef2ac8d8b36b66b5307fdf6c47a182ec3af42c66585d28eb2bb4ab8b",
=======
                    "id": "0x27096ec1517be124abba872084e10b183ce888c0f703524bed7ffbfda0bfce77",
>>>>>>> 03629974
                    "count": "0"
                  }
                }
              }
            }
          }
        ]
      },
      "dynamicObjectField": {
        "name": {
          "bcs": "KgAAAAAAAAA="
        },
        "value": {
          "contents": {
            "json": {
<<<<<<< HEAD
              "id": "0xb844cf7cef2ac8d8b36b66b5307fdf6c47a182ec3af42c66585d28eb2bb4ab8b",
=======
              "id": "0x27096ec1517be124abba872084e10b183ce888c0f703524bed7ffbfda0bfce77",
>>>>>>> 03629974
              "count": "0"
            }
          }
        }
      }
    },
    "owner_view": {
      "version": 4,
      "dynamicFields": {
        "edges": [
          {
<<<<<<< HEAD
            "cursor": "IFynpU+yTLFnVMjCRfGLPYgxBmCFlAxpLPggjunJfvR5AQAAAAAAAAA=",
=======
            "cursor": "IK6tkQ9CWpE84W+ijulSkEgBJYmF3rhwmVjjVgp1c6ZsAQAAAAAAAAA=",
>>>>>>> 03629974
            "node": {
              "name": {
                "bcs": "KgAAAAAAAAA="
              },
              "value": {
                "contents": {
                  "json": {
<<<<<<< HEAD
                    "id": "0xb844cf7cef2ac8d8b36b66b5307fdf6c47a182ec3af42c66585d28eb2bb4ab8b",
=======
                    "id": "0x27096ec1517be124abba872084e10b183ce888c0f703524bed7ffbfda0bfce77",
>>>>>>> 03629974
                    "count": "0"
                  }
                }
              }
            }
          }
        ]
      },
      "dynamicObjectField": {
        "name": {
          "bcs": "KgAAAAAAAAA="
        },
        "value": {
          "contents": {
            "json": {
<<<<<<< HEAD
              "id": "0xb844cf7cef2ac8d8b36b66b5307fdf6c47a182ec3af42c66585d28eb2bb4ab8b",
=======
              "id": "0x27096ec1517be124abba872084e10b183ce888c0f703524bed7ffbfda0bfce77",
>>>>>>> 03629974
              "count": "0"
            }
          }
        }
      }
    },
    "dof_added": {
      "version": 3,
      "dynamicObjectField": {
        "name": {
          "bcs": "KgAAAAAAAAA="
        },
        "value": {
          "contents": {
            "json": {
<<<<<<< HEAD
              "id": "0xb844cf7cef2ac8d8b36b66b5307fdf6c47a182ec3af42c66585d28eb2bb4ab8b",
=======
              "id": "0x27096ec1517be124abba872084e10b183ce888c0f703524bed7ffbfda0bfce77",
>>>>>>> 03629974
              "count": "0"
            }
          }
        }
      }
    },
    "before_dof_added": {
      "version": 2,
      "dynamicObjectField": null
    }
  }
}

task 7 'run'. lines 133-133:
mutated: object(0,0), object(2,0), object(2,1)
deleted: object(3,0)
gas summary: computation_cost: 1000000, storage_cost: 3610000,  storage_rebate: 6004152, non_refundable_storage_fee: 60648

task 8 'create-checkpoint'. lines 135-135:
Checkpoint created: 2

task 9 'run-graphql'. lines 137-188:
Response: {
  "data": {
    "latest": {
      "version": 5,
      "dynamicFields": {
        "edges": []
      },
      "dynamicObjectField": null
    },
    "owner_view": {
      "version": 5,
      "dynamicFields": {
        "edges": []
      },
      "dynamicObjectField": null
    },
    "before_reclaim_dof": {
      "version": 4,
      "dynamicObjectField": {
        "name": {
          "bcs": "KgAAAAAAAAA="
        },
        "value": {
          "contents": {
            "json": {
<<<<<<< HEAD
              "id": "0xb844cf7cef2ac8d8b36b66b5307fdf6c47a182ec3af42c66585d28eb2bb4ab8b",
=======
              "id": "0x27096ec1517be124abba872084e10b183ce888c0f703524bed7ffbfda0bfce77",
>>>>>>> 03629974
              "count": "0"
            }
          }
        }
      }
    }
  }
}

task 10 'run'. lines 190-190:
mutated: object(0,0), object(2,0)
gas summary: computation_cost: 1000000, storage_cost: 2295200,  storage_rebate: 2272248, non_refundable_storage_fee: 22952

task 11 'run'. lines 192-192:
created: object(3,0)
mutated: object(0,0), object(2,0), object(2,1)
gas summary: computation_cost: 1000000, storage_cost: 6064800,  storage_rebate: 3573900, non_refundable_storage_fee: 36100

task 12 'create-checkpoint'. lines 194-194:
Checkpoint created: 3

task 13 'run-graphql'. lines 196-259:
Response: {
  "data": {
    "latest": {
      "version": 7,
      "dynamicFields": {
        "edges": [
          {
<<<<<<< HEAD
            "cursor": "IFynpU+yTLFnVMjCRfGLPYgxBmCFlAxpLPggjunJfvR5AwAAAAAAAAA=",
=======
            "cursor": "IK6tkQ9CWpE84W+ijulSkEgBJYmF3rhwmVjjVgp1c6ZsAwAAAAAAAAA=",
>>>>>>> 03629974
            "node": {
              "name": {
                "bcs": "KgAAAAAAAAA="
              },
              "value": {
                "contents": {
                  "json": {
<<<<<<< HEAD
                    "id": "0xb844cf7cef2ac8d8b36b66b5307fdf6c47a182ec3af42c66585d28eb2bb4ab8b",
=======
                    "id": "0x27096ec1517be124abba872084e10b183ce888c0f703524bed7ffbfda0bfce77",
>>>>>>> 03629974
                    "count": "1"
                  }
                }
              }
            }
          }
        ]
      },
      "dynamicObjectField": {
        "name": {
          "bcs": "KgAAAAAAAAA="
        },
        "value": {
          "contents": {
            "json": {
<<<<<<< HEAD
              "id": "0xb844cf7cef2ac8d8b36b66b5307fdf6c47a182ec3af42c66585d28eb2bb4ab8b",
=======
              "id": "0x27096ec1517be124abba872084e10b183ce888c0f703524bed7ffbfda0bfce77",
>>>>>>> 03629974
              "count": "1"
            }
          }
        }
      }
    },
    "owner_view": {
      "version": 7,
      "dynamicFields": {
        "edges": [
          {
<<<<<<< HEAD
            "cursor": "IFynpU+yTLFnVMjCRfGLPYgxBmCFlAxpLPggjunJfvR5AwAAAAAAAAA=",
=======
            "cursor": "IK6tkQ9CWpE84W+ijulSkEgBJYmF3rhwmVjjVgp1c6ZsAwAAAAAAAAA=",
>>>>>>> 03629974
            "node": {
              "name": {
                "bcs": "KgAAAAAAAAA="
              },
              "value": {
                "contents": {
                  "json": {
<<<<<<< HEAD
                    "id": "0xb844cf7cef2ac8d8b36b66b5307fdf6c47a182ec3af42c66585d28eb2bb4ab8b",
=======
                    "id": "0x27096ec1517be124abba872084e10b183ce888c0f703524bed7ffbfda0bfce77",
>>>>>>> 03629974
                    "count": "1"
                  }
                }
              }
            }
          }
        ]
      },
      "dynamicObjectField": {
        "name": {
          "bcs": "KgAAAAAAAAA="
        },
        "value": {
          "contents": {
            "json": {
<<<<<<< HEAD
              "id": "0xb844cf7cef2ac8d8b36b66b5307fdf6c47a182ec3af42c66585d28eb2bb4ab8b",
=======
              "id": "0x27096ec1517be124abba872084e10b183ce888c0f703524bed7ffbfda0bfce77",
>>>>>>> 03629974
              "count": "1"
            }
          }
        }
      }
    },
    "parent_version_6": null,
    "parent_version_5": {
      "version": 5,
      "dynamicObjectField": null
    },
    "parent_version_4": {
      "version": 4,
      "dynamicObjectField": {
        "name": {
          "bcs": "KgAAAAAAAAA="
        },
        "value": {
          "contents": {
            "json": {
<<<<<<< HEAD
              "id": "0xb844cf7cef2ac8d8b36b66b5307fdf6c47a182ec3af42c66585d28eb2bb4ab8b",
=======
              "id": "0x27096ec1517be124abba872084e10b183ce888c0f703524bed7ffbfda0bfce77",
>>>>>>> 03629974
              "count": "0"
            }
          }
        }
      }
    }
  }
}<|MERGE_RESOLUTION|>--- conflicted
+++ resolved
@@ -33,23 +33,15 @@
       "dynamicFields": {
         "edges": [
           {
-<<<<<<< HEAD
-            "cursor": "IFynpU+yTLFnVMjCRfGLPYgxBmCFlAxpLPggjunJfvR5AQAAAAAAAAA=",
-=======
             "cursor": "IK6tkQ9CWpE84W+ijulSkEgBJYmF3rhwmVjjVgp1c6ZsAQAAAAAAAAA=",
->>>>>>> 03629974
-            "node": {
-              "name": {
-                "bcs": "KgAAAAAAAAA="
-              },
-              "value": {
-                "contents": {
-                  "json": {
-<<<<<<< HEAD
-                    "id": "0xb844cf7cef2ac8d8b36b66b5307fdf6c47a182ec3af42c66585d28eb2bb4ab8b",
-=======
-                    "id": "0x27096ec1517be124abba872084e10b183ce888c0f703524bed7ffbfda0bfce77",
->>>>>>> 03629974
+            "node": {
+              "name": {
+                "bcs": "KgAAAAAAAAA="
+              },
+              "value": {
+                "contents": {
+                  "json": {
+                    "id": "0x27096ec1517be124abba872084e10b183ce888c0f703524bed7ffbfda0bfce77",
                     "count": "0"
                   }
                 }
@@ -65,11 +57,7 @@
         "value": {
           "contents": {
             "json": {
-<<<<<<< HEAD
-              "id": "0xb844cf7cef2ac8d8b36b66b5307fdf6c47a182ec3af42c66585d28eb2bb4ab8b",
-=======
-              "id": "0x27096ec1517be124abba872084e10b183ce888c0f703524bed7ffbfda0bfce77",
->>>>>>> 03629974
+              "id": "0x27096ec1517be124abba872084e10b183ce888c0f703524bed7ffbfda0bfce77",
               "count": "0"
             }
           }
@@ -81,23 +69,15 @@
       "dynamicFields": {
         "edges": [
           {
-<<<<<<< HEAD
-            "cursor": "IFynpU+yTLFnVMjCRfGLPYgxBmCFlAxpLPggjunJfvR5AQAAAAAAAAA=",
-=======
             "cursor": "IK6tkQ9CWpE84W+ijulSkEgBJYmF3rhwmVjjVgp1c6ZsAQAAAAAAAAA=",
->>>>>>> 03629974
-            "node": {
-              "name": {
-                "bcs": "KgAAAAAAAAA="
-              },
-              "value": {
-                "contents": {
-                  "json": {
-<<<<<<< HEAD
-                    "id": "0xb844cf7cef2ac8d8b36b66b5307fdf6c47a182ec3af42c66585d28eb2bb4ab8b",
-=======
-                    "id": "0x27096ec1517be124abba872084e10b183ce888c0f703524bed7ffbfda0bfce77",
->>>>>>> 03629974
+            "node": {
+              "name": {
+                "bcs": "KgAAAAAAAAA="
+              },
+              "value": {
+                "contents": {
+                  "json": {
+                    "id": "0x27096ec1517be124abba872084e10b183ce888c0f703524bed7ffbfda0bfce77",
                     "count": "0"
                   }
                 }
@@ -113,11 +93,7 @@
         "value": {
           "contents": {
             "json": {
-<<<<<<< HEAD
-              "id": "0xb844cf7cef2ac8d8b36b66b5307fdf6c47a182ec3af42c66585d28eb2bb4ab8b",
-=======
-              "id": "0x27096ec1517be124abba872084e10b183ce888c0f703524bed7ffbfda0bfce77",
->>>>>>> 03629974
+              "id": "0x27096ec1517be124abba872084e10b183ce888c0f703524bed7ffbfda0bfce77",
               "count": "0"
             }
           }
@@ -133,11 +109,7 @@
         "value": {
           "contents": {
             "json": {
-<<<<<<< HEAD
-              "id": "0xb844cf7cef2ac8d8b36b66b5307fdf6c47a182ec3af42c66585d28eb2bb4ab8b",
-=======
-              "id": "0x27096ec1517be124abba872084e10b183ce888c0f703524bed7ffbfda0bfce77",
->>>>>>> 03629974
+              "id": "0x27096ec1517be124abba872084e10b183ce888c0f703524bed7ffbfda0bfce77",
               "count": "0"
             }
           }
@@ -185,11 +157,7 @@
         "value": {
           "contents": {
             "json": {
-<<<<<<< HEAD
-              "id": "0xb844cf7cef2ac8d8b36b66b5307fdf6c47a182ec3af42c66585d28eb2bb4ab8b",
-=======
-              "id": "0x27096ec1517be124abba872084e10b183ce888c0f703524bed7ffbfda0bfce77",
->>>>>>> 03629974
+              "id": "0x27096ec1517be124abba872084e10b183ce888c0f703524bed7ffbfda0bfce77",
               "count": "0"
             }
           }
@@ -219,23 +187,15 @@
       "dynamicFields": {
         "edges": [
           {
-<<<<<<< HEAD
-            "cursor": "IFynpU+yTLFnVMjCRfGLPYgxBmCFlAxpLPggjunJfvR5AwAAAAAAAAA=",
-=======
             "cursor": "IK6tkQ9CWpE84W+ijulSkEgBJYmF3rhwmVjjVgp1c6ZsAwAAAAAAAAA=",
->>>>>>> 03629974
-            "node": {
-              "name": {
-                "bcs": "KgAAAAAAAAA="
-              },
-              "value": {
-                "contents": {
-                  "json": {
-<<<<<<< HEAD
-                    "id": "0xb844cf7cef2ac8d8b36b66b5307fdf6c47a182ec3af42c66585d28eb2bb4ab8b",
-=======
-                    "id": "0x27096ec1517be124abba872084e10b183ce888c0f703524bed7ffbfda0bfce77",
->>>>>>> 03629974
+            "node": {
+              "name": {
+                "bcs": "KgAAAAAAAAA="
+              },
+              "value": {
+                "contents": {
+                  "json": {
+                    "id": "0x27096ec1517be124abba872084e10b183ce888c0f703524bed7ffbfda0bfce77",
                     "count": "1"
                   }
                 }
@@ -251,11 +211,7 @@
         "value": {
           "contents": {
             "json": {
-<<<<<<< HEAD
-              "id": "0xb844cf7cef2ac8d8b36b66b5307fdf6c47a182ec3af42c66585d28eb2bb4ab8b",
-=======
-              "id": "0x27096ec1517be124abba872084e10b183ce888c0f703524bed7ffbfda0bfce77",
->>>>>>> 03629974
+              "id": "0x27096ec1517be124abba872084e10b183ce888c0f703524bed7ffbfda0bfce77",
               "count": "1"
             }
           }
@@ -267,23 +223,15 @@
       "dynamicFields": {
         "edges": [
           {
-<<<<<<< HEAD
-            "cursor": "IFynpU+yTLFnVMjCRfGLPYgxBmCFlAxpLPggjunJfvR5AwAAAAAAAAA=",
-=======
             "cursor": "IK6tkQ9CWpE84W+ijulSkEgBJYmF3rhwmVjjVgp1c6ZsAwAAAAAAAAA=",
->>>>>>> 03629974
-            "node": {
-              "name": {
-                "bcs": "KgAAAAAAAAA="
-              },
-              "value": {
-                "contents": {
-                  "json": {
-<<<<<<< HEAD
-                    "id": "0xb844cf7cef2ac8d8b36b66b5307fdf6c47a182ec3af42c66585d28eb2bb4ab8b",
-=======
-                    "id": "0x27096ec1517be124abba872084e10b183ce888c0f703524bed7ffbfda0bfce77",
->>>>>>> 03629974
+            "node": {
+              "name": {
+                "bcs": "KgAAAAAAAAA="
+              },
+              "value": {
+                "contents": {
+                  "json": {
+                    "id": "0x27096ec1517be124abba872084e10b183ce888c0f703524bed7ffbfda0bfce77",
                     "count": "1"
                   }
                 }
@@ -299,11 +247,7 @@
         "value": {
           "contents": {
             "json": {
-<<<<<<< HEAD
-              "id": "0xb844cf7cef2ac8d8b36b66b5307fdf6c47a182ec3af42c66585d28eb2bb4ab8b",
-=======
-              "id": "0x27096ec1517be124abba872084e10b183ce888c0f703524bed7ffbfda0bfce77",
->>>>>>> 03629974
+              "id": "0x27096ec1517be124abba872084e10b183ce888c0f703524bed7ffbfda0bfce77",
               "count": "1"
             }
           }
@@ -324,11 +268,7 @@
         "value": {
           "contents": {
             "json": {
-<<<<<<< HEAD
-              "id": "0xb844cf7cef2ac8d8b36b66b5307fdf6c47a182ec3af42c66585d28eb2bb4ab8b",
-=======
-              "id": "0x27096ec1517be124abba872084e10b183ce888c0f703524bed7ffbfda0bfce77",
->>>>>>> 03629974
+              "id": "0x27096ec1517be124abba872084e10b183ce888c0f703524bed7ffbfda0bfce77",
               "count": "0"
             }
           }
