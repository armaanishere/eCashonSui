--- conflicted
+++ resolved
@@ -45,11 +45,7 @@
 Response: {
   "data": {
     "parent_version_2_no_dof": {
-<<<<<<< HEAD
-      "address": "0x4ed5b36f79298c1f3a55db277e70094891e19024d74b709ae75331b5def6f8a9",
-=======
       "address": "0xe82602ccfc00f047a33d006b137ca911e8002a020df2d1e2e689a3feb35b1ba6",
->>>>>>> 03629974
       "dynamicFields": {
         "edges": []
       }
@@ -58,11 +54,7 @@
       "dynamicFields": {
         "edges": [
           {
-<<<<<<< HEAD
-            "cursor": "IHAZK5n8ZRNoBxfXZD38YdE8GbVHkSMap2DXnAAef1+QAQAAAAAAAAA=",
-=======
             "cursor": "IPzS8naECYD4KyjqOrwvPZSgKp0kO3zeSAqOIyZX0G0bAQAAAAAAAAA=",
->>>>>>> 03629974
             "node": {
               "name": {
                 "bcs": "pAEAAAAAAAA=",
@@ -73,11 +65,7 @@
               "value": {
                 "contents": {
                   "json": {
-<<<<<<< HEAD
-                    "id": "0x9c78b2562435c21c62c69a9e590398ecb64cb4560541260403bd58a93cd56d20",
-=======
                     "id": "0x844185d7b145f503838a1d509845a40ee249534f723dd2f003d9efdfc581000d",
->>>>>>> 03629974
                     "count": "1"
                   }
                 }
@@ -88,21 +76,13 @@
       }
     },
     "child_version_2_no_parent": {
-<<<<<<< HEAD
-      "address": "0x9c78b2562435c21c62c69a9e590398ecb64cb4560541260403bd58a93cd56d20",
-=======
       "address": "0x844185d7b145f503838a1d509845a40ee249534f723dd2f003d9efdfc581000d",
->>>>>>> 03629974
       "owner": {}
     },
     "child_version_3_has_parent": {
       "owner": {
         "parent": {
-<<<<<<< HEAD
-          "address": "0x70192b99fc6513680717d7643dfc61d13c19b54791231aa760d79c001e7f5f90"
-=======
           "address": "0xfcd2f276840980f82b28ea3abc2f3d94a02a9d243b7cde480a8e232657d06d1b"
->>>>>>> 03629974
         }
       }
     }
@@ -134,11 +114,7 @@
       "dynamicFields": {
         "edges": [
           {
-<<<<<<< HEAD
-            "cursor": "IDL14N0bQzP9n9bii2e+CIrV+KlZtv1SleK9TtCVMnvJAgAAAAAAAAA=",
-=======
             "cursor": "IGGcfib31t+o0KMZvlZ3LCWyHgmJPyHXAb7S4O7IV7shAgAAAAAAAAA=",
->>>>>>> 03629974
             "node": {
               "name": {
                 "bcs": "A2RmMg==",
@@ -152,37 +128,21 @@
             }
           },
           {
-<<<<<<< HEAD
-            "cursor": "IGqV8jSehQfd9NNYQyhz3dbb/hkdR7o939DpxLBJo2AkAgAAAAAAAAA=",
-            "node": {
-              "name": {
-                "bcs": "A2RmMw==",
-=======
             "cursor": "IIaImgb0qpquaB4brPmV6yVTff/PwvurssQS+Qsua9iSAgAAAAAAAAA=",
             "node": {
               "name": {
                 "bcs": "A2RmMQ==",
->>>>>>> 03629974
-                "type": {
-                  "repr": "0x0000000000000000000000000000000000000000000000000000000000000001::string::String"
-                }
-              },
-              "value": {
-<<<<<<< HEAD
-                "json": "df3"
-              }
-            }
-          },
-          {
-            "cursor": "IHAZK5n8ZRNoBxfXZD38YdE8GbVHkSMap2DXnAAef1+QAgAAAAAAAAA=",
-=======
+                "type": {
+                  "repr": "0x0000000000000000000000000000000000000000000000000000000000000001::string::String"
+                }
+              },
+              "value": {
                 "json": "df1"
               }
             }
           },
           {
             "cursor": "IPzS8naECYD4KyjqOrwvPZSgKp0kO3zeSAqOIyZX0G0bAgAAAAAAAAA=",
->>>>>>> 03629974
             "node": {
               "name": {
                 "bcs": "pAEAAAAAAAA=",
@@ -193,11 +153,7 @@
               "value": {
                 "contents": {
                   "json": {
-<<<<<<< HEAD
-                    "id": "0x9c78b2562435c21c62c69a9e590398ecb64cb4560541260403bd58a93cd56d20",
-=======
                     "id": "0x844185d7b145f503838a1d509845a40ee249534f723dd2f003d9efdfc581000d",
->>>>>>> 03629974
                     "count": "1"
                   }
                 }
@@ -205,11 +161,7 @@
             }
           },
           {
-<<<<<<< HEAD
-            "cursor": "IHfAMaZUZWgTRDpwQ/RnuVNvLR7qrnhH3RkMFWNFAfoQAgAAAAAAAAA=",
-=======
             "cursor": "IP6nnNLIvxkRqN5wljBbjUoO3k/GrcK45+DUFpreCxkvAgAAAAAAAAA=",
->>>>>>> 03629974
             "node": {
               "name": {
                 "bcs": "A2RmMw==",
@@ -229,11 +181,7 @@
       "dynamicFields": {
         "edges": [
           {
-<<<<<<< HEAD
-            "cursor": "IHAZK5n8ZRNoBxfXZD38YdE8GbVHkSMap2DXnAAef1+QAgAAAAAAAAA=",
-=======
             "cursor": "IPzS8naECYD4KyjqOrwvPZSgKp0kO3zeSAqOIyZX0G0bAgAAAAAAAAA=",
->>>>>>> 03629974
             "node": {
               "name": {
                 "bcs": "pAEAAAAAAAA=",
@@ -244,11 +192,7 @@
               "value": {
                 "contents": {
                   "json": {
-<<<<<<< HEAD
-                    "id": "0x9c78b2562435c21c62c69a9e590398ecb64cb4560541260403bd58a93cd56d20",
-=======
                     "id": "0x844185d7b145f503838a1d509845a40ee249534f723dd2f003d9efdfc581000d",
->>>>>>> 03629974
                     "count": "1"
                   }
                 }
@@ -267,27 +211,16 @@
       "dynamicFields": {
         "edges": [
           {
-<<<<<<< HEAD
-            "cursor": "IHfAMaZUZWgTRDpwQ/RnuVNvLR7qrnhH3RkMFWNFAfoQAgAAAAAAAAA=",
-            "node": {
-              "name": {
-                "bcs": "A2RmMQ==",
-=======
             "cursor": "IP6nnNLIvxkRqN5wljBbjUoO3k/GrcK45+DUFpreCxkvAgAAAAAAAAA=",
             "node": {
               "name": {
                 "bcs": "A2RmMw==",
->>>>>>> 03629974
-                "type": {
-                  "repr": "0x0000000000000000000000000000000000000000000000000000000000000001::string::String"
-                }
-              },
-              "value": {
-<<<<<<< HEAD
-                "json": "df1"
-=======
+                "type": {
+                  "repr": "0x0000000000000000000000000000000000000000000000000000000000000001::string::String"
+                }
+              },
+              "value": {
                 "json": "df3"
->>>>>>> 03629974
               }
             }
           }
@@ -321,11 +254,7 @@
         "value": {
           "contents": {
             "json": {
-<<<<<<< HEAD
-              "id": "0x9c78b2562435c21c62c69a9e590398ecb64cb4560541260403bd58a93cd56d20",
-=======
               "id": "0x844185d7b145f503838a1d509845a40ee249534f723dd2f003d9efdfc581000d",
->>>>>>> 03629974
               "count": "1"
             }
           }
@@ -344,11 +273,7 @@
         "value": {
           "contents": {
             "json": {
-<<<<<<< HEAD
-              "id": "0x9c78b2562435c21c62c69a9e590398ecb64cb4560541260403bd58a93cd56d20",
-=======
               "id": "0x844185d7b145f503838a1d509845a40ee249534f723dd2f003d9efdfc581000d",
->>>>>>> 03629974
               "count": "1"
             }
           }
@@ -394,11 +319,7 @@
       "dynamicFields": {
         "edges": [
           {
-<<<<<<< HEAD
-            "cursor": "IDL14N0bQzP9n9bii2e+CIrV+KlZtv1SleK9TtCVMnvJAwAAAAAAAAA=",
-=======
             "cursor": "IGGcfib31t+o0KMZvlZ3LCWyHgmJPyHXAb7S4O7IV7shAwAAAAAAAAA=",
->>>>>>> 03629974
             "node": {
               "name": {
                 "bcs": "A2RmMg==",
@@ -412,37 +333,21 @@
             }
           },
           {
-<<<<<<< HEAD
-            "cursor": "IGqV8jSehQfd9NNYQyhz3dbb/hkdR7o939DpxLBJo2AkAwAAAAAAAAA=",
-            "node": {
-              "name": {
-                "bcs": "A2RmMw==",
-=======
             "cursor": "IIaImgb0qpquaB4brPmV6yVTff/PwvurssQS+Qsua9iSAwAAAAAAAAA=",
             "node": {
               "name": {
                 "bcs": "A2RmMQ==",
->>>>>>> 03629974
-                "type": {
-                  "repr": "0x0000000000000000000000000000000000000000000000000000000000000001::string::String"
-                }
-              },
-              "value": {
-<<<<<<< HEAD
-                "json": "df3"
-              }
-            }
-          },
-          {
-            "cursor": "IHAZK5n8ZRNoBxfXZD38YdE8GbVHkSMap2DXnAAef1+QAwAAAAAAAAA=",
-=======
+                "type": {
+                  "repr": "0x0000000000000000000000000000000000000000000000000000000000000001::string::String"
+                }
+              },
+              "value": {
                 "json": "df1"
               }
             }
           },
           {
             "cursor": "IPzS8naECYD4KyjqOrwvPZSgKp0kO3zeSAqOIyZX0G0bAwAAAAAAAAA=",
->>>>>>> 03629974
             "node": {
               "name": {
                 "bcs": "pAEAAAAAAAA=",
@@ -451,226 +356,6 @@
                 }
               },
               "value": {
-                "contents": {
-                  "json": {
-<<<<<<< HEAD
-                    "id": "0x9c78b2562435c21c62c69a9e590398ecb64cb4560541260403bd58a93cd56d20",
-=======
-                    "id": "0x844185d7b145f503838a1d509845a40ee249534f723dd2f003d9efdfc581000d",
->>>>>>> 03629974
-                    "count": "1"
-                  }
-                }
-              }
-            }
-          },
-          {
-<<<<<<< HEAD
-            "cursor": "IHfAMaZUZWgTRDpwQ/RnuVNvLR7qrnhH3RkMFWNFAfoQAwAAAAAAAAA=",
-=======
-            "cursor": "IP6nnNLIvxkRqN5wljBbjUoO3k/GrcK45+DUFpreCxkvAwAAAAAAAAA=",
->>>>>>> 03629974
-            "node": {
-              "name": {
-                "bcs": "A2RmMw==",
-                "type": {
-                  "repr": "0x0000000000000000000000000000000000000000000000000000000000000001::string::String"
-                }
-              },
-              "value": {
-                "json": "df3"
-              }
-            }
-          }
-        ]
-      }
-    },
-    "parent_version_4_paginated_on_dof_consistent": {
-      "dynamicFields": {
-        "edges": [
-          {
-<<<<<<< HEAD
-            "cursor": "IHfAMaZUZWgTRDpwQ/RnuVNvLR7qrnhH3RkMFWNFAfoQAgAAAAAAAAA=",
-            "node": {
-              "name": {
-                "bcs": "A2RmMQ==",
-=======
-            "cursor": "IP6nnNLIvxkRqN5wljBbjUoO3k/GrcK45+DUFpreCxkvAgAAAAAAAAA=",
-            "node": {
-              "name": {
-                "bcs": "A2RmMw==",
->>>>>>> 03629974
-                "type": {
-                  "repr": "0x0000000000000000000000000000000000000000000000000000000000000001::string::String"
-                }
-              },
-              "value": {
-<<<<<<< HEAD
-                "json": "df1"
-=======
-                "json": "df3"
->>>>>>> 03629974
-              }
-            }
-          }
-        ]
-      }
-    },
-    "parent_version_5_has_7_children": {
-      "dynamicFields": {
-        "edges": [
-          {
-<<<<<<< HEAD
-            "cursor": "IDL14N0bQzP9n9bii2e+CIrV+KlZtv1SleK9TtCVMnvJAwAAAAAAAAA=",
-            "node": {
-              "name": {
-                "bcs": "A2RmMg==",
-=======
-            "cursor": "IDRsS3vhS278nT8DX1FxtdG8Rsk9KKjH5ZU3Lq2fp1+oAwAAAAAAAAA=",
-            "node": {
-              "name": {
-                "bcs": "A2RmNQ==",
->>>>>>> 03629974
-                "type": {
-                  "repr": "0x0000000000000000000000000000000000000000000000000000000000000001::string::String"
-                }
-              },
-              "value": {
-<<<<<<< HEAD
-                "json": "df2"
-              }
-            }
-          },
-          {
-            "cursor": "IGqV8jSehQfd9NNYQyhz3dbb/hkdR7o939DpxLBJo2AkAwAAAAAAAAA=",
-            "node": {
-              "name": {
-                "bcs": "A2RmMw==",
-=======
-                "json": "df5"
-              }
-            }
-          },
-          {
-            "cursor": "IFAvq4gSuTRjyM69kVVDf5zpzljNpsKYqSXjh9R2b+uRAwAAAAAAAAA=",
-            "node": {
-              "name": {
-                "bcs": "A2RmNg==",
->>>>>>> 03629974
-                "type": {
-                  "repr": "0x0000000000000000000000000000000000000000000000000000000000000001::string::String"
-                }
-              },
-              "value": {
-<<<<<<< HEAD
-                "json": "df3"
-              }
-            }
-          },
-          {
-            "cursor": "IHAZK5n8ZRNoBxfXZD38YdE8GbVHkSMap2DXnAAef1+QAwAAAAAAAAA=",
-=======
-                "json": "df6"
-              }
-            }
-          },
-          {
-            "cursor": "IFr69cIYDFjhycaXNP2RbQK8saMjBpGZzaA7r8/VQKZsAwAAAAAAAAA=",
->>>>>>> 03629974
-            "node": {
-              "name": {
-                "bcs": "A2RmNA==",
-                "type": {
-                  "repr": "0x0000000000000000000000000000000000000000000000000000000000000001::string::String"
-                }
-              },
-              "value": {
-<<<<<<< HEAD
-                "contents": {
-                  "json": {
-                    "id": "0x9c78b2562435c21c62c69a9e590398ecb64cb4560541260403bd58a93cd56d20",
-                    "count": "1"
-                  }
-                }
-              }
-            }
-          },
-          {
-            "cursor": "IHfAMaZUZWgTRDpwQ/RnuVNvLR7qrnhH3RkMFWNFAfoQAwAAAAAAAAA=",
-=======
-                "json": "df4"
-              }
-            }
-          },
-          {
-            "cursor": "IGGcfib31t+o0KMZvlZ3LCWyHgmJPyHXAb7S4O7IV7shAwAAAAAAAAA=",
->>>>>>> 03629974
-            "node": {
-              "name": {
-                "bcs": "A2RmMQ==",
-                "type": {
-                  "repr": "0x0000000000000000000000000000000000000000000000000000000000000001::string::String"
-                }
-              },
-              "value": {
-                "json": "df1"
-              }
-            }
-          },
-          {
-<<<<<<< HEAD
-            "cursor": "II4swTOyyyk7nhMoPjDnpjdRxUFiLfrcVfVobWQjMuOpAwAAAAAAAAA=",
-            "node": {
-              "name": {
-                "bcs": "A2RmNQ==",
-=======
-            "cursor": "IIaImgb0qpquaB4brPmV6yVTff/PwvurssQS+Qsua9iSAwAAAAAAAAA=",
-            "node": {
-              "name": {
-                "bcs": "A2RmMQ==",
->>>>>>> 03629974
-                "type": {
-                  "repr": "0x0000000000000000000000000000000000000000000000000000000000000001::string::String"
-                }
-              },
-              "value": {
-<<<<<<< HEAD
-                "json": "df5"
-              }
-            }
-          },
-          {
-            "cursor": "IMFOcSdcxV2ZZB0WZNNeUdoMk5g6kiUnpDhmsqyZClgLAwAAAAAAAAA=",
-            "node": {
-              "name": {
-                "bcs": "A2RmNg==",
-=======
-                "json": "df1"
-              }
-            }
-          },
-          {
-            "cursor": "IPzS8naECYD4KyjqOrwvPZSgKp0kO3zeSAqOIyZX0G0bAwAAAAAAAAA=",
-            "node": {
-              "name": {
-                "bcs": "pAEAAAAAAAA=",
->>>>>>> 03629974
-                "type": {
-                  "repr": "u64"
-                }
-              },
-              "value": {
-<<<<<<< HEAD
-                "json": "df6"
-              }
-            }
-          },
-          {
-            "cursor": "IOiPLri4ajkHPxVjThkM7S1g0FnYeYr3nL8a3GPajyY4AwAAAAAAAAA=",
-            "node": {
-              "name": {
-                "bcs": "A2RmNA==",
-=======
                 "contents": {
                   "json": {
                     "id": "0x844185d7b145f503838a1d509845a40ee249534f723dd2f003d9efdfc581000d",
@@ -685,29 +370,99 @@
             "node": {
               "name": {
                 "bcs": "A2RmMw==",
->>>>>>> 03629974
-                "type": {
-                  "repr": "0x0000000000000000000000000000000000000000000000000000000000000001::string::String"
-                }
-              },
-              "value": {
-<<<<<<< HEAD
+                "type": {
+                  "repr": "0x0000000000000000000000000000000000000000000000000000000000000001::string::String"
+                }
+              },
+              "value": {
+                "json": "df3"
+              }
+            }
+          }
+        ]
+      }
+    },
+    "parent_version_4_paginated_on_dof_consistent": {
+      "dynamicFields": {
+        "edges": [
+          {
+            "cursor": "IP6nnNLIvxkRqN5wljBbjUoO3k/GrcK45+DUFpreCxkvAgAAAAAAAAA=",
+            "node": {
+              "name": {
+                "bcs": "A2RmMw==",
+                "type": {
+                  "repr": "0x0000000000000000000000000000000000000000000000000000000000000001::string::String"
+                }
+              },
+              "value": {
+                "json": "df3"
+              }
+            }
+          }
+        ]
+      }
+    },
+    "parent_version_5_has_7_children": {
+      "dynamicFields": {
+        "edges": [
+          {
+            "cursor": "IDRsS3vhS278nT8DX1FxtdG8Rsk9KKjH5ZU3Lq2fp1+oAwAAAAAAAAA=",
+            "node": {
+              "name": {
+                "bcs": "A2RmNQ==",
+                "type": {
+                  "repr": "0x0000000000000000000000000000000000000000000000000000000000000001::string::String"
+                }
+              },
+              "value": {
+                "json": "df5"
+              }
+            }
+          },
+          {
+            "cursor": "IFAvq4gSuTRjyM69kVVDf5zpzljNpsKYqSXjh9R2b+uRAwAAAAAAAAA=",
+            "node": {
+              "name": {
+                "bcs": "A2RmNg==",
+                "type": {
+                  "repr": "0x0000000000000000000000000000000000000000000000000000000000000001::string::String"
+                }
+              },
+              "value": {
+                "json": "df6"
+              }
+            }
+          },
+          {
+            "cursor": "IFr69cIYDFjhycaXNP2RbQK8saMjBpGZzaA7r8/VQKZsAwAAAAAAAAA=",
+            "node": {
+              "name": {
+                "bcs": "A2RmNA==",
+                "type": {
+                  "repr": "0x0000000000000000000000000000000000000000000000000000000000000001::string::String"
+                }
+              },
+              "value": {
                 "json": "df4"
-=======
-                "json": "df3"
->>>>>>> 03629974
-              }
-            }
-          }
-        ]
-      }
-    },
-    "parent_version_5_paginated_on_dof_consistent": {
-      "dynamicFields": {
-        "edges": [
-          {
-<<<<<<< HEAD
-            "cursor": "IHfAMaZUZWgTRDpwQ/RnuVNvLR7qrnhH3RkMFWNFAfoQAwAAAAAAAAA=",
+              }
+            }
+          },
+          {
+            "cursor": "IGGcfib31t+o0KMZvlZ3LCWyHgmJPyHXAb7S4O7IV7shAwAAAAAAAAA=",
+            "node": {
+              "name": {
+                "bcs": "A2RmMg==",
+                "type": {
+                  "repr": "0x0000000000000000000000000000000000000000000000000000000000000001::string::String"
+                }
+              },
+              "value": {
+                "json": "df2"
+              }
+            }
+          },
+          {
+            "cursor": "IIaImgb0qpquaB4brPmV6yVTff/PwvurssQS+Qsua9iSAwAAAAAAAAA=",
             "node": {
               "name": {
                 "bcs": "A2RmMQ==",
@@ -721,332 +476,7 @@
             }
           },
           {
-            "cursor": "II4swTOyyyk7nhMoPjDnpjdRxUFiLfrcVfVobWQjMuOpAwAAAAAAAAA=",
-=======
-            "cursor": "IP6nnNLIvxkRqN5wljBbjUoO3k/GrcK45+DUFpreCxkvAwAAAAAAAAA=",
->>>>>>> 03629974
-            "node": {
-              "name": {
-                "bcs": "A2RmNQ==",
-                "type": {
-                  "repr": "0x0000000000000000000000000000000000000000000000000000000000000001::string::String"
-                }
-              },
-              "value": {
-                "json": "df5"
-              }
-            }
-<<<<<<< HEAD
-          },
-          {
-            "cursor": "IMFOcSdcxV2ZZB0WZNNeUdoMk5g6kiUnpDhmsqyZClgLAwAAAAAAAAA=",
-            "node": {
-              "name": {
-                "bcs": "A2RmNg==",
-                "type": {
-                  "repr": "0x0000000000000000000000000000000000000000000000000000000000000001::string::String"
-                }
-              },
-              "value": {
-                "json": "df6"
-              }
-            }
-          },
-          {
-            "cursor": "IOiPLri4ajkHPxVjThkM7S1g0FnYeYr3nL8a3GPajyY4AwAAAAAAAAA=",
-            "node": {
-              "name": {
-                "bcs": "A2RmNA==",
-                "type": {
-                  "repr": "0x0000000000000000000000000000000000000000000000000000000000000001::string::String"
-                }
-              },
-              "value": {
-                "json": "df4"
-              }
-            }
-=======
->>>>>>> 03629974
-          }
-        ]
-      }
-    }
-  }
-}
-
-task 21 'programmable'. lines 339-340:
-mutated: object(0,0), object(2,1)
-deleted: object(10,0), object(10,1), object(10,2)
-gas summary: computation_cost: 1000000, storage_cost: 2242000,  storage_rebate: 8517168, non_refundable_storage_fee: 86032
-
-task 22 'view-object'. lines 342-342:
-Owner: Account Address ( A )
-Version: 6
-Contents: Test::M1::Parent {id: sui::object::UID {id: sui::object::ID {bytes: fake(2,1)}}}
-
-task 23 'view-object'. lines 344-344:
-Owner: Object ID: ( fake(5,0) )
-Version: 4
-Contents: Test::M1::Child {id: sui::object::UID {id: sui::object::ID {bytes: fake(2,0)}}, count: 2u64}
-
-task 24 'create-checkpoint'. lines 346-346:
-Checkpoint created: 4
-
-task 25 'run-graphql'. lines 348-398:
-Response: {
-  "data": {
-    "parent_version_4_has_df1_2_3": {
-      "dynamicFields": {
-        "edges": [
-          {
-<<<<<<< HEAD
-            "cursor": "IDL14N0bQzP9n9bii2e+CIrV+KlZtv1SleK9TtCVMnvJBAAAAAAAAAA=",
-=======
-            "cursor": "IGGcfib31t+o0KMZvlZ3LCWyHgmJPyHXAb7S4O7IV7shBAAAAAAAAAA=",
->>>>>>> 03629974
-            "node": {
-              "name": {
-                "bcs": "A2RmMg==",
-                "type": {
-                  "repr": "0x0000000000000000000000000000000000000000000000000000000000000001::string::String"
-                }
-              },
-              "value": {
-                "json": "df2"
-              }
-            }
-          },
-          {
-<<<<<<< HEAD
-            "cursor": "IGqV8jSehQfd9NNYQyhz3dbb/hkdR7o939DpxLBJo2AkBAAAAAAAAAA=",
-            "node": {
-              "name": {
-                "bcs": "A2RmMw==",
-=======
-            "cursor": "IIaImgb0qpquaB4brPmV6yVTff/PwvurssQS+Qsua9iSBAAAAAAAAAA=",
-            "node": {
-              "name": {
-                "bcs": "A2RmMQ==",
->>>>>>> 03629974
-                "type": {
-                  "repr": "0x0000000000000000000000000000000000000000000000000000000000000001::string::String"
-                }
-              },
-              "value": {
-<<<<<<< HEAD
-                "json": "df3"
-              }
-            }
-          },
-          {
-            "cursor": "IHAZK5n8ZRNoBxfXZD38YdE8GbVHkSMap2DXnAAef1+QBAAAAAAAAAA=",
-=======
-                "json": "df1"
-              }
-            }
-          },
-          {
-            "cursor": "IPzS8naECYD4KyjqOrwvPZSgKp0kO3zeSAqOIyZX0G0bBAAAAAAAAAA=",
->>>>>>> 03629974
-            "node": {
-              "name": {
-                "bcs": "pAEAAAAAAAA=",
-                "type": {
-                  "repr": "u64"
-                }
-              },
-              "value": {
-                "contents": {
-                  "json": {
-<<<<<<< HEAD
-                    "id": "0x9c78b2562435c21c62c69a9e590398ecb64cb4560541260403bd58a93cd56d20",
-=======
-                    "id": "0x844185d7b145f503838a1d509845a40ee249534f723dd2f003d9efdfc581000d",
->>>>>>> 03629974
-                    "count": "1"
-                  }
-                }
-              }
-            }
-          },
-          {
-<<<<<<< HEAD
-            "cursor": "IHfAMaZUZWgTRDpwQ/RnuVNvLR7qrnhH3RkMFWNFAfoQBAAAAAAAAAA=",
-=======
-            "cursor": "IP6nnNLIvxkRqN5wljBbjUoO3k/GrcK45+DUFpreCxkvBAAAAAAAAAA=",
->>>>>>> 03629974
-            "node": {
-              "name": {
-                "bcs": "A2RmMw==",
-                "type": {
-                  "repr": "0x0000000000000000000000000000000000000000000000000000000000000001::string::String"
-                }
-              },
-              "value": {
-                "json": "df3"
-              }
-            }
-          }
-        ]
-      }
-    },
-    "parent_version_4_paginated_on_dof_consistent": {
-      "dynamicFields": {
-        "edges": [
-          {
-<<<<<<< HEAD
-            "cursor": "IHfAMaZUZWgTRDpwQ/RnuVNvLR7qrnhH3RkMFWNFAfoQAgAAAAAAAAA=",
-            "node": {
-              "name": {
-                "bcs": "A2RmMQ==",
-                "type": {
-                  "repr": "0x0000000000000000000000000000000000000000000000000000000000000001::string::String"
-                }
-              },
-              "value": {
-                "json": "df1"
-              }
-            }
-          }
-        ]
-      }
-    },
-    "parent_version_6_no_df_1_2_3": {
-      "dynamicFields": {
-        "edges": [
-          {
-            "cursor": "IHAZK5n8ZRNoBxfXZD38YdE8GbVHkSMap2DXnAAef1+QBAAAAAAAAAA=",
-=======
-            "cursor": "IP6nnNLIvxkRqN5wljBbjUoO3k/GrcK45+DUFpreCxkvAgAAAAAAAAA=",
->>>>>>> 03629974
-            "node": {
-              "name": {
-                "bcs": "pAEAAAAAAAA=",
-                "type": {
-                  "repr": "u64"
-                }
-              },
-              "value": {
-                "contents": {
-                  "json": {
-                    "id": "0x9c78b2562435c21c62c69a9e590398ecb64cb4560541260403bd58a93cd56d20",
-                    "count": "1"
-                  }
-                }
-              }
-            }
-<<<<<<< HEAD
-          },
-          {
-            "cursor": "II4swTOyyyk7nhMoPjDnpjdRxUFiLfrcVfVobWQjMuOpBAAAAAAAAAA=",
-            "node": {
-              "name": {
-                "bcs": "A2RmNQ==",
-                "type": {
-                  "repr": "0x0000000000000000000000000000000000000000000000000000000000000001::string::String"
-                }
-              },
-              "value": {
-                "json": "df5"
-              }
-            }
-          },
-          {
-            "cursor": "IMFOcSdcxV2ZZB0WZNNeUdoMk5g6kiUnpDhmsqyZClgLBAAAAAAAAAA=",
-            "node": {
-              "name": {
-                "bcs": "A2RmNg==",
-=======
-          }
-        ]
-      }
-    },
-    "parent_version_6_no_df_1_2_3": {
-      "dynamicFields": {
-        "edges": [
-          {
-            "cursor": "IDRsS3vhS278nT8DX1FxtdG8Rsk9KKjH5ZU3Lq2fp1+oBAAAAAAAAAA=",
-            "node": {
-              "name": {
-                "bcs": "A2RmNQ==",
->>>>>>> 03629974
-                "type": {
-                  "repr": "0x0000000000000000000000000000000000000000000000000000000000000001::string::String"
-                }
-              },
-              "value": {
-<<<<<<< HEAD
-                "json": "df6"
-              }
-            }
-          },
-          {
-            "cursor": "IOiPLri4ajkHPxVjThkM7S1g0FnYeYr3nL8a3GPajyY4BAAAAAAAAAA=",
-            "node": {
-              "name": {
-                "bcs": "A2RmNA==",
-=======
-                "json": "df5"
-              }
-            }
-          },
-          {
-            "cursor": "IFAvq4gSuTRjyM69kVVDf5zpzljNpsKYqSXjh9R2b+uRBAAAAAAAAAA=",
-            "node": {
-              "name": {
-                "bcs": "A2RmNg==",
->>>>>>> 03629974
-                "type": {
-                  "repr": "0x0000000000000000000000000000000000000000000000000000000000000001::string::String"
-                }
-              },
-              "value": {
-<<<<<<< HEAD
-                "json": "df4"
-=======
-                "json": "df6"
->>>>>>> 03629974
-              }
-            }
-          }
-        ]
-      }
-    },
-    "parent_version_6_paginated_no_df_1_2_3": {
-      "dynamicFields": {
-        "edges": [
-          {
-<<<<<<< HEAD
-            "cursor": "II4swTOyyyk7nhMoPjDnpjdRxUFiLfrcVfVobWQjMuOpBAAAAAAAAAA=",
-            "node": {
-              "name": {
-                "bcs": "A2RmNQ==",
-=======
-            "cursor": "IFr69cIYDFjhycaXNP2RbQK8saMjBpGZzaA7r8/VQKZsBAAAAAAAAAA=",
-            "node": {
-              "name": {
-                "bcs": "A2RmNA==",
->>>>>>> 03629974
-                "type": {
-                  "repr": "0x0000000000000000000000000000000000000000000000000000000000000001::string::String"
-                }
-              },
-              "value": {
-<<<<<<< HEAD
-                "json": "df5"
-              }
-            }
-          },
-          {
-            "cursor": "IMFOcSdcxV2ZZB0WZNNeUdoMk5g6kiUnpDhmsqyZClgLBAAAAAAAAAA=",
-=======
-                "json": "df4"
-              }
-            }
-          },
-          {
-            "cursor": "IPzS8naECYD4KyjqOrwvPZSgKp0kO3zeSAqOIyZX0G0bBAAAAAAAAAA=",
->>>>>>> 03629974
+            "cursor": "IPzS8naECYD4KyjqOrwvPZSgKp0kO3zeSAqOIyZX0G0bAwAAAAAAAAA=",
             "node": {
               "name": {
                 "bcs": "pAEAAAAAAAA=",
@@ -1063,10 +493,188 @@
                 }
               }
             }
-<<<<<<< HEAD
-          },
-          {
-            "cursor": "IOiPLri4ajkHPxVjThkM7S1g0FnYeYr3nL8a3GPajyY4BAAAAAAAAAA=",
+          },
+          {
+            "cursor": "IP6nnNLIvxkRqN5wljBbjUoO3k/GrcK45+DUFpreCxkvAwAAAAAAAAA=",
+            "node": {
+              "name": {
+                "bcs": "A2RmMw==",
+                "type": {
+                  "repr": "0x0000000000000000000000000000000000000000000000000000000000000001::string::String"
+                }
+              },
+              "value": {
+                "json": "df3"
+              }
+            }
+          }
+        ]
+      }
+    },
+    "parent_version_5_paginated_on_dof_consistent": {
+      "dynamicFields": {
+        "edges": [
+          {
+            "cursor": "IP6nnNLIvxkRqN5wljBbjUoO3k/GrcK45+DUFpreCxkvAwAAAAAAAAA=",
+            "node": {
+              "name": {
+                "bcs": "A2RmMw==",
+                "type": {
+                  "repr": "0x0000000000000000000000000000000000000000000000000000000000000001::string::String"
+                }
+              },
+              "value": {
+                "json": "df3"
+              }
+            }
+          }
+        ]
+      }
+    }
+  }
+}
+
+task 21 'programmable'. lines 339-340:
+mutated: object(0,0), object(2,1)
+deleted: object(10,0), object(10,1), object(10,2)
+gas summary: computation_cost: 1000000, storage_cost: 2242000,  storage_rebate: 8517168, non_refundable_storage_fee: 86032
+
+task 22 'view-object'. lines 342-342:
+Owner: Account Address ( A )
+Version: 6
+Contents: Test::M1::Parent {id: sui::object::UID {id: sui::object::ID {bytes: fake(2,1)}}}
+
+task 23 'view-object'. lines 344-344:
+Owner: Object ID: ( fake(5,0) )
+Version: 4
+Contents: Test::M1::Child {id: sui::object::UID {id: sui::object::ID {bytes: fake(2,0)}}, count: 2u64}
+
+task 24 'create-checkpoint'. lines 346-346:
+Checkpoint created: 4
+
+task 25 'run-graphql'. lines 348-398:
+Response: {
+  "data": {
+    "parent_version_4_has_df1_2_3": {
+      "dynamicFields": {
+        "edges": [
+          {
+            "cursor": "IGGcfib31t+o0KMZvlZ3LCWyHgmJPyHXAb7S4O7IV7shBAAAAAAAAAA=",
+            "node": {
+              "name": {
+                "bcs": "A2RmMg==",
+                "type": {
+                  "repr": "0x0000000000000000000000000000000000000000000000000000000000000001::string::String"
+                }
+              },
+              "value": {
+                "json": "df2"
+              }
+            }
+          },
+          {
+            "cursor": "IIaImgb0qpquaB4brPmV6yVTff/PwvurssQS+Qsua9iSBAAAAAAAAAA=",
+            "node": {
+              "name": {
+                "bcs": "A2RmMQ==",
+                "type": {
+                  "repr": "0x0000000000000000000000000000000000000000000000000000000000000001::string::String"
+                }
+              },
+              "value": {
+                "json": "df1"
+              }
+            }
+          },
+          {
+            "cursor": "IPzS8naECYD4KyjqOrwvPZSgKp0kO3zeSAqOIyZX0G0bBAAAAAAAAAA=",
+            "node": {
+              "name": {
+                "bcs": "pAEAAAAAAAA=",
+                "type": {
+                  "repr": "u64"
+                }
+              },
+              "value": {
+                "contents": {
+                  "json": {
+                    "id": "0x844185d7b145f503838a1d509845a40ee249534f723dd2f003d9efdfc581000d",
+                    "count": "1"
+                  }
+                }
+              }
+            }
+          },
+          {
+            "cursor": "IP6nnNLIvxkRqN5wljBbjUoO3k/GrcK45+DUFpreCxkvBAAAAAAAAAA=",
+            "node": {
+              "name": {
+                "bcs": "A2RmMw==",
+                "type": {
+                  "repr": "0x0000000000000000000000000000000000000000000000000000000000000001::string::String"
+                }
+              },
+              "value": {
+                "json": "df3"
+              }
+            }
+          }
+        ]
+      }
+    },
+    "parent_version_4_paginated_on_dof_consistent": {
+      "dynamicFields": {
+        "edges": [
+          {
+            "cursor": "IP6nnNLIvxkRqN5wljBbjUoO3k/GrcK45+DUFpreCxkvAgAAAAAAAAA=",
+            "node": {
+              "name": {
+                "bcs": "A2RmMw==",
+                "type": {
+                  "repr": "0x0000000000000000000000000000000000000000000000000000000000000001::string::String"
+                }
+              },
+              "value": {
+                "json": "df3"
+              }
+            }
+          }
+        ]
+      }
+    },
+    "parent_version_6_no_df_1_2_3": {
+      "dynamicFields": {
+        "edges": [
+          {
+            "cursor": "IDRsS3vhS278nT8DX1FxtdG8Rsk9KKjH5ZU3Lq2fp1+oBAAAAAAAAAA=",
+            "node": {
+              "name": {
+                "bcs": "A2RmNQ==",
+                "type": {
+                  "repr": "0x0000000000000000000000000000000000000000000000000000000000000001::string::String"
+                }
+              },
+              "value": {
+                "json": "df5"
+              }
+            }
+          },
+          {
+            "cursor": "IFAvq4gSuTRjyM69kVVDf5zpzljNpsKYqSXjh9R2b+uRBAAAAAAAAAA=",
+            "node": {
+              "name": {
+                "bcs": "A2RmNg==",
+                "type": {
+                  "repr": "0x0000000000000000000000000000000000000000000000000000000000000001::string::String"
+                }
+              },
+              "value": {
+                "json": "df6"
+              }
+            }
+          },
+          {
+            "cursor": "IFr69cIYDFjhycaXNP2RbQK8saMjBpGZzaA7r8/VQKZsBAAAAAAAAAA=",
             "node": {
               "name": {
                 "bcs": "A2RmNA==",
@@ -1078,9 +686,25 @@
                 "json": "df4"
               }
             }
-          }
-        ]
-=======
+          },
+          {
+            "cursor": "IPzS8naECYD4KyjqOrwvPZSgKp0kO3zeSAqOIyZX0G0bBAAAAAAAAAA=",
+            "node": {
+              "name": {
+                "bcs": "pAEAAAAAAAA=",
+                "type": {
+                  "repr": "u64"
+                }
+              },
+              "value": {
+                "contents": {
+                  "json": {
+                    "id": "0x844185d7b145f503838a1d509845a40ee249534f723dd2f003d9efdfc581000d",
+                    "count": "1"
+                  }
+                }
+              }
+            }
           }
         ]
       }
@@ -1088,7 +712,6 @@
     "parent_version_6_paginated_no_df_1_2_3": {
       "dynamicFields": {
         "edges": []
->>>>>>> 03629974
       }
     }
   }
@@ -1137,152 +760,65 @@
       "dynamicFields": {
         "edges": [
           {
-<<<<<<< HEAD
-            "cursor": "IHAZK5n8ZRNoBxfXZD38YdE8GbVHkSMap2DXnAAef1+QBwAAAAAAAAA=",
+            "cursor": "IDRsS3vhS278nT8DX1FxtdG8Rsk9KKjH5ZU3Lq2fp1+oBwAAAAAAAAA=",
+            "node": {
+              "name": {
+                "bcs": "A2RmNQ==",
+                "type": {
+                  "repr": "0x0000000000000000000000000000000000000000000000000000000000000001::string::String"
+                }
+              },
+              "value": {
+                "json": "df5"
+              }
+            }
+          },
+          {
+            "cursor": "IFAvq4gSuTRjyM69kVVDf5zpzljNpsKYqSXjh9R2b+uRBwAAAAAAAAA=",
+            "node": {
+              "name": {
+                "bcs": "A2RmNg==",
+                "type": {
+                  "repr": "0x0000000000000000000000000000000000000000000000000000000000000001::string::String"
+                }
+              },
+              "value": {
+                "json": "df6"
+              }
+            }
+          },
+          {
+            "cursor": "IFr69cIYDFjhycaXNP2RbQK8saMjBpGZzaA7r8/VQKZsBwAAAAAAAAA=",
+            "node": {
+              "name": {
+                "bcs": "A2RmNA==",
+                "type": {
+                  "repr": "0x0000000000000000000000000000000000000000000000000000000000000001::string::String"
+                }
+              },
+              "value": {
+                "json": "df4"
+              }
+            }
+          },
+          {
+            "cursor": "IPzS8naECYD4KyjqOrwvPZSgKp0kO3zeSAqOIyZX0G0bBwAAAAAAAAA=",
             "node": {
               "name": {
                 "bcs": "pAEAAAAAAAA=",
-=======
-            "cursor": "IDRsS3vhS278nT8DX1FxtdG8Rsk9KKjH5ZU3Lq2fp1+oBwAAAAAAAAA=",
-            "node": {
-              "name": {
-                "bcs": "A2RmNQ==",
->>>>>>> 03629974
                 "type": {
                   "repr": "u64"
                 }
               },
-<<<<<<< HEAD
               "value": null
             }
-          },
-          {
-            "cursor": "II4swTOyyyk7nhMoPjDnpjdRxUFiLfrcVfVobWQjMuOpBwAAAAAAAAA=",
-=======
-              "value": {
-                "json": "df5"
-              }
-            }
-          },
-          {
-            "cursor": "IFAvq4gSuTRjyM69kVVDf5zpzljNpsKYqSXjh9R2b+uRBwAAAAAAAAA=",
->>>>>>> 03629974
-            "node": {
-              "name": {
-                "bcs": "A2RmNg==",
-                "type": {
-                  "repr": "0x0000000000000000000000000000000000000000000000000000000000000001::string::String"
-                }
-              },
-              "value": {
-                "json": "df6"
-              }
-            }
-          },
-          {
-<<<<<<< HEAD
-            "cursor": "IMFOcSdcxV2ZZB0WZNNeUdoMk5g6kiUnpDhmsqyZClgLBwAAAAAAAAA=",
-            "node": {
-              "name": {
-                "bcs": "A2RmNg==",
-=======
-            "cursor": "IFr69cIYDFjhycaXNP2RbQK8saMjBpGZzaA7r8/VQKZsBwAAAAAAAAA=",
-            "node": {
-              "name": {
-                "bcs": "A2RmNA==",
->>>>>>> 03629974
-                "type": {
-                  "repr": "0x0000000000000000000000000000000000000000000000000000000000000001::string::String"
-                }
-              },
-              "value": {
-<<<<<<< HEAD
-                "json": "df6"
-              }
-            }
-          },
-          {
-            "cursor": "IOiPLri4ajkHPxVjThkM7S1g0FnYeYr3nL8a3GPajyY4BwAAAAAAAAA=",
-            "node": {
-              "name": {
-                "bcs": "A2RmNA==",
-=======
-                "json": "df4"
-              }
-            }
-          },
-          {
-            "cursor": "IPzS8naECYD4KyjqOrwvPZSgKp0kO3zeSAqOIyZX0G0bBwAAAAAAAAA=",
-            "node": {
-              "name": {
-                "bcs": "pAEAAAAAAAA=",
->>>>>>> 03629974
-                "type": {
-                  "repr": "u64"
-                }
-              },
-<<<<<<< HEAD
-              "value": {
-                "json": "df4"
-              }
-=======
-              "value": null
->>>>>>> 03629974
-            }
           }
         ]
       }
     },
     "parent_version_6_paginated_no_df_1_2_3": {
       "dynamicFields": {
-<<<<<<< HEAD
-        "edges": [
-          {
-            "cursor": "II4swTOyyyk7nhMoPjDnpjdRxUFiLfrcVfVobWQjMuOpBAAAAAAAAAA=",
-            "node": {
-              "name": {
-                "bcs": "A2RmNQ==",
-                "type": {
-                  "repr": "0x0000000000000000000000000000000000000000000000000000000000000001::string::String"
-                }
-              },
-              "value": {
-                "json": "df5"
-              }
-            }
-          },
-          {
-            "cursor": "IMFOcSdcxV2ZZB0WZNNeUdoMk5g6kiUnpDhmsqyZClgLBAAAAAAAAAA=",
-            "node": {
-              "name": {
-                "bcs": "A2RmNg==",
-                "type": {
-                  "repr": "0x0000000000000000000000000000000000000000000000000000000000000001::string::String"
-                }
-              },
-              "value": {
-                "json": "df6"
-              }
-            }
-          },
-          {
-            "cursor": "IOiPLri4ajkHPxVjThkM7S1g0FnYeYr3nL8a3GPajyY4BAAAAAAAAAA=",
-            "node": {
-              "name": {
-                "bcs": "A2RmNA==",
-                "type": {
-                  "repr": "0x0000000000000000000000000000000000000000000000000000000000000001::string::String"
-                }
-              },
-              "value": {
-                "json": "df4"
-              }
-            }
-          }
-        ]
-=======
         "edges": []
->>>>>>> 03629974
       }
     }
   }
