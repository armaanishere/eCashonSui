processed 17 tasks

init:
A: object(0,0), B: object(0,1)

task 1 'publish'. lines 17-34:
created: object(1,0)
mutated: object(0,2)
gas summary: computation_cost: 1000000, storage_cost: 5479600,  storage_rebate: 0, non_refundable_storage_fee: 0

task 2 'programmable'. lines 36-37:
created: object(2,0)
mutated: object(0,0)
gas summary: computation_cost: 1000000, storage_cost: 2302800,  storage_rebate: 0, non_refundable_storage_fee: 0

task 3 'create-checkpoint'. lines 39-39:
Checkpoint created: 1

task 4 'programmable'. lines 41-44:
created: object(4,0), object(4,1)
mutated: object(0,0), object(2,0)
gas summary: computation_cost: 1000000, storage_cost: 4932400,  storage_rebate: 2279772, non_refundable_storage_fee: 23028

task 5 'create-checkpoint'. lines 46-46:
Checkpoint created: 2

task 6 'programmable'. lines 48-52:
created: object(6,0), object(6,1), object(6,2)
mutated: object(0,0), object(2,0)
gas summary: computation_cost: 1000000, storage_cost: 6247200,  storage_rebate: 2279772, non_refundable_storage_fee: 23028

task 7 'create-checkpoint'. lines 54-54:
Checkpoint created: 3

task 9 'create-checkpoint'. lines 58-58:
Checkpoint created: 4

task 10 'run-graphql'. lines 60-134:
Response: {
  "data": {
    "address_at_latest_checkpoint_4": {
      "objects": {
        "nodes": [
          {
            "contents": {
              "json": {
<<<<<<< HEAD
                "id": "0x37c4da2175c46ed5af28c375dcd34bc58da7ff76fe71f19de08abc5da658de75",
                "value": "200"
              },
              "type": {
                "repr": "0x3a2c8616c644d355c6b8b3fca0387b8553e5e220cdfd5cf07793e411bc44058e::M1::Object"
=======
                "id": "0x29be9254d7ac092d3d87ca8fb84a863c78f3d21284b590e563971d6cd1e043be",
                "value": "4"
              },
              "type": {
                "repr": "0xd171f8595237ffdd9a68b3ffc12dc1a455c5605e6acce10c509186c52188e559::M1::Object"
>>>>>>> 03629974
              }
            }
          },
          {
            "contents": {
              "json": {
<<<<<<< HEAD
                "id": "0x728f46f9992c69c2270a3794e4d404e059ee8f5a3f56b9b58286ec98a40daf43",
                "value": "6"
              },
              "type": {
                "repr": "0x3a2c8616c644d355c6b8b3fca0387b8553e5e220cdfd5cf07793e411bc44058e::M1::Object"
=======
                "id": "0x538d58fe4a8abe38abe9f9d6ac5d068120863ee321bbbf1526ffaf7e00bb2581",
                "value": "200"
              },
              "type": {
                "repr": "0xd171f8595237ffdd9a68b3ffc12dc1a455c5605e6acce10c509186c52188e559::M1::Object"
>>>>>>> 03629974
              }
            }
          },
          {
            "contents": {
              "json": {
<<<<<<< HEAD
                "id": "0x7df1aabdd126f79927a624b028f978a0604ecd41abb59d8f4743a47eab0db221",
                "value": "5"
              },
              "type": {
                "repr": "0x3a2c8616c644d355c6b8b3fca0387b8553e5e220cdfd5cf07793e411bc44058e::M1::Object"
=======
                "id": "0x67b978edb6a0fa65665536ae11b2758893d468fdde5bc2d0200b22d03702e599",
                "value": "6"
              },
              "type": {
                "repr": "0xd171f8595237ffdd9a68b3ffc12dc1a455c5605e6acce10c509186c52188e559::M1::Object"
>>>>>>> 03629974
              }
            }
          },
          {
            "contents": {
              "json": {
<<<<<<< HEAD
                "id": "0x87ece2fd4b65daed3f365960771694430a0f8e3313a239772789f476073b8bfb",
                "value": "2"
              },
              "type": {
                "repr": "0x3a2c8616c644d355c6b8b3fca0387b8553e5e220cdfd5cf07793e411bc44058e::M1::Object"
=======
                "id": "0x9fe49f5cc8fbf47430b6d9c48914f23c670742fc91375d6a272ad78455a2c72c",
                "value": "3"
              },
              "type": {
                "repr": "0xd171f8595237ffdd9a68b3ffc12dc1a455c5605e6acce10c509186c52188e559::M1::Object"
>>>>>>> 03629974
              }
            }
          },
          {
            "contents": {
              "json": {
<<<<<<< HEAD
                "id": "0xd5837efdd30a1113badc0822dfa4b5a24cc4041afa3b9bdd336f53b8a928f94c",
                "value": "3"
              },
              "type": {
                "repr": "0x3a2c8616c644d355c6b8b3fca0387b8553e5e220cdfd5cf07793e411bc44058e::M1::Object"
=======
                "id": "0xcb8a9217f108f268a1bd6a6820b6b7c3e6f6aa6ef4f5b277eaa74e7de16e09bd",
                "value": "2"
              },
              "type": {
                "repr": "0xd171f8595237ffdd9a68b3ffc12dc1a455c5605e6acce10c509186c52188e559::M1::Object"
>>>>>>> 03629974
              }
            }
          },
          {
            "contents": {
              "json": {
<<<<<<< HEAD
                "id": "0xff2bd31555a13d87418acde54d98f934de1b59c8539bf1efa396cd23f2d091be",
                "value": "4"
              },
              "type": {
                "repr": "0x3a2c8616c644d355c6b8b3fca0387b8553e5e220cdfd5cf07793e411bc44058e::M1::Object"
=======
                "id": "0xd27179f30f14890bc0ef4d1e9ae99f495b84209d4dcb2e4a5f897a9c2a668788",
                "value": "5"
              },
              "type": {
                "repr": "0xd171f8595237ffdd9a68b3ffc12dc1a455c5605e6acce10c509186c52188e559::M1::Object"
>>>>>>> 03629974
              }
            }
          }
        ]
      }
    },
    "latest_tx_at_checkpoint_3": {
      "nodes": [
        {
          "sender": {
            "objects_consistent_with_address_at_latest_checkpoint_4": {
              "nodes": [
                {
                  "contents": {
                    "json": {
<<<<<<< HEAD
                      "id": "0x37c4da2175c46ed5af28c375dcd34bc58da7ff76fe71f19de08abc5da658de75",
                      "value": "200"
                    },
                    "type": {
                      "repr": "0x3a2c8616c644d355c6b8b3fca0387b8553e5e220cdfd5cf07793e411bc44058e::M1::Object"
=======
                      "id": "0x29be9254d7ac092d3d87ca8fb84a863c78f3d21284b590e563971d6cd1e043be",
                      "value": "4"
                    },
                    "type": {
                      "repr": "0xd171f8595237ffdd9a68b3ffc12dc1a455c5605e6acce10c509186c52188e559::M1::Object"
>>>>>>> 03629974
                    }
                  }
                },
                {
                  "contents": {
                    "json": {
<<<<<<< HEAD
                      "id": "0x728f46f9992c69c2270a3794e4d404e059ee8f5a3f56b9b58286ec98a40daf43",
                      "value": "6"
                    },
                    "type": {
                      "repr": "0x3a2c8616c644d355c6b8b3fca0387b8553e5e220cdfd5cf07793e411bc44058e::M1::Object"
=======
                      "id": "0x538d58fe4a8abe38abe9f9d6ac5d068120863ee321bbbf1526ffaf7e00bb2581",
                      "value": "200"
                    },
                    "type": {
                      "repr": "0xd171f8595237ffdd9a68b3ffc12dc1a455c5605e6acce10c509186c52188e559::M1::Object"
>>>>>>> 03629974
                    }
                  }
                },
                {
                  "contents": {
                    "json": {
<<<<<<< HEAD
                      "id": "0x7df1aabdd126f79927a624b028f978a0604ecd41abb59d8f4743a47eab0db221",
                      "value": "5"
                    },
                    "type": {
                      "repr": "0x3a2c8616c644d355c6b8b3fca0387b8553e5e220cdfd5cf07793e411bc44058e::M1::Object"
=======
                      "id": "0x67b978edb6a0fa65665536ae11b2758893d468fdde5bc2d0200b22d03702e599",
                      "value": "6"
                    },
                    "type": {
                      "repr": "0xd171f8595237ffdd9a68b3ffc12dc1a455c5605e6acce10c509186c52188e559::M1::Object"
>>>>>>> 03629974
                    }
                  }
                },
                {
                  "contents": {
                    "json": {
<<<<<<< HEAD
                      "id": "0x87ece2fd4b65daed3f365960771694430a0f8e3313a239772789f476073b8bfb",
                      "value": "2"
                    },
                    "type": {
                      "repr": "0x3a2c8616c644d355c6b8b3fca0387b8553e5e220cdfd5cf07793e411bc44058e::M1::Object"
=======
                      "id": "0x9fe49f5cc8fbf47430b6d9c48914f23c670742fc91375d6a272ad78455a2c72c",
                      "value": "3"
                    },
                    "type": {
                      "repr": "0xd171f8595237ffdd9a68b3ffc12dc1a455c5605e6acce10c509186c52188e559::M1::Object"
>>>>>>> 03629974
                    }
                  }
                },
                {
                  "contents": {
                    "json": {
<<<<<<< HEAD
                      "id": "0xd5837efdd30a1113badc0822dfa4b5a24cc4041afa3b9bdd336f53b8a928f94c",
                      "value": "3"
                    },
                    "type": {
                      "repr": "0x3a2c8616c644d355c6b8b3fca0387b8553e5e220cdfd5cf07793e411bc44058e::M1::Object"
=======
                      "id": "0xcb8a9217f108f268a1bd6a6820b6b7c3e6f6aa6ef4f5b277eaa74e7de16e09bd",
                      "value": "2"
                    },
                    "type": {
                      "repr": "0xd171f8595237ffdd9a68b3ffc12dc1a455c5605e6acce10c509186c52188e559::M1::Object"
>>>>>>> 03629974
                    }
                  }
                },
                {
                  "contents": {
                    "json": {
<<<<<<< HEAD
                      "id": "0xff2bd31555a13d87418acde54d98f934de1b59c8539bf1efa396cd23f2d091be",
                      "value": "4"
                    },
                    "type": {
                      "repr": "0x3a2c8616c644d355c6b8b3fca0387b8553e5e220cdfd5cf07793e411bc44058e::M1::Object"
=======
                      "id": "0xd27179f30f14890bc0ef4d1e9ae99f495b84209d4dcb2e4a5f897a9c2a668788",
                      "value": "5"
                    },
                    "type": {
                      "repr": "0xd171f8595237ffdd9a68b3ffc12dc1a455c5605e6acce10c509186c52188e559::M1::Object"
>>>>>>> 03629974
                    }
                  }
                }
              ]
            }
          },
          "gasInput": {
            "gasSponsor": {
              "objects": {
                "nodes": [
                  {
                    "contents": {
                      "json": {
<<<<<<< HEAD
                        "id": "0x37c4da2175c46ed5af28c375dcd34bc58da7ff76fe71f19de08abc5da658de75",
                        "value": "200"
                      },
                      "type": {
                        "repr": "0x3a2c8616c644d355c6b8b3fca0387b8553e5e220cdfd5cf07793e411bc44058e::M1::Object"
=======
                        "id": "0x29be9254d7ac092d3d87ca8fb84a863c78f3d21284b590e563971d6cd1e043be",
                        "value": "4"
                      },
                      "type": {
                        "repr": "0xd171f8595237ffdd9a68b3ffc12dc1a455c5605e6acce10c509186c52188e559::M1::Object"
>>>>>>> 03629974
                      }
                    }
                  },
                  {
                    "contents": {
                      "json": {
<<<<<<< HEAD
                        "id": "0x728f46f9992c69c2270a3794e4d404e059ee8f5a3f56b9b58286ec98a40daf43",
                        "value": "6"
                      },
                      "type": {
                        "repr": "0x3a2c8616c644d355c6b8b3fca0387b8553e5e220cdfd5cf07793e411bc44058e::M1::Object"
=======
                        "id": "0x538d58fe4a8abe38abe9f9d6ac5d068120863ee321bbbf1526ffaf7e00bb2581",
                        "value": "200"
                      },
                      "type": {
                        "repr": "0xd171f8595237ffdd9a68b3ffc12dc1a455c5605e6acce10c509186c52188e559::M1::Object"
>>>>>>> 03629974
                      }
                    }
                  },
                  {
                    "contents": {
                      "json": {
<<<<<<< HEAD
                        "id": "0x7df1aabdd126f79927a624b028f978a0604ecd41abb59d8f4743a47eab0db221",
                        "value": "5"
                      },
                      "type": {
                        "repr": "0x3a2c8616c644d355c6b8b3fca0387b8553e5e220cdfd5cf07793e411bc44058e::M1::Object"
=======
                        "id": "0x67b978edb6a0fa65665536ae11b2758893d468fdde5bc2d0200b22d03702e599",
                        "value": "6"
                      },
                      "type": {
                        "repr": "0xd171f8595237ffdd9a68b3ffc12dc1a455c5605e6acce10c509186c52188e559::M1::Object"
>>>>>>> 03629974
                      }
                    }
                  },
                  {
                    "contents": {
                      "json": {
<<<<<<< HEAD
                        "id": "0x87ece2fd4b65daed3f365960771694430a0f8e3313a239772789f476073b8bfb",
                        "value": "2"
                      },
                      "type": {
                        "repr": "0x3a2c8616c644d355c6b8b3fca0387b8553e5e220cdfd5cf07793e411bc44058e::M1::Object"
=======
                        "id": "0x9fe49f5cc8fbf47430b6d9c48914f23c670742fc91375d6a272ad78455a2c72c",
                        "value": "3"
                      },
                      "type": {
                        "repr": "0xd171f8595237ffdd9a68b3ffc12dc1a455c5605e6acce10c509186c52188e559::M1::Object"
>>>>>>> 03629974
                      }
                    }
                  },
                  {
                    "contents": {
                      "json": {
<<<<<<< HEAD
                        "id": "0xd5837efdd30a1113badc0822dfa4b5a24cc4041afa3b9bdd336f53b8a928f94c",
                        "value": "3"
                      },
                      "type": {
                        "repr": "0x3a2c8616c644d355c6b8b3fca0387b8553e5e220cdfd5cf07793e411bc44058e::M1::Object"
=======
                        "id": "0xcb8a9217f108f268a1bd6a6820b6b7c3e6f6aa6ef4f5b277eaa74e7de16e09bd",
                        "value": "2"
                      },
                      "type": {
                        "repr": "0xd171f8595237ffdd9a68b3ffc12dc1a455c5605e6acce10c509186c52188e559::M1::Object"
>>>>>>> 03629974
                      }
                    }
                  },
                  {
                    "contents": {
                      "json": {
<<<<<<< HEAD
                        "id": "0xff2bd31555a13d87418acde54d98f934de1b59c8539bf1efa396cd23f2d091be",
                        "value": "4"
                      },
                      "type": {
                        "repr": "0x3a2c8616c644d355c6b8b3fca0387b8553e5e220cdfd5cf07793e411bc44058e::M1::Object"
=======
                        "id": "0xd27179f30f14890bc0ef4d1e9ae99f495b84209d4dcb2e4a5f897a9c2a668788",
                        "value": "5"
                      },
                      "type": {
                        "repr": "0xd171f8595237ffdd9a68b3ffc12dc1a455c5605e6acce10c509186c52188e559::M1::Object"
>>>>>>> 03629974
                      }
                    }
                  }
                ]
              }
            },
            "gasPayment": {
              "nodes": [
                {
                  "asMoveObject": {
                    "contents": {
                      "type": {
                        "repr": "0x0000000000000000000000000000000000000000000000000000000000000002::coin::Coin<0x0000000000000000000000000000000000000000000000000000000000000002::sui::SUI>"
                      },
                      "json": {
<<<<<<< HEAD
                        "id": "0x1f2695ad52589ea93e8119a27559d41a6a8d13574844b34ae2d627ece92fba12",
=======
                        "id": "0xfc621bdc16f6d4ad09a3f27312e147179a93320e48e14ff3e6f4b64e3bec6b67",
>>>>>>> 03629974
                        "balance": {
                          "value": "299999993044572"
                        }
                      }
                    }
                  }
                }
              ]
            }
          }
        }
      ]
    },
    "object_at_checkpoint_2": {
      "owner": {
        "owner": {
          "objects": {
            "nodes": [
              {
                "contents": {
                  "json": {
<<<<<<< HEAD
                    "id": "0x37c4da2175c46ed5af28c375dcd34bc58da7ff76fe71f19de08abc5da658de75",
                    "value": "200"
                  },
                  "type": {
                    "repr": "0x3a2c8616c644d355c6b8b3fca0387b8553e5e220cdfd5cf07793e411bc44058e::M1::Object"
=======
                    "id": "0x29be9254d7ac092d3d87ca8fb84a863c78f3d21284b590e563971d6cd1e043be",
                    "value": "4"
                  },
                  "type": {
                    "repr": "0xd171f8595237ffdd9a68b3ffc12dc1a455c5605e6acce10c509186c52188e559::M1::Object"
>>>>>>> 03629974
                  }
                }
              },
              {
                "contents": {
                  "json": {
<<<<<<< HEAD
                    "id": "0x728f46f9992c69c2270a3794e4d404e059ee8f5a3f56b9b58286ec98a40daf43",
                    "value": "6"
                  },
                  "type": {
                    "repr": "0x3a2c8616c644d355c6b8b3fca0387b8553e5e220cdfd5cf07793e411bc44058e::M1::Object"
=======
                    "id": "0x538d58fe4a8abe38abe9f9d6ac5d068120863ee321bbbf1526ffaf7e00bb2581",
                    "value": "200"
                  },
                  "type": {
                    "repr": "0xd171f8595237ffdd9a68b3ffc12dc1a455c5605e6acce10c509186c52188e559::M1::Object"
>>>>>>> 03629974
                  }
                }
              },
              {
                "contents": {
                  "json": {
<<<<<<< HEAD
                    "id": "0x7df1aabdd126f79927a624b028f978a0604ecd41abb59d8f4743a47eab0db221",
                    "value": "5"
                  },
                  "type": {
                    "repr": "0x3a2c8616c644d355c6b8b3fca0387b8553e5e220cdfd5cf07793e411bc44058e::M1::Object"
=======
                    "id": "0x67b978edb6a0fa65665536ae11b2758893d468fdde5bc2d0200b22d03702e599",
                    "value": "6"
                  },
                  "type": {
                    "repr": "0xd171f8595237ffdd9a68b3ffc12dc1a455c5605e6acce10c509186c52188e559::M1::Object"
>>>>>>> 03629974
                  }
                }
              },
              {
                "contents": {
                  "json": {
<<<<<<< HEAD
                    "id": "0x87ece2fd4b65daed3f365960771694430a0f8e3313a239772789f476073b8bfb",
                    "value": "2"
                  },
                  "type": {
                    "repr": "0x3a2c8616c644d355c6b8b3fca0387b8553e5e220cdfd5cf07793e411bc44058e::M1::Object"
=======
                    "id": "0x9fe49f5cc8fbf47430b6d9c48914f23c670742fc91375d6a272ad78455a2c72c",
                    "value": "3"
                  },
                  "type": {
                    "repr": "0xd171f8595237ffdd9a68b3ffc12dc1a455c5605e6acce10c509186c52188e559::M1::Object"
>>>>>>> 03629974
                  }
                }
              },
              {
                "contents": {
                  "json": {
<<<<<<< HEAD
                    "id": "0xd5837efdd30a1113badc0822dfa4b5a24cc4041afa3b9bdd336f53b8a928f94c",
                    "value": "3"
                  },
                  "type": {
                    "repr": "0x3a2c8616c644d355c6b8b3fca0387b8553e5e220cdfd5cf07793e411bc44058e::M1::Object"
=======
                    "id": "0xcb8a9217f108f268a1bd6a6820b6b7c3e6f6aa6ef4f5b277eaa74e7de16e09bd",
                    "value": "2"
                  },
                  "type": {
                    "repr": "0xd171f8595237ffdd9a68b3ffc12dc1a455c5605e6acce10c509186c52188e559::M1::Object"
>>>>>>> 03629974
                  }
                }
              },
              {
                "contents": {
                  "json": {
<<<<<<< HEAD
                    "id": "0xff2bd31555a13d87418acde54d98f934de1b59c8539bf1efa396cd23f2d091be",
                    "value": "4"
                  },
                  "type": {
                    "repr": "0x3a2c8616c644d355c6b8b3fca0387b8553e5e220cdfd5cf07793e411bc44058e::M1::Object"
=======
                    "id": "0xd27179f30f14890bc0ef4d1e9ae99f495b84209d4dcb2e4a5f897a9c2a668788",
                    "value": "5"
                  },
                  "type": {
                    "repr": "0xd171f8595237ffdd9a68b3ffc12dc1a455c5605e6acce10c509186c52188e559::M1::Object"
>>>>>>> 03629974
                  }
                }
              }
            ]
          }
        }
      }
    }
  }
}

task 11 'run-graphql'. lines 136-180:
Response: {
  "data": {
    "all_transactions": {
      "nodes": [
        {
          "sender": {
            "objects": {
              "nodes": [
                {
                  "contents": {
                    "json": {
<<<<<<< HEAD
                      "id": "0x37c4da2175c46ed5af28c375dcd34bc58da7ff76fe71f19de08abc5da658de75",
                      "value": "200"
                    },
                    "type": {
                      "repr": "0x3a2c8616c644d355c6b8b3fca0387b8553e5e220cdfd5cf07793e411bc44058e::M1::Object"
=======
                      "id": "0x29be9254d7ac092d3d87ca8fb84a863c78f3d21284b590e563971d6cd1e043be",
                      "value": "4"
                    },
                    "type": {
                      "repr": "0xd171f8595237ffdd9a68b3ffc12dc1a455c5605e6acce10c509186c52188e559::M1::Object"
>>>>>>> 03629974
                    }
                  }
                },
                {
                  "contents": {
                    "json": {
<<<<<<< HEAD
                      "id": "0x728f46f9992c69c2270a3794e4d404e059ee8f5a3f56b9b58286ec98a40daf43",
                      "value": "6"
                    },
                    "type": {
                      "repr": "0x3a2c8616c644d355c6b8b3fca0387b8553e5e220cdfd5cf07793e411bc44058e::M1::Object"
=======
                      "id": "0x538d58fe4a8abe38abe9f9d6ac5d068120863ee321bbbf1526ffaf7e00bb2581",
                      "value": "200"
                    },
                    "type": {
                      "repr": "0xd171f8595237ffdd9a68b3ffc12dc1a455c5605e6acce10c509186c52188e559::M1::Object"
>>>>>>> 03629974
                    }
                  }
                },
                {
                  "contents": {
                    "json": {
<<<<<<< HEAD
                      "id": "0x7df1aabdd126f79927a624b028f978a0604ecd41abb59d8f4743a47eab0db221",
                      "value": "5"
                    },
                    "type": {
                      "repr": "0x3a2c8616c644d355c6b8b3fca0387b8553e5e220cdfd5cf07793e411bc44058e::M1::Object"
=======
                      "id": "0x67b978edb6a0fa65665536ae11b2758893d468fdde5bc2d0200b22d03702e599",
                      "value": "6"
                    },
                    "type": {
                      "repr": "0xd171f8595237ffdd9a68b3ffc12dc1a455c5605e6acce10c509186c52188e559::M1::Object"
>>>>>>> 03629974
                    }
                  }
                },
                {
                  "contents": {
                    "json": {
<<<<<<< HEAD
                      "id": "0x87ece2fd4b65daed3f365960771694430a0f8e3313a239772789f476073b8bfb",
                      "value": "2"
                    },
                    "type": {
                      "repr": "0x3a2c8616c644d355c6b8b3fca0387b8553e5e220cdfd5cf07793e411bc44058e::M1::Object"
=======
                      "id": "0x9fe49f5cc8fbf47430b6d9c48914f23c670742fc91375d6a272ad78455a2c72c",
                      "value": "3"
                    },
                    "type": {
                      "repr": "0xd171f8595237ffdd9a68b3ffc12dc1a455c5605e6acce10c509186c52188e559::M1::Object"
>>>>>>> 03629974
                    }
                  }
                },
                {
                  "contents": {
                    "json": {
<<<<<<< HEAD
                      "id": "0xd5837efdd30a1113badc0822dfa4b5a24cc4041afa3b9bdd336f53b8a928f94c",
                      "value": "3"
                    },
                    "type": {
                      "repr": "0x3a2c8616c644d355c6b8b3fca0387b8553e5e220cdfd5cf07793e411bc44058e::M1::Object"
=======
                      "id": "0xcb8a9217f108f268a1bd6a6820b6b7c3e6f6aa6ef4f5b277eaa74e7de16e09bd",
                      "value": "2"
                    },
                    "type": {
                      "repr": "0xd171f8595237ffdd9a68b3ffc12dc1a455c5605e6acce10c509186c52188e559::M1::Object"
>>>>>>> 03629974
                    }
                  }
                },
                {
                  "contents": {
                    "json": {
<<<<<<< HEAD
                      "id": "0xff2bd31555a13d87418acde54d98f934de1b59c8539bf1efa396cd23f2d091be",
                      "value": "4"
                    },
                    "type": {
                      "repr": "0x3a2c8616c644d355c6b8b3fca0387b8553e5e220cdfd5cf07793e411bc44058e::M1::Object"
=======
                      "id": "0xd27179f30f14890bc0ef4d1e9ae99f495b84209d4dcb2e4a5f897a9c2a668788",
                      "value": "5"
                    },
                    "type": {
                      "repr": "0xd171f8595237ffdd9a68b3ffc12dc1a455c5605e6acce10c509186c52188e559::M1::Object"
>>>>>>> 03629974
                    }
                  }
                }
              ]
            }
          },
          "gasInput": {
            "gasSponsor": {
              "objects": {
                "nodes": [
                  {
                    "contents": {
                      "json": {
<<<<<<< HEAD
                        "id": "0x37c4da2175c46ed5af28c375dcd34bc58da7ff76fe71f19de08abc5da658de75",
                        "value": "0"
                      },
                      "type": {
                        "repr": "0x3a2c8616c644d355c6b8b3fca0387b8553e5e220cdfd5cf07793e411bc44058e::M1::Object"
=======
                        "id": "0x538d58fe4a8abe38abe9f9d6ac5d068120863ee321bbbf1526ffaf7e00bb2581",
                        "value": "0"
                      },
                      "type": {
                        "repr": "0xd171f8595237ffdd9a68b3ffc12dc1a455c5605e6acce10c509186c52188e559::M1::Object"
>>>>>>> 03629974
                      }
                    }
                  }
                ]
              }
            },
            "gasPayment": {
              "nodes": [
                {
                  "asMoveObject": {
                    "contents": {
                      "type": {
                        "repr": "0x0000000000000000000000000000000000000000000000000000000000000002::coin::Coin<0x0000000000000000000000000000000000000000000000000000000000000002::sui::SUI>"
                      },
                      "json": {
<<<<<<< HEAD
                        "id": "0x1f2695ad52589ea93e8119a27559d41a6a8d13574844b34ae2d627ece92fba12",
=======
                        "id": "0xfc621bdc16f6d4ad09a3f27312e147179a93320e48e14ff3e6f4b64e3bec6b67",
>>>>>>> 03629974
                        "balance": {
                          "value": "300000000000000"
                        }
                      }
                    }
                  }
                }
              ]
            }
          }
        },
        {
          "sender": {
            "objects": {
              "nodes": [
                {
                  "contents": {
                    "json": {
<<<<<<< HEAD
                      "id": "0x37c4da2175c46ed5af28c375dcd34bc58da7ff76fe71f19de08abc5da658de75",
                      "value": "200"
                    },
                    "type": {
                      "repr": "0x3a2c8616c644d355c6b8b3fca0387b8553e5e220cdfd5cf07793e411bc44058e::M1::Object"
=======
                      "id": "0x29be9254d7ac092d3d87ca8fb84a863c78f3d21284b590e563971d6cd1e043be",
                      "value": "4"
                    },
                    "type": {
                      "repr": "0xd171f8595237ffdd9a68b3ffc12dc1a455c5605e6acce10c509186c52188e559::M1::Object"
>>>>>>> 03629974
                    }
                  }
                },
                {
                  "contents": {
                    "json": {
<<<<<<< HEAD
                      "id": "0x728f46f9992c69c2270a3794e4d404e059ee8f5a3f56b9b58286ec98a40daf43",
                      "value": "6"
                    },
                    "type": {
                      "repr": "0x3a2c8616c644d355c6b8b3fca0387b8553e5e220cdfd5cf07793e411bc44058e::M1::Object"
=======
                      "id": "0x538d58fe4a8abe38abe9f9d6ac5d068120863ee321bbbf1526ffaf7e00bb2581",
                      "value": "200"
                    },
                    "type": {
                      "repr": "0xd171f8595237ffdd9a68b3ffc12dc1a455c5605e6acce10c509186c52188e559::M1::Object"
>>>>>>> 03629974
                    }
                  }
                },
                {
                  "contents": {
                    "json": {
<<<<<<< HEAD
                      "id": "0x7df1aabdd126f79927a624b028f978a0604ecd41abb59d8f4743a47eab0db221",
                      "value": "5"
                    },
                    "type": {
                      "repr": "0x3a2c8616c644d355c6b8b3fca0387b8553e5e220cdfd5cf07793e411bc44058e::M1::Object"
=======
                      "id": "0x67b978edb6a0fa65665536ae11b2758893d468fdde5bc2d0200b22d03702e599",
                      "value": "6"
                    },
                    "type": {
                      "repr": "0xd171f8595237ffdd9a68b3ffc12dc1a455c5605e6acce10c509186c52188e559::M1::Object"
>>>>>>> 03629974
                    }
                  }
                },
                {
                  "contents": {
                    "json": {
<<<<<<< HEAD
                      "id": "0x87ece2fd4b65daed3f365960771694430a0f8e3313a239772789f476073b8bfb",
                      "value": "2"
                    },
                    "type": {
                      "repr": "0x3a2c8616c644d355c6b8b3fca0387b8553e5e220cdfd5cf07793e411bc44058e::M1::Object"
=======
                      "id": "0x9fe49f5cc8fbf47430b6d9c48914f23c670742fc91375d6a272ad78455a2c72c",
                      "value": "3"
                    },
                    "type": {
                      "repr": "0xd171f8595237ffdd9a68b3ffc12dc1a455c5605e6acce10c509186c52188e559::M1::Object"
>>>>>>> 03629974
                    }
                  }
                },
                {
                  "contents": {
                    "json": {
<<<<<<< HEAD
                      "id": "0xd5837efdd30a1113badc0822dfa4b5a24cc4041afa3b9bdd336f53b8a928f94c",
                      "value": "3"
                    },
                    "type": {
                      "repr": "0x3a2c8616c644d355c6b8b3fca0387b8553e5e220cdfd5cf07793e411bc44058e::M1::Object"
=======
                      "id": "0xcb8a9217f108f268a1bd6a6820b6b7c3e6f6aa6ef4f5b277eaa74e7de16e09bd",
                      "value": "2"
                    },
                    "type": {
                      "repr": "0xd171f8595237ffdd9a68b3ffc12dc1a455c5605e6acce10c509186c52188e559::M1::Object"
>>>>>>> 03629974
                    }
                  }
                },
                {
                  "contents": {
                    "json": {
<<<<<<< HEAD
                      "id": "0xff2bd31555a13d87418acde54d98f934de1b59c8539bf1efa396cd23f2d091be",
                      "value": "4"
                    },
                    "type": {
                      "repr": "0x3a2c8616c644d355c6b8b3fca0387b8553e5e220cdfd5cf07793e411bc44058e::M1::Object"
=======
                      "id": "0xd27179f30f14890bc0ef4d1e9ae99f495b84209d4dcb2e4a5f897a9c2a668788",
                      "value": "5"
                    },
                    "type": {
                      "repr": "0xd171f8595237ffdd9a68b3ffc12dc1a455c5605e6acce10c509186c52188e559::M1::Object"
>>>>>>> 03629974
                    }
                  }
                }
              ]
            }
          },
          "gasInput": {
            "gasSponsor": {
              "objects": {
                "nodes": [
                  {
                    "contents": {
                      "json": {
<<<<<<< HEAD
                        "id": "0x37c4da2175c46ed5af28c375dcd34bc58da7ff76fe71f19de08abc5da658de75",
                        "value": "100"
                      },
                      "type": {
                        "repr": "0x3a2c8616c644d355c6b8b3fca0387b8553e5e220cdfd5cf07793e411bc44058e::M1::Object"
=======
                        "id": "0x538d58fe4a8abe38abe9f9d6ac5d068120863ee321bbbf1526ffaf7e00bb2581",
                        "value": "100"
                      },
                      "type": {
                        "repr": "0xd171f8595237ffdd9a68b3ffc12dc1a455c5605e6acce10c509186c52188e559::M1::Object"
>>>>>>> 03629974
                      }
                    }
                  },
                  {
                    "contents": {
                      "json": {
<<<<<<< HEAD
                        "id": "0x87ece2fd4b65daed3f365960771694430a0f8e3313a239772789f476073b8bfb",
                        "value": "2"
                      },
                      "type": {
                        "repr": "0x3a2c8616c644d355c6b8b3fca0387b8553e5e220cdfd5cf07793e411bc44058e::M1::Object"
=======
                        "id": "0x9fe49f5cc8fbf47430b6d9c48914f23c670742fc91375d6a272ad78455a2c72c",
                        "value": "3"
                      },
                      "type": {
                        "repr": "0xd171f8595237ffdd9a68b3ffc12dc1a455c5605e6acce10c509186c52188e559::M1::Object"
>>>>>>> 03629974
                      }
                    }
                  },
                  {
                    "contents": {
                      "json": {
<<<<<<< HEAD
                        "id": "0xd5837efdd30a1113badc0822dfa4b5a24cc4041afa3b9bdd336f53b8a928f94c",
                        "value": "3"
                      },
                      "type": {
                        "repr": "0x3a2c8616c644d355c6b8b3fca0387b8553e5e220cdfd5cf07793e411bc44058e::M1::Object"
=======
                        "id": "0xcb8a9217f108f268a1bd6a6820b6b7c3e6f6aa6ef4f5b277eaa74e7de16e09bd",
                        "value": "2"
                      },
                      "type": {
                        "repr": "0xd171f8595237ffdd9a68b3ffc12dc1a455c5605e6acce10c509186c52188e559::M1::Object"
>>>>>>> 03629974
                      }
                    }
                  }
                ]
              }
            },
            "gasPayment": {
              "nodes": [
                {
                  "asMoveObject": {
                    "contents": {
                      "type": {
                        "repr": "0x0000000000000000000000000000000000000000000000000000000000000002::coin::Coin<0x0000000000000000000000000000000000000000000000000000000000000002::sui::SUI>"
                      },
                      "json": {
<<<<<<< HEAD
                        "id": "0x1f2695ad52589ea93e8119a27559d41a6a8d13574844b34ae2d627ece92fba12",
=======
                        "id": "0xfc621bdc16f6d4ad09a3f27312e147179a93320e48e14ff3e6f4b64e3bec6b67",
>>>>>>> 03629974
                        "balance": {
                          "value": "299999996697200"
                        }
                      }
                    }
                  }
                }
              ]
            }
          }
        },
        {
          "sender": {
            "objects": {
              "nodes": [
                {
                  "contents": {
                    "json": {
<<<<<<< HEAD
                      "id": "0x37c4da2175c46ed5af28c375dcd34bc58da7ff76fe71f19de08abc5da658de75",
                      "value": "200"
                    },
                    "type": {
                      "repr": "0x3a2c8616c644d355c6b8b3fca0387b8553e5e220cdfd5cf07793e411bc44058e::M1::Object"
=======
                      "id": "0x29be9254d7ac092d3d87ca8fb84a863c78f3d21284b590e563971d6cd1e043be",
                      "value": "4"
                    },
                    "type": {
                      "repr": "0xd171f8595237ffdd9a68b3ffc12dc1a455c5605e6acce10c509186c52188e559::M1::Object"
>>>>>>> 03629974
                    }
                  }
                },
                {
                  "contents": {
                    "json": {
<<<<<<< HEAD
                      "id": "0x728f46f9992c69c2270a3794e4d404e059ee8f5a3f56b9b58286ec98a40daf43",
                      "value": "6"
                    },
                    "type": {
                      "repr": "0x3a2c8616c644d355c6b8b3fca0387b8553e5e220cdfd5cf07793e411bc44058e::M1::Object"
=======
                      "id": "0x538d58fe4a8abe38abe9f9d6ac5d068120863ee321bbbf1526ffaf7e00bb2581",
                      "value": "200"
                    },
                    "type": {
                      "repr": "0xd171f8595237ffdd9a68b3ffc12dc1a455c5605e6acce10c509186c52188e559::M1::Object"
>>>>>>> 03629974
                    }
                  }
                },
                {
                  "contents": {
                    "json": {
<<<<<<< HEAD
                      "id": "0x7df1aabdd126f79927a624b028f978a0604ecd41abb59d8f4743a47eab0db221",
                      "value": "5"
                    },
                    "type": {
                      "repr": "0x3a2c8616c644d355c6b8b3fca0387b8553e5e220cdfd5cf07793e411bc44058e::M1::Object"
=======
                      "id": "0x67b978edb6a0fa65665536ae11b2758893d468fdde5bc2d0200b22d03702e599",
                      "value": "6"
                    },
                    "type": {
                      "repr": "0xd171f8595237ffdd9a68b3ffc12dc1a455c5605e6acce10c509186c52188e559::M1::Object"
>>>>>>> 03629974
                    }
                  }
                },
                {
                  "contents": {
                    "json": {
<<<<<<< HEAD
                      "id": "0x87ece2fd4b65daed3f365960771694430a0f8e3313a239772789f476073b8bfb",
                      "value": "2"
                    },
                    "type": {
                      "repr": "0x3a2c8616c644d355c6b8b3fca0387b8553e5e220cdfd5cf07793e411bc44058e::M1::Object"
=======
                      "id": "0x9fe49f5cc8fbf47430b6d9c48914f23c670742fc91375d6a272ad78455a2c72c",
                      "value": "3"
                    },
                    "type": {
                      "repr": "0xd171f8595237ffdd9a68b3ffc12dc1a455c5605e6acce10c509186c52188e559::M1::Object"
>>>>>>> 03629974
                    }
                  }
                },
                {
                  "contents": {
                    "json": {
<<<<<<< HEAD
                      "id": "0xd5837efdd30a1113badc0822dfa4b5a24cc4041afa3b9bdd336f53b8a928f94c",
                      "value": "3"
                    },
                    "type": {
                      "repr": "0x3a2c8616c644d355c6b8b3fca0387b8553e5e220cdfd5cf07793e411bc44058e::M1::Object"
=======
                      "id": "0xcb8a9217f108f268a1bd6a6820b6b7c3e6f6aa6ef4f5b277eaa74e7de16e09bd",
                      "value": "2"
                    },
                    "type": {
                      "repr": "0xd171f8595237ffdd9a68b3ffc12dc1a455c5605e6acce10c509186c52188e559::M1::Object"
>>>>>>> 03629974
                    }
                  }
                },
                {
                  "contents": {
                    "json": {
<<<<<<< HEAD
                      "id": "0xff2bd31555a13d87418acde54d98f934de1b59c8539bf1efa396cd23f2d091be",
                      "value": "4"
                    },
                    "type": {
                      "repr": "0x3a2c8616c644d355c6b8b3fca0387b8553e5e220cdfd5cf07793e411bc44058e::M1::Object"
=======
                      "id": "0xd27179f30f14890bc0ef4d1e9ae99f495b84209d4dcb2e4a5f897a9c2a668788",
                      "value": "5"
                    },
                    "type": {
                      "repr": "0xd171f8595237ffdd9a68b3ffc12dc1a455c5605e6acce10c509186c52188e559::M1::Object"
>>>>>>> 03629974
                    }
                  }
                }
              ]
            }
          },
          "gasInput": {
            "gasSponsor": {
              "objects": {
                "nodes": [
                  {
                    "contents": {
                      "json": {
<<<<<<< HEAD
                        "id": "0x37c4da2175c46ed5af28c375dcd34bc58da7ff76fe71f19de08abc5da658de75",
                        "value": "200"
                      },
                      "type": {
                        "repr": "0x3a2c8616c644d355c6b8b3fca0387b8553e5e220cdfd5cf07793e411bc44058e::M1::Object"
=======
                        "id": "0x29be9254d7ac092d3d87ca8fb84a863c78f3d21284b590e563971d6cd1e043be",
                        "value": "4"
                      },
                      "type": {
                        "repr": "0xd171f8595237ffdd9a68b3ffc12dc1a455c5605e6acce10c509186c52188e559::M1::Object"
>>>>>>> 03629974
                      }
                    }
                  },
                  {
                    "contents": {
                      "json": {
<<<<<<< HEAD
                        "id": "0x728f46f9992c69c2270a3794e4d404e059ee8f5a3f56b9b58286ec98a40daf43",
                        "value": "6"
                      },
                      "type": {
                        "repr": "0x3a2c8616c644d355c6b8b3fca0387b8553e5e220cdfd5cf07793e411bc44058e::M1::Object"
=======
                        "id": "0x538d58fe4a8abe38abe9f9d6ac5d068120863ee321bbbf1526ffaf7e00bb2581",
                        "value": "200"
                      },
                      "type": {
                        "repr": "0xd171f8595237ffdd9a68b3ffc12dc1a455c5605e6acce10c509186c52188e559::M1::Object"
>>>>>>> 03629974
                      }
                    }
                  },
                  {
                    "contents": {
                      "json": {
<<<<<<< HEAD
                        "id": "0x7df1aabdd126f79927a624b028f978a0604ecd41abb59d8f4743a47eab0db221",
                        "value": "5"
                      },
                      "type": {
                        "repr": "0x3a2c8616c644d355c6b8b3fca0387b8553e5e220cdfd5cf07793e411bc44058e::M1::Object"
=======
                        "id": "0x67b978edb6a0fa65665536ae11b2758893d468fdde5bc2d0200b22d03702e599",
                        "value": "6"
                      },
                      "type": {
                        "repr": "0xd171f8595237ffdd9a68b3ffc12dc1a455c5605e6acce10c509186c52188e559::M1::Object"
>>>>>>> 03629974
                      }
                    }
                  },
                  {
                    "contents": {
                      "json": {
<<<<<<< HEAD
                        "id": "0x87ece2fd4b65daed3f365960771694430a0f8e3313a239772789f476073b8bfb",
                        "value": "2"
                      },
                      "type": {
                        "repr": "0x3a2c8616c644d355c6b8b3fca0387b8553e5e220cdfd5cf07793e411bc44058e::M1::Object"
=======
                        "id": "0x9fe49f5cc8fbf47430b6d9c48914f23c670742fc91375d6a272ad78455a2c72c",
                        "value": "3"
                      },
                      "type": {
                        "repr": "0xd171f8595237ffdd9a68b3ffc12dc1a455c5605e6acce10c509186c52188e559::M1::Object"
>>>>>>> 03629974
                      }
                    }
                  },
                  {
                    "contents": {
                      "json": {
<<<<<<< HEAD
                        "id": "0xd5837efdd30a1113badc0822dfa4b5a24cc4041afa3b9bdd336f53b8a928f94c",
                        "value": "3"
                      },
                      "type": {
                        "repr": "0x3a2c8616c644d355c6b8b3fca0387b8553e5e220cdfd5cf07793e411bc44058e::M1::Object"
=======
                        "id": "0xcb8a9217f108f268a1bd6a6820b6b7c3e6f6aa6ef4f5b277eaa74e7de16e09bd",
                        "value": "2"
                      },
                      "type": {
                        "repr": "0xd171f8595237ffdd9a68b3ffc12dc1a455c5605e6acce10c509186c52188e559::M1::Object"
>>>>>>> 03629974
                      }
                    }
                  },
                  {
                    "contents": {
                      "json": {
<<<<<<< HEAD
                        "id": "0xff2bd31555a13d87418acde54d98f934de1b59c8539bf1efa396cd23f2d091be",
                        "value": "4"
                      },
                      "type": {
                        "repr": "0x3a2c8616c644d355c6b8b3fca0387b8553e5e220cdfd5cf07793e411bc44058e::M1::Object"
=======
                        "id": "0xd27179f30f14890bc0ef4d1e9ae99f495b84209d4dcb2e4a5f897a9c2a668788",
                        "value": "5"
                      },
                      "type": {
                        "repr": "0xd171f8595237ffdd9a68b3ffc12dc1a455c5605e6acce10c509186c52188e559::M1::Object"
>>>>>>> 03629974
                      }
                    }
                  }
                ]
              }
            },
            "gasPayment": {
              "nodes": [
                {
                  "asMoveObject": {
                    "contents": {
                      "type": {
                        "repr": "0x0000000000000000000000000000000000000000000000000000000000000002::coin::Coin<0x0000000000000000000000000000000000000000000000000000000000000002::sui::SUI>"
                      },
                      "json": {
<<<<<<< HEAD
                        "id": "0x1f2695ad52589ea93e8119a27559d41a6a8d13574844b34ae2d627ece92fba12",
=======
                        "id": "0xfc621bdc16f6d4ad09a3f27312e147179a93320e48e14ff3e6f4b64e3bec6b67",
>>>>>>> 03629974
                        "balance": {
                          "value": "299999993044572"
                        }
                      }
                    }
                  }
                }
              ]
            }
          }
        }
      ]
    }
  }
}

task 12 'force-object-snapshot-catchup'. lines 182-182:
Objects snapshot updated to [0 to 3)

task 13 'create-checkpoint'. lines 184-184:
Checkpoint created: 5

task 14 'run-graphql'. lines 186-260:
Response: {
  "data": {
    "address_at_latest_checkpoint_4": {
      "objects": {
        "nodes": [
          {
            "contents": {
              "json": {
<<<<<<< HEAD
                "id": "0x37c4da2175c46ed5af28c375dcd34bc58da7ff76fe71f19de08abc5da658de75",
                "value": "200"
              },
              "type": {
                "repr": "0x3a2c8616c644d355c6b8b3fca0387b8553e5e220cdfd5cf07793e411bc44058e::M1::Object"
=======
                "id": "0x29be9254d7ac092d3d87ca8fb84a863c78f3d21284b590e563971d6cd1e043be",
                "value": "4"
              },
              "type": {
                "repr": "0xd171f8595237ffdd9a68b3ffc12dc1a455c5605e6acce10c509186c52188e559::M1::Object"
>>>>>>> 03629974
              }
            }
          },
          {
            "contents": {
              "json": {
<<<<<<< HEAD
                "id": "0x728f46f9992c69c2270a3794e4d404e059ee8f5a3f56b9b58286ec98a40daf43",
                "value": "6"
              },
              "type": {
                "repr": "0x3a2c8616c644d355c6b8b3fca0387b8553e5e220cdfd5cf07793e411bc44058e::M1::Object"
=======
                "id": "0x538d58fe4a8abe38abe9f9d6ac5d068120863ee321bbbf1526ffaf7e00bb2581",
                "value": "200"
              },
              "type": {
                "repr": "0xd171f8595237ffdd9a68b3ffc12dc1a455c5605e6acce10c509186c52188e559::M1::Object"
>>>>>>> 03629974
              }
            }
          },
          {
            "contents": {
              "json": {
<<<<<<< HEAD
                "id": "0x7df1aabdd126f79927a624b028f978a0604ecd41abb59d8f4743a47eab0db221",
                "value": "5"
              },
              "type": {
                "repr": "0x3a2c8616c644d355c6b8b3fca0387b8553e5e220cdfd5cf07793e411bc44058e::M1::Object"
=======
                "id": "0x67b978edb6a0fa65665536ae11b2758893d468fdde5bc2d0200b22d03702e599",
                "value": "6"
              },
              "type": {
                "repr": "0xd171f8595237ffdd9a68b3ffc12dc1a455c5605e6acce10c509186c52188e559::M1::Object"
>>>>>>> 03629974
              }
            }
          },
          {
            "contents": {
              "json": {
<<<<<<< HEAD
                "id": "0x87ece2fd4b65daed3f365960771694430a0f8e3313a239772789f476073b8bfb",
                "value": "2"
              },
              "type": {
                "repr": "0x3a2c8616c644d355c6b8b3fca0387b8553e5e220cdfd5cf07793e411bc44058e::M1::Object"
=======
                "id": "0x9fe49f5cc8fbf47430b6d9c48914f23c670742fc91375d6a272ad78455a2c72c",
                "value": "3"
              },
              "type": {
                "repr": "0xd171f8595237ffdd9a68b3ffc12dc1a455c5605e6acce10c509186c52188e559::M1::Object"
>>>>>>> 03629974
              }
            }
          },
          {
            "contents": {
              "json": {
<<<<<<< HEAD
                "id": "0xd5837efdd30a1113badc0822dfa4b5a24cc4041afa3b9bdd336f53b8a928f94c",
                "value": "3"
              },
              "type": {
                "repr": "0x3a2c8616c644d355c6b8b3fca0387b8553e5e220cdfd5cf07793e411bc44058e::M1::Object"
=======
                "id": "0xcb8a9217f108f268a1bd6a6820b6b7c3e6f6aa6ef4f5b277eaa74e7de16e09bd",
                "value": "2"
              },
              "type": {
                "repr": "0xd171f8595237ffdd9a68b3ffc12dc1a455c5605e6acce10c509186c52188e559::M1::Object"
>>>>>>> 03629974
              }
            }
          },
          {
            "contents": {
              "json": {
<<<<<<< HEAD
                "id": "0xff2bd31555a13d87418acde54d98f934de1b59c8539bf1efa396cd23f2d091be",
                "value": "4"
              },
              "type": {
                "repr": "0x3a2c8616c644d355c6b8b3fca0387b8553e5e220cdfd5cf07793e411bc44058e::M1::Object"
=======
                "id": "0xd27179f30f14890bc0ef4d1e9ae99f495b84209d4dcb2e4a5f897a9c2a668788",
                "value": "5"
              },
              "type": {
                "repr": "0xd171f8595237ffdd9a68b3ffc12dc1a455c5605e6acce10c509186c52188e559::M1::Object"
>>>>>>> 03629974
              }
            }
          }
        ]
      }
    },
    "latest_tx_at_checkpoint_3": {
      "nodes": [
        {
          "sender": {
            "objects": {
              "nodes": [
                {
                  "contents": {
                    "json": {
<<<<<<< HEAD
                      "id": "0x37c4da2175c46ed5af28c375dcd34bc58da7ff76fe71f19de08abc5da658de75",
                      "value": "200"
                    },
                    "type": {
                      "repr": "0x3a2c8616c644d355c6b8b3fca0387b8553e5e220cdfd5cf07793e411bc44058e::M1::Object"
=======
                      "id": "0x29be9254d7ac092d3d87ca8fb84a863c78f3d21284b590e563971d6cd1e043be",
                      "value": "4"
                    },
                    "type": {
                      "repr": "0xd171f8595237ffdd9a68b3ffc12dc1a455c5605e6acce10c509186c52188e559::M1::Object"
>>>>>>> 03629974
                    }
                  }
                },
                {
                  "contents": {
                    "json": {
<<<<<<< HEAD
                      "id": "0x728f46f9992c69c2270a3794e4d404e059ee8f5a3f56b9b58286ec98a40daf43",
                      "value": "6"
                    },
                    "type": {
                      "repr": "0x3a2c8616c644d355c6b8b3fca0387b8553e5e220cdfd5cf07793e411bc44058e::M1::Object"
=======
                      "id": "0x538d58fe4a8abe38abe9f9d6ac5d068120863ee321bbbf1526ffaf7e00bb2581",
                      "value": "200"
                    },
                    "type": {
                      "repr": "0xd171f8595237ffdd9a68b3ffc12dc1a455c5605e6acce10c509186c52188e559::M1::Object"
>>>>>>> 03629974
                    }
                  }
                },
                {
                  "contents": {
                    "json": {
<<<<<<< HEAD
                      "id": "0x7df1aabdd126f79927a624b028f978a0604ecd41abb59d8f4743a47eab0db221",
                      "value": "5"
                    },
                    "type": {
                      "repr": "0x3a2c8616c644d355c6b8b3fca0387b8553e5e220cdfd5cf07793e411bc44058e::M1::Object"
=======
                      "id": "0x67b978edb6a0fa65665536ae11b2758893d468fdde5bc2d0200b22d03702e599",
                      "value": "6"
                    },
                    "type": {
                      "repr": "0xd171f8595237ffdd9a68b3ffc12dc1a455c5605e6acce10c509186c52188e559::M1::Object"
>>>>>>> 03629974
                    }
                  }
                },
                {
                  "contents": {
                    "json": {
<<<<<<< HEAD
                      "id": "0x87ece2fd4b65daed3f365960771694430a0f8e3313a239772789f476073b8bfb",
                      "value": "2"
                    },
                    "type": {
                      "repr": "0x3a2c8616c644d355c6b8b3fca0387b8553e5e220cdfd5cf07793e411bc44058e::M1::Object"
=======
                      "id": "0x9fe49f5cc8fbf47430b6d9c48914f23c670742fc91375d6a272ad78455a2c72c",
                      "value": "3"
                    },
                    "type": {
                      "repr": "0xd171f8595237ffdd9a68b3ffc12dc1a455c5605e6acce10c509186c52188e559::M1::Object"
>>>>>>> 03629974
                    }
                  }
                },
                {
                  "contents": {
                    "json": {
<<<<<<< HEAD
                      "id": "0xd5837efdd30a1113badc0822dfa4b5a24cc4041afa3b9bdd336f53b8a928f94c",
                      "value": "3"
                    },
                    "type": {
                      "repr": "0x3a2c8616c644d355c6b8b3fca0387b8553e5e220cdfd5cf07793e411bc44058e::M1::Object"
=======
                      "id": "0xcb8a9217f108f268a1bd6a6820b6b7c3e6f6aa6ef4f5b277eaa74e7de16e09bd",
                      "value": "2"
                    },
                    "type": {
                      "repr": "0xd171f8595237ffdd9a68b3ffc12dc1a455c5605e6acce10c509186c52188e559::M1::Object"
>>>>>>> 03629974
                    }
                  }
                },
                {
                  "contents": {
                    "json": {
<<<<<<< HEAD
                      "id": "0xff2bd31555a13d87418acde54d98f934de1b59c8539bf1efa396cd23f2d091be",
                      "value": "4"
                    },
                    "type": {
                      "repr": "0x3a2c8616c644d355c6b8b3fca0387b8553e5e220cdfd5cf07793e411bc44058e::M1::Object"
=======
                      "id": "0xd27179f30f14890bc0ef4d1e9ae99f495b84209d4dcb2e4a5f897a9c2a668788",
                      "value": "5"
                    },
                    "type": {
                      "repr": "0xd171f8595237ffdd9a68b3ffc12dc1a455c5605e6acce10c509186c52188e559::M1::Object"
>>>>>>> 03629974
                    }
                  }
                }
              ]
            }
          },
          "gasInput": {
            "gasSponsor": {
              "objects": {
                "nodes": [
                  {
                    "contents": {
                      "json": {
<<<<<<< HEAD
                        "id": "0x37c4da2175c46ed5af28c375dcd34bc58da7ff76fe71f19de08abc5da658de75",
                        "value": "200"
                      },
                      "type": {
                        "repr": "0x3a2c8616c644d355c6b8b3fca0387b8553e5e220cdfd5cf07793e411bc44058e::M1::Object"
=======
                        "id": "0x29be9254d7ac092d3d87ca8fb84a863c78f3d21284b590e563971d6cd1e043be",
                        "value": "4"
                      },
                      "type": {
                        "repr": "0xd171f8595237ffdd9a68b3ffc12dc1a455c5605e6acce10c509186c52188e559::M1::Object"
>>>>>>> 03629974
                      }
                    }
                  },
                  {
                    "contents": {
                      "json": {
<<<<<<< HEAD
                        "id": "0x728f46f9992c69c2270a3794e4d404e059ee8f5a3f56b9b58286ec98a40daf43",
                        "value": "6"
                      },
                      "type": {
                        "repr": "0x3a2c8616c644d355c6b8b3fca0387b8553e5e220cdfd5cf07793e411bc44058e::M1::Object"
=======
                        "id": "0x538d58fe4a8abe38abe9f9d6ac5d068120863ee321bbbf1526ffaf7e00bb2581",
                        "value": "200"
                      },
                      "type": {
                        "repr": "0xd171f8595237ffdd9a68b3ffc12dc1a455c5605e6acce10c509186c52188e559::M1::Object"
>>>>>>> 03629974
                      }
                    }
                  },
                  {
                    "contents": {
                      "json": {
<<<<<<< HEAD
                        "id": "0x7df1aabdd126f79927a624b028f978a0604ecd41abb59d8f4743a47eab0db221",
                        "value": "5"
                      },
                      "type": {
                        "repr": "0x3a2c8616c644d355c6b8b3fca0387b8553e5e220cdfd5cf07793e411bc44058e::M1::Object"
=======
                        "id": "0x67b978edb6a0fa65665536ae11b2758893d468fdde5bc2d0200b22d03702e599",
                        "value": "6"
                      },
                      "type": {
                        "repr": "0xd171f8595237ffdd9a68b3ffc12dc1a455c5605e6acce10c509186c52188e559::M1::Object"
>>>>>>> 03629974
                      }
                    }
                  },
                  {
                    "contents": {
                      "json": {
<<<<<<< HEAD
                        "id": "0x87ece2fd4b65daed3f365960771694430a0f8e3313a239772789f476073b8bfb",
                        "value": "2"
                      },
                      "type": {
                        "repr": "0x3a2c8616c644d355c6b8b3fca0387b8553e5e220cdfd5cf07793e411bc44058e::M1::Object"
=======
                        "id": "0x9fe49f5cc8fbf47430b6d9c48914f23c670742fc91375d6a272ad78455a2c72c",
                        "value": "3"
                      },
                      "type": {
                        "repr": "0xd171f8595237ffdd9a68b3ffc12dc1a455c5605e6acce10c509186c52188e559::M1::Object"
>>>>>>> 03629974
                      }
                    }
                  },
                  {
                    "contents": {
                      "json": {
<<<<<<< HEAD
                        "id": "0xd5837efdd30a1113badc0822dfa4b5a24cc4041afa3b9bdd336f53b8a928f94c",
                        "value": "3"
                      },
                      "type": {
                        "repr": "0x3a2c8616c644d355c6b8b3fca0387b8553e5e220cdfd5cf07793e411bc44058e::M1::Object"
=======
                        "id": "0xcb8a9217f108f268a1bd6a6820b6b7c3e6f6aa6ef4f5b277eaa74e7de16e09bd",
                        "value": "2"
                      },
                      "type": {
                        "repr": "0xd171f8595237ffdd9a68b3ffc12dc1a455c5605e6acce10c509186c52188e559::M1::Object"
>>>>>>> 03629974
                      }
                    }
                  },
                  {
                    "contents": {
                      "json": {
<<<<<<< HEAD
                        "id": "0xff2bd31555a13d87418acde54d98f934de1b59c8539bf1efa396cd23f2d091be",
                        "value": "4"
                      },
                      "type": {
                        "repr": "0x3a2c8616c644d355c6b8b3fca0387b8553e5e220cdfd5cf07793e411bc44058e::M1::Object"
=======
                        "id": "0xd27179f30f14890bc0ef4d1e9ae99f495b84209d4dcb2e4a5f897a9c2a668788",
                        "value": "5"
                      },
                      "type": {
                        "repr": "0xd171f8595237ffdd9a68b3ffc12dc1a455c5605e6acce10c509186c52188e559::M1::Object"
>>>>>>> 03629974
                      }
                    }
                  }
                ]
              }
            },
            "gasPayment": {
              "nodes": [
                {
                  "asMoveObject": {
                    "contents": {
                      "type": {
                        "repr": "0x0000000000000000000000000000000000000000000000000000000000000002::coin::Coin<0x0000000000000000000000000000000000000000000000000000000000000002::sui::SUI>"
                      },
                      "json": {
<<<<<<< HEAD
                        "id": "0x1f2695ad52589ea93e8119a27559d41a6a8d13574844b34ae2d627ece92fba12",
=======
                        "id": "0xfc621bdc16f6d4ad09a3f27312e147179a93320e48e14ff3e6f4b64e3bec6b67",
>>>>>>> 03629974
                        "balance": {
                          "value": "299999993044572"
                        }
                      }
                    }
                  }
                }
              ]
            }
          }
        }
      ]
    },
    "object_at_checkpoint_2": {
      "owner": {
        "owner": {
          "objects": {
            "nodes": [
              {
                "contents": {
                  "json": {
<<<<<<< HEAD
                    "id": "0x37c4da2175c46ed5af28c375dcd34bc58da7ff76fe71f19de08abc5da658de75",
                    "value": "200"
                  },
                  "type": {
                    "repr": "0x3a2c8616c644d355c6b8b3fca0387b8553e5e220cdfd5cf07793e411bc44058e::M1::Object"
=======
                    "id": "0x29be9254d7ac092d3d87ca8fb84a863c78f3d21284b590e563971d6cd1e043be",
                    "value": "4"
                  },
                  "type": {
                    "repr": "0xd171f8595237ffdd9a68b3ffc12dc1a455c5605e6acce10c509186c52188e559::M1::Object"
>>>>>>> 03629974
                  }
                }
              },
              {
                "contents": {
                  "json": {
<<<<<<< HEAD
                    "id": "0x728f46f9992c69c2270a3794e4d404e059ee8f5a3f56b9b58286ec98a40daf43",
                    "value": "6"
                  },
                  "type": {
                    "repr": "0x3a2c8616c644d355c6b8b3fca0387b8553e5e220cdfd5cf07793e411bc44058e::M1::Object"
=======
                    "id": "0x538d58fe4a8abe38abe9f9d6ac5d068120863ee321bbbf1526ffaf7e00bb2581",
                    "value": "200"
                  },
                  "type": {
                    "repr": "0xd171f8595237ffdd9a68b3ffc12dc1a455c5605e6acce10c509186c52188e559::M1::Object"
>>>>>>> 03629974
                  }
                }
              },
              {
                "contents": {
                  "json": {
<<<<<<< HEAD
                    "id": "0x7df1aabdd126f79927a624b028f978a0604ecd41abb59d8f4743a47eab0db221",
                    "value": "5"
                  },
                  "type": {
                    "repr": "0x3a2c8616c644d355c6b8b3fca0387b8553e5e220cdfd5cf07793e411bc44058e::M1::Object"
=======
                    "id": "0x67b978edb6a0fa65665536ae11b2758893d468fdde5bc2d0200b22d03702e599",
                    "value": "6"
                  },
                  "type": {
                    "repr": "0xd171f8595237ffdd9a68b3ffc12dc1a455c5605e6acce10c509186c52188e559::M1::Object"
>>>>>>> 03629974
                  }
                }
              },
              {
                "contents": {
                  "json": {
<<<<<<< HEAD
                    "id": "0x87ece2fd4b65daed3f365960771694430a0f8e3313a239772789f476073b8bfb",
                    "value": "2"
                  },
                  "type": {
                    "repr": "0x3a2c8616c644d355c6b8b3fca0387b8553e5e220cdfd5cf07793e411bc44058e::M1::Object"
=======
                    "id": "0x9fe49f5cc8fbf47430b6d9c48914f23c670742fc91375d6a272ad78455a2c72c",
                    "value": "3"
                  },
                  "type": {
                    "repr": "0xd171f8595237ffdd9a68b3ffc12dc1a455c5605e6acce10c509186c52188e559::M1::Object"
>>>>>>> 03629974
                  }
                }
              },
              {
                "contents": {
                  "json": {
<<<<<<< HEAD
                    "id": "0xd5837efdd30a1113badc0822dfa4b5a24cc4041afa3b9bdd336f53b8a928f94c",
                    "value": "3"
                  },
                  "type": {
                    "repr": "0x3a2c8616c644d355c6b8b3fca0387b8553e5e220cdfd5cf07793e411bc44058e::M1::Object"
=======
                    "id": "0xcb8a9217f108f268a1bd6a6820b6b7c3e6f6aa6ef4f5b277eaa74e7de16e09bd",
                    "value": "2"
                  },
                  "type": {
                    "repr": "0xd171f8595237ffdd9a68b3ffc12dc1a455c5605e6acce10c509186c52188e559::M1::Object"
>>>>>>> 03629974
                  }
                }
              },
              {
                "contents": {
                  "json": {
<<<<<<< HEAD
                    "id": "0xff2bd31555a13d87418acde54d98f934de1b59c8539bf1efa396cd23f2d091be",
                    "value": "4"
                  },
                  "type": {
                    "repr": "0x3a2c8616c644d355c6b8b3fca0387b8553e5e220cdfd5cf07793e411bc44058e::M1::Object"
=======
                    "id": "0xd27179f30f14890bc0ef4d1e9ae99f495b84209d4dcb2e4a5f897a9c2a668788",
                    "value": "5"
                  },
                  "type": {
                    "repr": "0xd171f8595237ffdd9a68b3ffc12dc1a455c5605e6acce10c509186c52188e559::M1::Object"
>>>>>>> 03629974
                  }
                }
              }
            ]
          }
        }
      }
    }
  }
}

task 15 'create-checkpoint'. lines 262-262:
Checkpoint created: 6

task 16 'run-graphql'. lines 264-299:
Response: {
  "data": {
    "all_transactions": {
      "nodes": [
        {
          "sender": {
            "objects": {
              "nodes": [
                {
                  "contents": {
                    "json": {
<<<<<<< HEAD
                      "id": "0x37c4da2175c46ed5af28c375dcd34bc58da7ff76fe71f19de08abc5da658de75",
                      "value": "200"
                    },
                    "type": {
                      "repr": "0x3a2c8616c644d355c6b8b3fca0387b8553e5e220cdfd5cf07793e411bc44058e::M1::Object"
=======
                      "id": "0x29be9254d7ac092d3d87ca8fb84a863c78f3d21284b590e563971d6cd1e043be",
                      "value": "4"
                    },
                    "type": {
                      "repr": "0xd171f8595237ffdd9a68b3ffc12dc1a455c5605e6acce10c509186c52188e559::M1::Object"
>>>>>>> 03629974
                    }
                  }
                },
                {
                  "contents": {
                    "json": {
<<<<<<< HEAD
                      "id": "0x728f46f9992c69c2270a3794e4d404e059ee8f5a3f56b9b58286ec98a40daf43",
                      "value": "6"
                    },
                    "type": {
                      "repr": "0x3a2c8616c644d355c6b8b3fca0387b8553e5e220cdfd5cf07793e411bc44058e::M1::Object"
=======
                      "id": "0x538d58fe4a8abe38abe9f9d6ac5d068120863ee321bbbf1526ffaf7e00bb2581",
                      "value": "200"
                    },
                    "type": {
                      "repr": "0xd171f8595237ffdd9a68b3ffc12dc1a455c5605e6acce10c509186c52188e559::M1::Object"
>>>>>>> 03629974
                    }
                  }
                },
                {
                  "contents": {
                    "json": {
<<<<<<< HEAD
                      "id": "0x7df1aabdd126f79927a624b028f978a0604ecd41abb59d8f4743a47eab0db221",
                      "value": "5"
                    },
                    "type": {
                      "repr": "0x3a2c8616c644d355c6b8b3fca0387b8553e5e220cdfd5cf07793e411bc44058e::M1::Object"
=======
                      "id": "0x67b978edb6a0fa65665536ae11b2758893d468fdde5bc2d0200b22d03702e599",
                      "value": "6"
                    },
                    "type": {
                      "repr": "0xd171f8595237ffdd9a68b3ffc12dc1a455c5605e6acce10c509186c52188e559::M1::Object"
>>>>>>> 03629974
                    }
                  }
                },
                {
                  "contents": {
                    "json": {
<<<<<<< HEAD
                      "id": "0x87ece2fd4b65daed3f365960771694430a0f8e3313a239772789f476073b8bfb",
                      "value": "2"
                    },
                    "type": {
                      "repr": "0x3a2c8616c644d355c6b8b3fca0387b8553e5e220cdfd5cf07793e411bc44058e::M1::Object"
=======
                      "id": "0x9fe49f5cc8fbf47430b6d9c48914f23c670742fc91375d6a272ad78455a2c72c",
                      "value": "3"
                    },
                    "type": {
                      "repr": "0xd171f8595237ffdd9a68b3ffc12dc1a455c5605e6acce10c509186c52188e559::M1::Object"
>>>>>>> 03629974
                    }
                  }
                },
                {
                  "contents": {
                    "json": {
<<<<<<< HEAD
                      "id": "0xd5837efdd30a1113badc0822dfa4b5a24cc4041afa3b9bdd336f53b8a928f94c",
                      "value": "3"
                    },
                    "type": {
                      "repr": "0x3a2c8616c644d355c6b8b3fca0387b8553e5e220cdfd5cf07793e411bc44058e::M1::Object"
=======
                      "id": "0xcb8a9217f108f268a1bd6a6820b6b7c3e6f6aa6ef4f5b277eaa74e7de16e09bd",
                      "value": "2"
                    },
                    "type": {
                      "repr": "0xd171f8595237ffdd9a68b3ffc12dc1a455c5605e6acce10c509186c52188e559::M1::Object"
>>>>>>> 03629974
                    }
                  }
                },
                {
                  "contents": {
                    "json": {
<<<<<<< HEAD
                      "id": "0xff2bd31555a13d87418acde54d98f934de1b59c8539bf1efa396cd23f2d091be",
                      "value": "4"
                    },
                    "type": {
                      "repr": "0x3a2c8616c644d355c6b8b3fca0387b8553e5e220cdfd5cf07793e411bc44058e::M1::Object"
=======
                      "id": "0xd27179f30f14890bc0ef4d1e9ae99f495b84209d4dcb2e4a5f897a9c2a668788",
                      "value": "5"
                    },
                    "type": {
                      "repr": "0xd171f8595237ffdd9a68b3ffc12dc1a455c5605e6acce10c509186c52188e559::M1::Object"
>>>>>>> 03629974
                    }
                  }
                }
              ]
            }
          },
          "gasInput": {
            "gasSponsor": null
          }
        },
        {
          "sender": {
            "objects": {
              "nodes": [
                {
                  "contents": {
                    "json": {
<<<<<<< HEAD
                      "id": "0x37c4da2175c46ed5af28c375dcd34bc58da7ff76fe71f19de08abc5da658de75",
                      "value": "200"
                    },
                    "type": {
                      "repr": "0x3a2c8616c644d355c6b8b3fca0387b8553e5e220cdfd5cf07793e411bc44058e::M1::Object"
=======
                      "id": "0x29be9254d7ac092d3d87ca8fb84a863c78f3d21284b590e563971d6cd1e043be",
                      "value": "4"
                    },
                    "type": {
                      "repr": "0xd171f8595237ffdd9a68b3ffc12dc1a455c5605e6acce10c509186c52188e559::M1::Object"
>>>>>>> 03629974
                    }
                  }
                },
                {
                  "contents": {
                    "json": {
<<<<<<< HEAD
                      "id": "0x728f46f9992c69c2270a3794e4d404e059ee8f5a3f56b9b58286ec98a40daf43",
                      "value": "6"
                    },
                    "type": {
                      "repr": "0x3a2c8616c644d355c6b8b3fca0387b8553e5e220cdfd5cf07793e411bc44058e::M1::Object"
=======
                      "id": "0x538d58fe4a8abe38abe9f9d6ac5d068120863ee321bbbf1526ffaf7e00bb2581",
                      "value": "200"
                    },
                    "type": {
                      "repr": "0xd171f8595237ffdd9a68b3ffc12dc1a455c5605e6acce10c509186c52188e559::M1::Object"
>>>>>>> 03629974
                    }
                  }
                },
                {
                  "contents": {
                    "json": {
<<<<<<< HEAD
                      "id": "0x7df1aabdd126f79927a624b028f978a0604ecd41abb59d8f4743a47eab0db221",
                      "value": "5"
                    },
                    "type": {
                      "repr": "0x3a2c8616c644d355c6b8b3fca0387b8553e5e220cdfd5cf07793e411bc44058e::M1::Object"
=======
                      "id": "0x67b978edb6a0fa65665536ae11b2758893d468fdde5bc2d0200b22d03702e599",
                      "value": "6"
                    },
                    "type": {
                      "repr": "0xd171f8595237ffdd9a68b3ffc12dc1a455c5605e6acce10c509186c52188e559::M1::Object"
>>>>>>> 03629974
                    }
                  }
                },
                {
                  "contents": {
                    "json": {
<<<<<<< HEAD
                      "id": "0x87ece2fd4b65daed3f365960771694430a0f8e3313a239772789f476073b8bfb",
                      "value": "2"
                    },
                    "type": {
                      "repr": "0x3a2c8616c644d355c6b8b3fca0387b8553e5e220cdfd5cf07793e411bc44058e::M1::Object"
=======
                      "id": "0x9fe49f5cc8fbf47430b6d9c48914f23c670742fc91375d6a272ad78455a2c72c",
                      "value": "3"
                    },
                    "type": {
                      "repr": "0xd171f8595237ffdd9a68b3ffc12dc1a455c5605e6acce10c509186c52188e559::M1::Object"
>>>>>>> 03629974
                    }
                  }
                },
                {
                  "contents": {
                    "json": {
<<<<<<< HEAD
                      "id": "0xd5837efdd30a1113badc0822dfa4b5a24cc4041afa3b9bdd336f53b8a928f94c",
                      "value": "3"
                    },
                    "type": {
                      "repr": "0x3a2c8616c644d355c6b8b3fca0387b8553e5e220cdfd5cf07793e411bc44058e::M1::Object"
=======
                      "id": "0xcb8a9217f108f268a1bd6a6820b6b7c3e6f6aa6ef4f5b277eaa74e7de16e09bd",
                      "value": "2"
                    },
                    "type": {
                      "repr": "0xd171f8595237ffdd9a68b3ffc12dc1a455c5605e6acce10c509186c52188e559::M1::Object"
>>>>>>> 03629974
                    }
                  }
                },
                {
                  "contents": {
                    "json": {
<<<<<<< HEAD
                      "id": "0xff2bd31555a13d87418acde54d98f934de1b59c8539bf1efa396cd23f2d091be",
                      "value": "4"
                    },
                    "type": {
                      "repr": "0x3a2c8616c644d355c6b8b3fca0387b8553e5e220cdfd5cf07793e411bc44058e::M1::Object"
=======
                      "id": "0xd27179f30f14890bc0ef4d1e9ae99f495b84209d4dcb2e4a5f897a9c2a668788",
                      "value": "5"
                    },
                    "type": {
                      "repr": "0xd171f8595237ffdd9a68b3ffc12dc1a455c5605e6acce10c509186c52188e559::M1::Object"
>>>>>>> 03629974
                    }
                  }
                }
              ]
            }
          },
          "gasInput": {
            "gasSponsor": {
              "objects": {
                "nodes": [
                  {
                    "contents": {
                      "json": {
<<<<<<< HEAD
                        "id": "0x37c4da2175c46ed5af28c375dcd34bc58da7ff76fe71f19de08abc5da658de75",
                        "value": "100"
                      },
                      "type": {
                        "repr": "0x3a2c8616c644d355c6b8b3fca0387b8553e5e220cdfd5cf07793e411bc44058e::M1::Object"
=======
                        "id": "0x538d58fe4a8abe38abe9f9d6ac5d068120863ee321bbbf1526ffaf7e00bb2581",
                        "value": "100"
                      },
                      "type": {
                        "repr": "0xd171f8595237ffdd9a68b3ffc12dc1a455c5605e6acce10c509186c52188e559::M1::Object"
>>>>>>> 03629974
                      }
                    }
                  },
                  {
                    "contents": {
                      "json": {
<<<<<<< HEAD
                        "id": "0x87ece2fd4b65daed3f365960771694430a0f8e3313a239772789f476073b8bfb",
                        "value": "2"
                      },
                      "type": {
                        "repr": "0x3a2c8616c644d355c6b8b3fca0387b8553e5e220cdfd5cf07793e411bc44058e::M1::Object"
=======
                        "id": "0x9fe49f5cc8fbf47430b6d9c48914f23c670742fc91375d6a272ad78455a2c72c",
                        "value": "3"
                      },
                      "type": {
                        "repr": "0xd171f8595237ffdd9a68b3ffc12dc1a455c5605e6acce10c509186c52188e559::M1::Object"
>>>>>>> 03629974
                      }
                    }
                  },
                  {
                    "contents": {
                      "json": {
<<<<<<< HEAD
                        "id": "0xd5837efdd30a1113badc0822dfa4b5a24cc4041afa3b9bdd336f53b8a928f94c",
                        "value": "3"
                      },
                      "type": {
                        "repr": "0x3a2c8616c644d355c6b8b3fca0387b8553e5e220cdfd5cf07793e411bc44058e::M1::Object"
=======
                        "id": "0xcb8a9217f108f268a1bd6a6820b6b7c3e6f6aa6ef4f5b277eaa74e7de16e09bd",
                        "value": "2"
                      },
                      "type": {
                        "repr": "0xd171f8595237ffdd9a68b3ffc12dc1a455c5605e6acce10c509186c52188e559::M1::Object"
>>>>>>> 03629974
                      }
                    }
                  }
                ]
              }
            }
          }
        },
        {
          "sender": {
            "objects": {
              "nodes": [
                {
                  "contents": {
                    "json": {
<<<<<<< HEAD
                      "id": "0x37c4da2175c46ed5af28c375dcd34bc58da7ff76fe71f19de08abc5da658de75",
                      "value": "200"
                    },
                    "type": {
                      "repr": "0x3a2c8616c644d355c6b8b3fca0387b8553e5e220cdfd5cf07793e411bc44058e::M1::Object"
=======
                      "id": "0x29be9254d7ac092d3d87ca8fb84a863c78f3d21284b590e563971d6cd1e043be",
                      "value": "4"
                    },
                    "type": {
                      "repr": "0xd171f8595237ffdd9a68b3ffc12dc1a455c5605e6acce10c509186c52188e559::M1::Object"
>>>>>>> 03629974
                    }
                  }
                },
                {
                  "contents": {
                    "json": {
<<<<<<< HEAD
                      "id": "0x728f46f9992c69c2270a3794e4d404e059ee8f5a3f56b9b58286ec98a40daf43",
                      "value": "6"
                    },
                    "type": {
                      "repr": "0x3a2c8616c644d355c6b8b3fca0387b8553e5e220cdfd5cf07793e411bc44058e::M1::Object"
=======
                      "id": "0x538d58fe4a8abe38abe9f9d6ac5d068120863ee321bbbf1526ffaf7e00bb2581",
                      "value": "200"
                    },
                    "type": {
                      "repr": "0xd171f8595237ffdd9a68b3ffc12dc1a455c5605e6acce10c509186c52188e559::M1::Object"
>>>>>>> 03629974
                    }
                  }
                },
                {
                  "contents": {
                    "json": {
<<<<<<< HEAD
                      "id": "0x7df1aabdd126f79927a624b028f978a0604ecd41abb59d8f4743a47eab0db221",
                      "value": "5"
                    },
                    "type": {
                      "repr": "0x3a2c8616c644d355c6b8b3fca0387b8553e5e220cdfd5cf07793e411bc44058e::M1::Object"
=======
                      "id": "0x67b978edb6a0fa65665536ae11b2758893d468fdde5bc2d0200b22d03702e599",
                      "value": "6"
                    },
                    "type": {
                      "repr": "0xd171f8595237ffdd9a68b3ffc12dc1a455c5605e6acce10c509186c52188e559::M1::Object"
>>>>>>> 03629974
                    }
                  }
                },
                {
                  "contents": {
                    "json": {
<<<<<<< HEAD
                      "id": "0x87ece2fd4b65daed3f365960771694430a0f8e3313a239772789f476073b8bfb",
                      "value": "2"
                    },
                    "type": {
                      "repr": "0x3a2c8616c644d355c6b8b3fca0387b8553e5e220cdfd5cf07793e411bc44058e::M1::Object"
=======
                      "id": "0x9fe49f5cc8fbf47430b6d9c48914f23c670742fc91375d6a272ad78455a2c72c",
                      "value": "3"
                    },
                    "type": {
                      "repr": "0xd171f8595237ffdd9a68b3ffc12dc1a455c5605e6acce10c509186c52188e559::M1::Object"
>>>>>>> 03629974
                    }
                  }
                },
                {
                  "contents": {
                    "json": {
<<<<<<< HEAD
                      "id": "0xd5837efdd30a1113badc0822dfa4b5a24cc4041afa3b9bdd336f53b8a928f94c",
                      "value": "3"
                    },
                    "type": {
                      "repr": "0x3a2c8616c644d355c6b8b3fca0387b8553e5e220cdfd5cf07793e411bc44058e::M1::Object"
=======
                      "id": "0xcb8a9217f108f268a1bd6a6820b6b7c3e6f6aa6ef4f5b277eaa74e7de16e09bd",
                      "value": "2"
                    },
                    "type": {
                      "repr": "0xd171f8595237ffdd9a68b3ffc12dc1a455c5605e6acce10c509186c52188e559::M1::Object"
>>>>>>> 03629974
                    }
                  }
                },
                {
                  "contents": {
                    "json": {
<<<<<<< HEAD
                      "id": "0xff2bd31555a13d87418acde54d98f934de1b59c8539bf1efa396cd23f2d091be",
                      "value": "4"
                    },
                    "type": {
                      "repr": "0x3a2c8616c644d355c6b8b3fca0387b8553e5e220cdfd5cf07793e411bc44058e::M1::Object"
=======
                      "id": "0xd27179f30f14890bc0ef4d1e9ae99f495b84209d4dcb2e4a5f897a9c2a668788",
                      "value": "5"
                    },
                    "type": {
                      "repr": "0xd171f8595237ffdd9a68b3ffc12dc1a455c5605e6acce10c509186c52188e559::M1::Object"
>>>>>>> 03629974
                    }
                  }
                }
              ]
            }
          },
          "gasInput": {
            "gasSponsor": {
              "objects": {
                "nodes": [
                  {
                    "contents": {
                      "json": {
<<<<<<< HEAD
                        "id": "0x37c4da2175c46ed5af28c375dcd34bc58da7ff76fe71f19de08abc5da658de75",
                        "value": "200"
                      },
                      "type": {
                        "repr": "0x3a2c8616c644d355c6b8b3fca0387b8553e5e220cdfd5cf07793e411bc44058e::M1::Object"
=======
                        "id": "0x29be9254d7ac092d3d87ca8fb84a863c78f3d21284b590e563971d6cd1e043be",
                        "value": "4"
                      },
                      "type": {
                        "repr": "0xd171f8595237ffdd9a68b3ffc12dc1a455c5605e6acce10c509186c52188e559::M1::Object"
>>>>>>> 03629974
                      }
                    }
                  },
                  {
                    "contents": {
                      "json": {
<<<<<<< HEAD
                        "id": "0x728f46f9992c69c2270a3794e4d404e059ee8f5a3f56b9b58286ec98a40daf43",
                        "value": "6"
                      },
                      "type": {
                        "repr": "0x3a2c8616c644d355c6b8b3fca0387b8553e5e220cdfd5cf07793e411bc44058e::M1::Object"
=======
                        "id": "0x538d58fe4a8abe38abe9f9d6ac5d068120863ee321bbbf1526ffaf7e00bb2581",
                        "value": "200"
                      },
                      "type": {
                        "repr": "0xd171f8595237ffdd9a68b3ffc12dc1a455c5605e6acce10c509186c52188e559::M1::Object"
>>>>>>> 03629974
                      }
                    }
                  },
                  {
                    "contents": {
                      "json": {
<<<<<<< HEAD
                        "id": "0x7df1aabdd126f79927a624b028f978a0604ecd41abb59d8f4743a47eab0db221",
                        "value": "5"
                      },
                      "type": {
                        "repr": "0x3a2c8616c644d355c6b8b3fca0387b8553e5e220cdfd5cf07793e411bc44058e::M1::Object"
=======
                        "id": "0x67b978edb6a0fa65665536ae11b2758893d468fdde5bc2d0200b22d03702e599",
                        "value": "6"
                      },
                      "type": {
                        "repr": "0xd171f8595237ffdd9a68b3ffc12dc1a455c5605e6acce10c509186c52188e559::M1::Object"
>>>>>>> 03629974
                      }
                    }
                  },
                  {
                    "contents": {
                      "json": {
<<<<<<< HEAD
                        "id": "0x87ece2fd4b65daed3f365960771694430a0f8e3313a239772789f476073b8bfb",
                        "value": "2"
                      },
                      "type": {
                        "repr": "0x3a2c8616c644d355c6b8b3fca0387b8553e5e220cdfd5cf07793e411bc44058e::M1::Object"
=======
                        "id": "0x9fe49f5cc8fbf47430b6d9c48914f23c670742fc91375d6a272ad78455a2c72c",
                        "value": "3"
                      },
                      "type": {
                        "repr": "0xd171f8595237ffdd9a68b3ffc12dc1a455c5605e6acce10c509186c52188e559::M1::Object"
>>>>>>> 03629974
                      }
                    }
                  },
                  {
                    "contents": {
                      "json": {
<<<<<<< HEAD
                        "id": "0xd5837efdd30a1113badc0822dfa4b5a24cc4041afa3b9bdd336f53b8a928f94c",
                        "value": "3"
                      },
                      "type": {
                        "repr": "0x3a2c8616c644d355c6b8b3fca0387b8553e5e220cdfd5cf07793e411bc44058e::M1::Object"
=======
                        "id": "0xcb8a9217f108f268a1bd6a6820b6b7c3e6f6aa6ef4f5b277eaa74e7de16e09bd",
                        "value": "2"
                      },
                      "type": {
                        "repr": "0xd171f8595237ffdd9a68b3ffc12dc1a455c5605e6acce10c509186c52188e559::M1::Object"
>>>>>>> 03629974
                      }
                    }
                  },
                  {
                    "contents": {
                      "json": {
<<<<<<< HEAD
                        "id": "0xff2bd31555a13d87418acde54d98f934de1b59c8539bf1efa396cd23f2d091be",
                        "value": "4"
                      },
                      "type": {
                        "repr": "0x3a2c8616c644d355c6b8b3fca0387b8553e5e220cdfd5cf07793e411bc44058e::M1::Object"
=======
                        "id": "0xd27179f30f14890bc0ef4d1e9ae99f495b84209d4dcb2e4a5f897a9c2a668788",
                        "value": "5"
                      },
                      "type": {
                        "repr": "0xd171f8595237ffdd9a68b3ffc12dc1a455c5605e6acce10c509186c52188e559::M1::Object"
>>>>>>> 03629974
                      }
                    }
                  }
                ]
              }
            }
          }
        }
      ]
    }
  },
  "errors": [
    {
      "message": "Requested data is outside the available range",
      "locations": [
        {
          "line": 21,
          "column": 11
        }
      ],
      "path": [
        "all_transactions",
        "nodes",
        0,
        "gasInput",
        "gasSponsor",
        "objects"
      ],
      "extensions": {
        "code": "BAD_USER_INPUT"
      }
    }
  ]
}<|MERGE_RESOLUTION|>--- conflicted
+++ resolved
@@ -44,114 +44,66 @@
           {
             "contents": {
               "json": {
-<<<<<<< HEAD
-                "id": "0x37c4da2175c46ed5af28c375dcd34bc58da7ff76fe71f19de08abc5da658de75",
-                "value": "200"
-              },
-              "type": {
-                "repr": "0x3a2c8616c644d355c6b8b3fca0387b8553e5e220cdfd5cf07793e411bc44058e::M1::Object"
-=======
                 "id": "0x29be9254d7ac092d3d87ca8fb84a863c78f3d21284b590e563971d6cd1e043be",
                 "value": "4"
               },
               "type": {
                 "repr": "0xd171f8595237ffdd9a68b3ffc12dc1a455c5605e6acce10c509186c52188e559::M1::Object"
->>>>>>> 03629974
               }
             }
           },
           {
             "contents": {
               "json": {
-<<<<<<< HEAD
-                "id": "0x728f46f9992c69c2270a3794e4d404e059ee8f5a3f56b9b58286ec98a40daf43",
-                "value": "6"
-              },
-              "type": {
-                "repr": "0x3a2c8616c644d355c6b8b3fca0387b8553e5e220cdfd5cf07793e411bc44058e::M1::Object"
-=======
                 "id": "0x538d58fe4a8abe38abe9f9d6ac5d068120863ee321bbbf1526ffaf7e00bb2581",
                 "value": "200"
               },
               "type": {
                 "repr": "0xd171f8595237ffdd9a68b3ffc12dc1a455c5605e6acce10c509186c52188e559::M1::Object"
->>>>>>> 03629974
               }
             }
           },
           {
             "contents": {
               "json": {
-<<<<<<< HEAD
-                "id": "0x7df1aabdd126f79927a624b028f978a0604ecd41abb59d8f4743a47eab0db221",
-                "value": "5"
-              },
-              "type": {
-                "repr": "0x3a2c8616c644d355c6b8b3fca0387b8553e5e220cdfd5cf07793e411bc44058e::M1::Object"
-=======
                 "id": "0x67b978edb6a0fa65665536ae11b2758893d468fdde5bc2d0200b22d03702e599",
                 "value": "6"
               },
               "type": {
                 "repr": "0xd171f8595237ffdd9a68b3ffc12dc1a455c5605e6acce10c509186c52188e559::M1::Object"
->>>>>>> 03629974
               }
             }
           },
           {
             "contents": {
               "json": {
-<<<<<<< HEAD
-                "id": "0x87ece2fd4b65daed3f365960771694430a0f8e3313a239772789f476073b8bfb",
-                "value": "2"
-              },
-              "type": {
-                "repr": "0x3a2c8616c644d355c6b8b3fca0387b8553e5e220cdfd5cf07793e411bc44058e::M1::Object"
-=======
                 "id": "0x9fe49f5cc8fbf47430b6d9c48914f23c670742fc91375d6a272ad78455a2c72c",
                 "value": "3"
               },
               "type": {
                 "repr": "0xd171f8595237ffdd9a68b3ffc12dc1a455c5605e6acce10c509186c52188e559::M1::Object"
->>>>>>> 03629974
               }
             }
           },
           {
             "contents": {
               "json": {
-<<<<<<< HEAD
-                "id": "0xd5837efdd30a1113badc0822dfa4b5a24cc4041afa3b9bdd336f53b8a928f94c",
-                "value": "3"
-              },
-              "type": {
-                "repr": "0x3a2c8616c644d355c6b8b3fca0387b8553e5e220cdfd5cf07793e411bc44058e::M1::Object"
-=======
                 "id": "0xcb8a9217f108f268a1bd6a6820b6b7c3e6f6aa6ef4f5b277eaa74e7de16e09bd",
                 "value": "2"
               },
               "type": {
                 "repr": "0xd171f8595237ffdd9a68b3ffc12dc1a455c5605e6acce10c509186c52188e559::M1::Object"
->>>>>>> 03629974
               }
             }
           },
           {
             "contents": {
               "json": {
-<<<<<<< HEAD
-                "id": "0xff2bd31555a13d87418acde54d98f934de1b59c8539bf1efa396cd23f2d091be",
-                "value": "4"
-              },
-              "type": {
-                "repr": "0x3a2c8616c644d355c6b8b3fca0387b8553e5e220cdfd5cf07793e411bc44058e::M1::Object"
-=======
                 "id": "0xd27179f30f14890bc0ef4d1e9ae99f495b84209d4dcb2e4a5f897a9c2a668788",
                 "value": "5"
               },
               "type": {
                 "repr": "0xd171f8595237ffdd9a68b3ffc12dc1a455c5605e6acce10c509186c52188e559::M1::Object"
->>>>>>> 03629974
               }
             }
           }
@@ -167,114 +119,66 @@
                 {
                   "contents": {
                     "json": {
-<<<<<<< HEAD
-                      "id": "0x37c4da2175c46ed5af28c375dcd34bc58da7ff76fe71f19de08abc5da658de75",
-                      "value": "200"
-                    },
-                    "type": {
-                      "repr": "0x3a2c8616c644d355c6b8b3fca0387b8553e5e220cdfd5cf07793e411bc44058e::M1::Object"
-=======
                       "id": "0x29be9254d7ac092d3d87ca8fb84a863c78f3d21284b590e563971d6cd1e043be",
                       "value": "4"
                     },
                     "type": {
                       "repr": "0xd171f8595237ffdd9a68b3ffc12dc1a455c5605e6acce10c509186c52188e559::M1::Object"
->>>>>>> 03629974
-                    }
-                  }
-                },
-                {
-                  "contents": {
-                    "json": {
-<<<<<<< HEAD
-                      "id": "0x728f46f9992c69c2270a3794e4d404e059ee8f5a3f56b9b58286ec98a40daf43",
-                      "value": "6"
-                    },
-                    "type": {
-                      "repr": "0x3a2c8616c644d355c6b8b3fca0387b8553e5e220cdfd5cf07793e411bc44058e::M1::Object"
-=======
+                    }
+                  }
+                },
+                {
+                  "contents": {
+                    "json": {
                       "id": "0x538d58fe4a8abe38abe9f9d6ac5d068120863ee321bbbf1526ffaf7e00bb2581",
                       "value": "200"
                     },
                     "type": {
                       "repr": "0xd171f8595237ffdd9a68b3ffc12dc1a455c5605e6acce10c509186c52188e559::M1::Object"
->>>>>>> 03629974
-                    }
-                  }
-                },
-                {
-                  "contents": {
-                    "json": {
-<<<<<<< HEAD
-                      "id": "0x7df1aabdd126f79927a624b028f978a0604ecd41abb59d8f4743a47eab0db221",
-                      "value": "5"
-                    },
-                    "type": {
-                      "repr": "0x3a2c8616c644d355c6b8b3fca0387b8553e5e220cdfd5cf07793e411bc44058e::M1::Object"
-=======
+                    }
+                  }
+                },
+                {
+                  "contents": {
+                    "json": {
                       "id": "0x67b978edb6a0fa65665536ae11b2758893d468fdde5bc2d0200b22d03702e599",
                       "value": "6"
                     },
                     "type": {
                       "repr": "0xd171f8595237ffdd9a68b3ffc12dc1a455c5605e6acce10c509186c52188e559::M1::Object"
->>>>>>> 03629974
-                    }
-                  }
-                },
-                {
-                  "contents": {
-                    "json": {
-<<<<<<< HEAD
-                      "id": "0x87ece2fd4b65daed3f365960771694430a0f8e3313a239772789f476073b8bfb",
-                      "value": "2"
-                    },
-                    "type": {
-                      "repr": "0x3a2c8616c644d355c6b8b3fca0387b8553e5e220cdfd5cf07793e411bc44058e::M1::Object"
-=======
+                    }
+                  }
+                },
+                {
+                  "contents": {
+                    "json": {
                       "id": "0x9fe49f5cc8fbf47430b6d9c48914f23c670742fc91375d6a272ad78455a2c72c",
                       "value": "3"
                     },
                     "type": {
                       "repr": "0xd171f8595237ffdd9a68b3ffc12dc1a455c5605e6acce10c509186c52188e559::M1::Object"
->>>>>>> 03629974
-                    }
-                  }
-                },
-                {
-                  "contents": {
-                    "json": {
-<<<<<<< HEAD
-                      "id": "0xd5837efdd30a1113badc0822dfa4b5a24cc4041afa3b9bdd336f53b8a928f94c",
-                      "value": "3"
-                    },
-                    "type": {
-                      "repr": "0x3a2c8616c644d355c6b8b3fca0387b8553e5e220cdfd5cf07793e411bc44058e::M1::Object"
-=======
+                    }
+                  }
+                },
+                {
+                  "contents": {
+                    "json": {
                       "id": "0xcb8a9217f108f268a1bd6a6820b6b7c3e6f6aa6ef4f5b277eaa74e7de16e09bd",
                       "value": "2"
                     },
                     "type": {
                       "repr": "0xd171f8595237ffdd9a68b3ffc12dc1a455c5605e6acce10c509186c52188e559::M1::Object"
->>>>>>> 03629974
-                    }
-                  }
-                },
-                {
-                  "contents": {
-                    "json": {
-<<<<<<< HEAD
-                      "id": "0xff2bd31555a13d87418acde54d98f934de1b59c8539bf1efa396cd23f2d091be",
-                      "value": "4"
-                    },
-                    "type": {
-                      "repr": "0x3a2c8616c644d355c6b8b3fca0387b8553e5e220cdfd5cf07793e411bc44058e::M1::Object"
-=======
+                    }
+                  }
+                },
+                {
+                  "contents": {
+                    "json": {
                       "id": "0xd27179f30f14890bc0ef4d1e9ae99f495b84209d4dcb2e4a5f897a9c2a668788",
                       "value": "5"
                     },
                     "type": {
                       "repr": "0xd171f8595237ffdd9a68b3ffc12dc1a455c5605e6acce10c509186c52188e559::M1::Object"
->>>>>>> 03629974
                     }
                   }
                 }
@@ -288,114 +192,66 @@
                   {
                     "contents": {
                       "json": {
-<<<<<<< HEAD
-                        "id": "0x37c4da2175c46ed5af28c375dcd34bc58da7ff76fe71f19de08abc5da658de75",
-                        "value": "200"
-                      },
-                      "type": {
-                        "repr": "0x3a2c8616c644d355c6b8b3fca0387b8553e5e220cdfd5cf07793e411bc44058e::M1::Object"
-=======
                         "id": "0x29be9254d7ac092d3d87ca8fb84a863c78f3d21284b590e563971d6cd1e043be",
                         "value": "4"
                       },
                       "type": {
                         "repr": "0xd171f8595237ffdd9a68b3ffc12dc1a455c5605e6acce10c509186c52188e559::M1::Object"
->>>>>>> 03629974
-                      }
-                    }
-                  },
-                  {
-                    "contents": {
-                      "json": {
-<<<<<<< HEAD
-                        "id": "0x728f46f9992c69c2270a3794e4d404e059ee8f5a3f56b9b58286ec98a40daf43",
-                        "value": "6"
-                      },
-                      "type": {
-                        "repr": "0x3a2c8616c644d355c6b8b3fca0387b8553e5e220cdfd5cf07793e411bc44058e::M1::Object"
-=======
+                      }
+                    }
+                  },
+                  {
+                    "contents": {
+                      "json": {
                         "id": "0x538d58fe4a8abe38abe9f9d6ac5d068120863ee321bbbf1526ffaf7e00bb2581",
                         "value": "200"
                       },
                       "type": {
                         "repr": "0xd171f8595237ffdd9a68b3ffc12dc1a455c5605e6acce10c509186c52188e559::M1::Object"
->>>>>>> 03629974
-                      }
-                    }
-                  },
-                  {
-                    "contents": {
-                      "json": {
-<<<<<<< HEAD
-                        "id": "0x7df1aabdd126f79927a624b028f978a0604ecd41abb59d8f4743a47eab0db221",
-                        "value": "5"
-                      },
-                      "type": {
-                        "repr": "0x3a2c8616c644d355c6b8b3fca0387b8553e5e220cdfd5cf07793e411bc44058e::M1::Object"
-=======
+                      }
+                    }
+                  },
+                  {
+                    "contents": {
+                      "json": {
                         "id": "0x67b978edb6a0fa65665536ae11b2758893d468fdde5bc2d0200b22d03702e599",
                         "value": "6"
                       },
                       "type": {
                         "repr": "0xd171f8595237ffdd9a68b3ffc12dc1a455c5605e6acce10c509186c52188e559::M1::Object"
->>>>>>> 03629974
-                      }
-                    }
-                  },
-                  {
-                    "contents": {
-                      "json": {
-<<<<<<< HEAD
-                        "id": "0x87ece2fd4b65daed3f365960771694430a0f8e3313a239772789f476073b8bfb",
-                        "value": "2"
-                      },
-                      "type": {
-                        "repr": "0x3a2c8616c644d355c6b8b3fca0387b8553e5e220cdfd5cf07793e411bc44058e::M1::Object"
-=======
+                      }
+                    }
+                  },
+                  {
+                    "contents": {
+                      "json": {
                         "id": "0x9fe49f5cc8fbf47430b6d9c48914f23c670742fc91375d6a272ad78455a2c72c",
                         "value": "3"
                       },
                       "type": {
                         "repr": "0xd171f8595237ffdd9a68b3ffc12dc1a455c5605e6acce10c509186c52188e559::M1::Object"
->>>>>>> 03629974
-                      }
-                    }
-                  },
-                  {
-                    "contents": {
-                      "json": {
-<<<<<<< HEAD
-                        "id": "0xd5837efdd30a1113badc0822dfa4b5a24cc4041afa3b9bdd336f53b8a928f94c",
-                        "value": "3"
-                      },
-                      "type": {
-                        "repr": "0x3a2c8616c644d355c6b8b3fca0387b8553e5e220cdfd5cf07793e411bc44058e::M1::Object"
-=======
+                      }
+                    }
+                  },
+                  {
+                    "contents": {
+                      "json": {
                         "id": "0xcb8a9217f108f268a1bd6a6820b6b7c3e6f6aa6ef4f5b277eaa74e7de16e09bd",
                         "value": "2"
                       },
                       "type": {
                         "repr": "0xd171f8595237ffdd9a68b3ffc12dc1a455c5605e6acce10c509186c52188e559::M1::Object"
->>>>>>> 03629974
-                      }
-                    }
-                  },
-                  {
-                    "contents": {
-                      "json": {
-<<<<<<< HEAD
-                        "id": "0xff2bd31555a13d87418acde54d98f934de1b59c8539bf1efa396cd23f2d091be",
-                        "value": "4"
-                      },
-                      "type": {
-                        "repr": "0x3a2c8616c644d355c6b8b3fca0387b8553e5e220cdfd5cf07793e411bc44058e::M1::Object"
-=======
+                      }
+                    }
+                  },
+                  {
+                    "contents": {
+                      "json": {
                         "id": "0xd27179f30f14890bc0ef4d1e9ae99f495b84209d4dcb2e4a5f897a9c2a668788",
                         "value": "5"
                       },
                       "type": {
                         "repr": "0xd171f8595237ffdd9a68b3ffc12dc1a455c5605e6acce10c509186c52188e559::M1::Object"
->>>>>>> 03629974
                       }
                     }
                   }
@@ -411,11 +267,7 @@
                         "repr": "0x0000000000000000000000000000000000000000000000000000000000000002::coin::Coin<0x0000000000000000000000000000000000000000000000000000000000000002::sui::SUI>"
                       },
                       "json": {
-<<<<<<< HEAD
-                        "id": "0x1f2695ad52589ea93e8119a27559d41a6a8d13574844b34ae2d627ece92fba12",
-=======
                         "id": "0xfc621bdc16f6d4ad09a3f27312e147179a93320e48e14ff3e6f4b64e3bec6b67",
->>>>>>> 03629974
                         "balance": {
                           "value": "299999993044572"
                         }
@@ -437,114 +289,66 @@
               {
                 "contents": {
                   "json": {
-<<<<<<< HEAD
-                    "id": "0x37c4da2175c46ed5af28c375dcd34bc58da7ff76fe71f19de08abc5da658de75",
-                    "value": "200"
-                  },
-                  "type": {
-                    "repr": "0x3a2c8616c644d355c6b8b3fca0387b8553e5e220cdfd5cf07793e411bc44058e::M1::Object"
-=======
                     "id": "0x29be9254d7ac092d3d87ca8fb84a863c78f3d21284b590e563971d6cd1e043be",
                     "value": "4"
                   },
                   "type": {
                     "repr": "0xd171f8595237ffdd9a68b3ffc12dc1a455c5605e6acce10c509186c52188e559::M1::Object"
->>>>>>> 03629974
                   }
                 }
               },
               {
                 "contents": {
                   "json": {
-<<<<<<< HEAD
-                    "id": "0x728f46f9992c69c2270a3794e4d404e059ee8f5a3f56b9b58286ec98a40daf43",
-                    "value": "6"
-                  },
-                  "type": {
-                    "repr": "0x3a2c8616c644d355c6b8b3fca0387b8553e5e220cdfd5cf07793e411bc44058e::M1::Object"
-=======
                     "id": "0x538d58fe4a8abe38abe9f9d6ac5d068120863ee321bbbf1526ffaf7e00bb2581",
                     "value": "200"
                   },
                   "type": {
                     "repr": "0xd171f8595237ffdd9a68b3ffc12dc1a455c5605e6acce10c509186c52188e559::M1::Object"
->>>>>>> 03629974
                   }
                 }
               },
               {
                 "contents": {
                   "json": {
-<<<<<<< HEAD
-                    "id": "0x7df1aabdd126f79927a624b028f978a0604ecd41abb59d8f4743a47eab0db221",
-                    "value": "5"
-                  },
-                  "type": {
-                    "repr": "0x3a2c8616c644d355c6b8b3fca0387b8553e5e220cdfd5cf07793e411bc44058e::M1::Object"
-=======
                     "id": "0x67b978edb6a0fa65665536ae11b2758893d468fdde5bc2d0200b22d03702e599",
                     "value": "6"
                   },
                   "type": {
                     "repr": "0xd171f8595237ffdd9a68b3ffc12dc1a455c5605e6acce10c509186c52188e559::M1::Object"
->>>>>>> 03629974
                   }
                 }
               },
               {
                 "contents": {
                   "json": {
-<<<<<<< HEAD
-                    "id": "0x87ece2fd4b65daed3f365960771694430a0f8e3313a239772789f476073b8bfb",
-                    "value": "2"
-                  },
-                  "type": {
-                    "repr": "0x3a2c8616c644d355c6b8b3fca0387b8553e5e220cdfd5cf07793e411bc44058e::M1::Object"
-=======
                     "id": "0x9fe49f5cc8fbf47430b6d9c48914f23c670742fc91375d6a272ad78455a2c72c",
                     "value": "3"
                   },
                   "type": {
                     "repr": "0xd171f8595237ffdd9a68b3ffc12dc1a455c5605e6acce10c509186c52188e559::M1::Object"
->>>>>>> 03629974
                   }
                 }
               },
               {
                 "contents": {
                   "json": {
-<<<<<<< HEAD
-                    "id": "0xd5837efdd30a1113badc0822dfa4b5a24cc4041afa3b9bdd336f53b8a928f94c",
-                    "value": "3"
-                  },
-                  "type": {
-                    "repr": "0x3a2c8616c644d355c6b8b3fca0387b8553e5e220cdfd5cf07793e411bc44058e::M1::Object"
-=======
                     "id": "0xcb8a9217f108f268a1bd6a6820b6b7c3e6f6aa6ef4f5b277eaa74e7de16e09bd",
                     "value": "2"
                   },
                   "type": {
                     "repr": "0xd171f8595237ffdd9a68b3ffc12dc1a455c5605e6acce10c509186c52188e559::M1::Object"
->>>>>>> 03629974
                   }
                 }
               },
               {
                 "contents": {
                   "json": {
-<<<<<<< HEAD
-                    "id": "0xff2bd31555a13d87418acde54d98f934de1b59c8539bf1efa396cd23f2d091be",
-                    "value": "4"
-                  },
-                  "type": {
-                    "repr": "0x3a2c8616c644d355c6b8b3fca0387b8553e5e220cdfd5cf07793e411bc44058e::M1::Object"
-=======
                     "id": "0xd27179f30f14890bc0ef4d1e9ae99f495b84209d4dcb2e4a5f897a9c2a668788",
                     "value": "5"
                   },
                   "type": {
                     "repr": "0xd171f8595237ffdd9a68b3ffc12dc1a455c5605e6acce10c509186c52188e559::M1::Object"
->>>>>>> 03629974
                   }
                 }
               }
@@ -568,114 +372,66 @@
                 {
                   "contents": {
                     "json": {
-<<<<<<< HEAD
-                      "id": "0x37c4da2175c46ed5af28c375dcd34bc58da7ff76fe71f19de08abc5da658de75",
-                      "value": "200"
-                    },
-                    "type": {
-                      "repr": "0x3a2c8616c644d355c6b8b3fca0387b8553e5e220cdfd5cf07793e411bc44058e::M1::Object"
-=======
                       "id": "0x29be9254d7ac092d3d87ca8fb84a863c78f3d21284b590e563971d6cd1e043be",
                       "value": "4"
                     },
                     "type": {
                       "repr": "0xd171f8595237ffdd9a68b3ffc12dc1a455c5605e6acce10c509186c52188e559::M1::Object"
->>>>>>> 03629974
-                    }
-                  }
-                },
-                {
-                  "contents": {
-                    "json": {
-<<<<<<< HEAD
-                      "id": "0x728f46f9992c69c2270a3794e4d404e059ee8f5a3f56b9b58286ec98a40daf43",
-                      "value": "6"
-                    },
-                    "type": {
-                      "repr": "0x3a2c8616c644d355c6b8b3fca0387b8553e5e220cdfd5cf07793e411bc44058e::M1::Object"
-=======
+                    }
+                  }
+                },
+                {
+                  "contents": {
+                    "json": {
                       "id": "0x538d58fe4a8abe38abe9f9d6ac5d068120863ee321bbbf1526ffaf7e00bb2581",
                       "value": "200"
                     },
                     "type": {
                       "repr": "0xd171f8595237ffdd9a68b3ffc12dc1a455c5605e6acce10c509186c52188e559::M1::Object"
->>>>>>> 03629974
-                    }
-                  }
-                },
-                {
-                  "contents": {
-                    "json": {
-<<<<<<< HEAD
-                      "id": "0x7df1aabdd126f79927a624b028f978a0604ecd41abb59d8f4743a47eab0db221",
-                      "value": "5"
-                    },
-                    "type": {
-                      "repr": "0x3a2c8616c644d355c6b8b3fca0387b8553e5e220cdfd5cf07793e411bc44058e::M1::Object"
-=======
+                    }
+                  }
+                },
+                {
+                  "contents": {
+                    "json": {
                       "id": "0x67b978edb6a0fa65665536ae11b2758893d468fdde5bc2d0200b22d03702e599",
                       "value": "6"
                     },
                     "type": {
                       "repr": "0xd171f8595237ffdd9a68b3ffc12dc1a455c5605e6acce10c509186c52188e559::M1::Object"
->>>>>>> 03629974
-                    }
-                  }
-                },
-                {
-                  "contents": {
-                    "json": {
-<<<<<<< HEAD
-                      "id": "0x87ece2fd4b65daed3f365960771694430a0f8e3313a239772789f476073b8bfb",
-                      "value": "2"
-                    },
-                    "type": {
-                      "repr": "0x3a2c8616c644d355c6b8b3fca0387b8553e5e220cdfd5cf07793e411bc44058e::M1::Object"
-=======
+                    }
+                  }
+                },
+                {
+                  "contents": {
+                    "json": {
                       "id": "0x9fe49f5cc8fbf47430b6d9c48914f23c670742fc91375d6a272ad78455a2c72c",
                       "value": "3"
                     },
                     "type": {
                       "repr": "0xd171f8595237ffdd9a68b3ffc12dc1a455c5605e6acce10c509186c52188e559::M1::Object"
->>>>>>> 03629974
-                    }
-                  }
-                },
-                {
-                  "contents": {
-                    "json": {
-<<<<<<< HEAD
-                      "id": "0xd5837efdd30a1113badc0822dfa4b5a24cc4041afa3b9bdd336f53b8a928f94c",
-                      "value": "3"
-                    },
-                    "type": {
-                      "repr": "0x3a2c8616c644d355c6b8b3fca0387b8553e5e220cdfd5cf07793e411bc44058e::M1::Object"
-=======
+                    }
+                  }
+                },
+                {
+                  "contents": {
+                    "json": {
                       "id": "0xcb8a9217f108f268a1bd6a6820b6b7c3e6f6aa6ef4f5b277eaa74e7de16e09bd",
                       "value": "2"
                     },
                     "type": {
                       "repr": "0xd171f8595237ffdd9a68b3ffc12dc1a455c5605e6acce10c509186c52188e559::M1::Object"
->>>>>>> 03629974
-                    }
-                  }
-                },
-                {
-                  "contents": {
-                    "json": {
-<<<<<<< HEAD
-                      "id": "0xff2bd31555a13d87418acde54d98f934de1b59c8539bf1efa396cd23f2d091be",
-                      "value": "4"
-                    },
-                    "type": {
-                      "repr": "0x3a2c8616c644d355c6b8b3fca0387b8553e5e220cdfd5cf07793e411bc44058e::M1::Object"
-=======
+                    }
+                  }
+                },
+                {
+                  "contents": {
+                    "json": {
                       "id": "0xd27179f30f14890bc0ef4d1e9ae99f495b84209d4dcb2e4a5f897a9c2a668788",
                       "value": "5"
                     },
                     "type": {
                       "repr": "0xd171f8595237ffdd9a68b3ffc12dc1a455c5605e6acce10c509186c52188e559::M1::Object"
->>>>>>> 03629974
                     }
                   }
                 }
@@ -689,19 +445,11 @@
                   {
                     "contents": {
                       "json": {
-<<<<<<< HEAD
-                        "id": "0x37c4da2175c46ed5af28c375dcd34bc58da7ff76fe71f19de08abc5da658de75",
-                        "value": "0"
-                      },
-                      "type": {
-                        "repr": "0x3a2c8616c644d355c6b8b3fca0387b8553e5e220cdfd5cf07793e411bc44058e::M1::Object"
-=======
                         "id": "0x538d58fe4a8abe38abe9f9d6ac5d068120863ee321bbbf1526ffaf7e00bb2581",
                         "value": "0"
                       },
                       "type": {
                         "repr": "0xd171f8595237ffdd9a68b3ffc12dc1a455c5605e6acce10c509186c52188e559::M1::Object"
->>>>>>> 03629974
                       }
                     }
                   }
@@ -717,11 +465,7 @@
                         "repr": "0x0000000000000000000000000000000000000000000000000000000000000002::coin::Coin<0x0000000000000000000000000000000000000000000000000000000000000002::sui::SUI>"
                       },
                       "json": {
-<<<<<<< HEAD
-                        "id": "0x1f2695ad52589ea93e8119a27559d41a6a8d13574844b34ae2d627ece92fba12",
-=======
                         "id": "0xfc621bdc16f6d4ad09a3f27312e147179a93320e48e14ff3e6f4b64e3bec6b67",
->>>>>>> 03629974
                         "balance": {
                           "value": "300000000000000"
                         }
@@ -740,114 +484,66 @@
                 {
                   "contents": {
                     "json": {
-<<<<<<< HEAD
-                      "id": "0x37c4da2175c46ed5af28c375dcd34bc58da7ff76fe71f19de08abc5da658de75",
-                      "value": "200"
-                    },
-                    "type": {
-                      "repr": "0x3a2c8616c644d355c6b8b3fca0387b8553e5e220cdfd5cf07793e411bc44058e::M1::Object"
-=======
                       "id": "0x29be9254d7ac092d3d87ca8fb84a863c78f3d21284b590e563971d6cd1e043be",
                       "value": "4"
                     },
                     "type": {
                       "repr": "0xd171f8595237ffdd9a68b3ffc12dc1a455c5605e6acce10c509186c52188e559::M1::Object"
->>>>>>> 03629974
-                    }
-                  }
-                },
-                {
-                  "contents": {
-                    "json": {
-<<<<<<< HEAD
-                      "id": "0x728f46f9992c69c2270a3794e4d404e059ee8f5a3f56b9b58286ec98a40daf43",
-                      "value": "6"
-                    },
-                    "type": {
-                      "repr": "0x3a2c8616c644d355c6b8b3fca0387b8553e5e220cdfd5cf07793e411bc44058e::M1::Object"
-=======
+                    }
+                  }
+                },
+                {
+                  "contents": {
+                    "json": {
                       "id": "0x538d58fe4a8abe38abe9f9d6ac5d068120863ee321bbbf1526ffaf7e00bb2581",
                       "value": "200"
                     },
                     "type": {
                       "repr": "0xd171f8595237ffdd9a68b3ffc12dc1a455c5605e6acce10c509186c52188e559::M1::Object"
->>>>>>> 03629974
-                    }
-                  }
-                },
-                {
-                  "contents": {
-                    "json": {
-<<<<<<< HEAD
-                      "id": "0x7df1aabdd126f79927a624b028f978a0604ecd41abb59d8f4743a47eab0db221",
-                      "value": "5"
-                    },
-                    "type": {
-                      "repr": "0x3a2c8616c644d355c6b8b3fca0387b8553e5e220cdfd5cf07793e411bc44058e::M1::Object"
-=======
+                    }
+                  }
+                },
+                {
+                  "contents": {
+                    "json": {
                       "id": "0x67b978edb6a0fa65665536ae11b2758893d468fdde5bc2d0200b22d03702e599",
                       "value": "6"
                     },
                     "type": {
                       "repr": "0xd171f8595237ffdd9a68b3ffc12dc1a455c5605e6acce10c509186c52188e559::M1::Object"
->>>>>>> 03629974
-                    }
-                  }
-                },
-                {
-                  "contents": {
-                    "json": {
-<<<<<<< HEAD
-                      "id": "0x87ece2fd4b65daed3f365960771694430a0f8e3313a239772789f476073b8bfb",
-                      "value": "2"
-                    },
-                    "type": {
-                      "repr": "0x3a2c8616c644d355c6b8b3fca0387b8553e5e220cdfd5cf07793e411bc44058e::M1::Object"
-=======
+                    }
+                  }
+                },
+                {
+                  "contents": {
+                    "json": {
                       "id": "0x9fe49f5cc8fbf47430b6d9c48914f23c670742fc91375d6a272ad78455a2c72c",
                       "value": "3"
                     },
                     "type": {
                       "repr": "0xd171f8595237ffdd9a68b3ffc12dc1a455c5605e6acce10c509186c52188e559::M1::Object"
->>>>>>> 03629974
-                    }
-                  }
-                },
-                {
-                  "contents": {
-                    "json": {
-<<<<<<< HEAD
-                      "id": "0xd5837efdd30a1113badc0822dfa4b5a24cc4041afa3b9bdd336f53b8a928f94c",
-                      "value": "3"
-                    },
-                    "type": {
-                      "repr": "0x3a2c8616c644d355c6b8b3fca0387b8553e5e220cdfd5cf07793e411bc44058e::M1::Object"
-=======
+                    }
+                  }
+                },
+                {
+                  "contents": {
+                    "json": {
                       "id": "0xcb8a9217f108f268a1bd6a6820b6b7c3e6f6aa6ef4f5b277eaa74e7de16e09bd",
                       "value": "2"
                     },
                     "type": {
                       "repr": "0xd171f8595237ffdd9a68b3ffc12dc1a455c5605e6acce10c509186c52188e559::M1::Object"
->>>>>>> 03629974
-                    }
-                  }
-                },
-                {
-                  "contents": {
-                    "json": {
-<<<<<<< HEAD
-                      "id": "0xff2bd31555a13d87418acde54d98f934de1b59c8539bf1efa396cd23f2d091be",
-                      "value": "4"
-                    },
-                    "type": {
-                      "repr": "0x3a2c8616c644d355c6b8b3fca0387b8553e5e220cdfd5cf07793e411bc44058e::M1::Object"
-=======
+                    }
+                  }
+                },
+                {
+                  "contents": {
+                    "json": {
                       "id": "0xd27179f30f14890bc0ef4d1e9ae99f495b84209d4dcb2e4a5f897a9c2a668788",
                       "value": "5"
                     },
                     "type": {
                       "repr": "0xd171f8595237ffdd9a68b3ffc12dc1a455c5605e6acce10c509186c52188e559::M1::Object"
->>>>>>> 03629974
                     }
                   }
                 }
@@ -861,57 +557,33 @@
                   {
                     "contents": {
                       "json": {
-<<<<<<< HEAD
-                        "id": "0x37c4da2175c46ed5af28c375dcd34bc58da7ff76fe71f19de08abc5da658de75",
-                        "value": "100"
-                      },
-                      "type": {
-                        "repr": "0x3a2c8616c644d355c6b8b3fca0387b8553e5e220cdfd5cf07793e411bc44058e::M1::Object"
-=======
                         "id": "0x538d58fe4a8abe38abe9f9d6ac5d068120863ee321bbbf1526ffaf7e00bb2581",
                         "value": "100"
                       },
                       "type": {
                         "repr": "0xd171f8595237ffdd9a68b3ffc12dc1a455c5605e6acce10c509186c52188e559::M1::Object"
->>>>>>> 03629974
-                      }
-                    }
-                  },
-                  {
-                    "contents": {
-                      "json": {
-<<<<<<< HEAD
-                        "id": "0x87ece2fd4b65daed3f365960771694430a0f8e3313a239772789f476073b8bfb",
-                        "value": "2"
-                      },
-                      "type": {
-                        "repr": "0x3a2c8616c644d355c6b8b3fca0387b8553e5e220cdfd5cf07793e411bc44058e::M1::Object"
-=======
+                      }
+                    }
+                  },
+                  {
+                    "contents": {
+                      "json": {
                         "id": "0x9fe49f5cc8fbf47430b6d9c48914f23c670742fc91375d6a272ad78455a2c72c",
                         "value": "3"
                       },
                       "type": {
                         "repr": "0xd171f8595237ffdd9a68b3ffc12dc1a455c5605e6acce10c509186c52188e559::M1::Object"
->>>>>>> 03629974
-                      }
-                    }
-                  },
-                  {
-                    "contents": {
-                      "json": {
-<<<<<<< HEAD
-                        "id": "0xd5837efdd30a1113badc0822dfa4b5a24cc4041afa3b9bdd336f53b8a928f94c",
-                        "value": "3"
-                      },
-                      "type": {
-                        "repr": "0x3a2c8616c644d355c6b8b3fca0387b8553e5e220cdfd5cf07793e411bc44058e::M1::Object"
-=======
+                      }
+                    }
+                  },
+                  {
+                    "contents": {
+                      "json": {
                         "id": "0xcb8a9217f108f268a1bd6a6820b6b7c3e6f6aa6ef4f5b277eaa74e7de16e09bd",
                         "value": "2"
                       },
                       "type": {
                         "repr": "0xd171f8595237ffdd9a68b3ffc12dc1a455c5605e6acce10c509186c52188e559::M1::Object"
->>>>>>> 03629974
                       }
                     }
                   }
@@ -927,11 +599,7 @@
                         "repr": "0x0000000000000000000000000000000000000000000000000000000000000002::coin::Coin<0x0000000000000000000000000000000000000000000000000000000000000002::sui::SUI>"
                       },
                       "json": {
-<<<<<<< HEAD
-                        "id": "0x1f2695ad52589ea93e8119a27559d41a6a8d13574844b34ae2d627ece92fba12",
-=======
                         "id": "0xfc621bdc16f6d4ad09a3f27312e147179a93320e48e14ff3e6f4b64e3bec6b67",
->>>>>>> 03629974
                         "balance": {
                           "value": "299999996697200"
                         }
@@ -950,114 +618,66 @@
                 {
                   "contents": {
                     "json": {
-<<<<<<< HEAD
-                      "id": "0x37c4da2175c46ed5af28c375dcd34bc58da7ff76fe71f19de08abc5da658de75",
-                      "value": "200"
-                    },
-                    "type": {
-                      "repr": "0x3a2c8616c644d355c6b8b3fca0387b8553e5e220cdfd5cf07793e411bc44058e::M1::Object"
-=======
                       "id": "0x29be9254d7ac092d3d87ca8fb84a863c78f3d21284b590e563971d6cd1e043be",
                       "value": "4"
                     },
                     "type": {
                       "repr": "0xd171f8595237ffdd9a68b3ffc12dc1a455c5605e6acce10c509186c52188e559::M1::Object"
->>>>>>> 03629974
-                    }
-                  }
-                },
-                {
-                  "contents": {
-                    "json": {
-<<<<<<< HEAD
-                      "id": "0x728f46f9992c69c2270a3794e4d404e059ee8f5a3f56b9b58286ec98a40daf43",
-                      "value": "6"
-                    },
-                    "type": {
-                      "repr": "0x3a2c8616c644d355c6b8b3fca0387b8553e5e220cdfd5cf07793e411bc44058e::M1::Object"
-=======
+                    }
+                  }
+                },
+                {
+                  "contents": {
+                    "json": {
                       "id": "0x538d58fe4a8abe38abe9f9d6ac5d068120863ee321bbbf1526ffaf7e00bb2581",
                       "value": "200"
                     },
                     "type": {
                       "repr": "0xd171f8595237ffdd9a68b3ffc12dc1a455c5605e6acce10c509186c52188e559::M1::Object"
->>>>>>> 03629974
-                    }
-                  }
-                },
-                {
-                  "contents": {
-                    "json": {
-<<<<<<< HEAD
-                      "id": "0x7df1aabdd126f79927a624b028f978a0604ecd41abb59d8f4743a47eab0db221",
-                      "value": "5"
-                    },
-                    "type": {
-                      "repr": "0x3a2c8616c644d355c6b8b3fca0387b8553e5e220cdfd5cf07793e411bc44058e::M1::Object"
-=======
+                    }
+                  }
+                },
+                {
+                  "contents": {
+                    "json": {
                       "id": "0x67b978edb6a0fa65665536ae11b2758893d468fdde5bc2d0200b22d03702e599",
                       "value": "6"
                     },
                     "type": {
                       "repr": "0xd171f8595237ffdd9a68b3ffc12dc1a455c5605e6acce10c509186c52188e559::M1::Object"
->>>>>>> 03629974
-                    }
-                  }
-                },
-                {
-                  "contents": {
-                    "json": {
-<<<<<<< HEAD
-                      "id": "0x87ece2fd4b65daed3f365960771694430a0f8e3313a239772789f476073b8bfb",
-                      "value": "2"
-                    },
-                    "type": {
-                      "repr": "0x3a2c8616c644d355c6b8b3fca0387b8553e5e220cdfd5cf07793e411bc44058e::M1::Object"
-=======
+                    }
+                  }
+                },
+                {
+                  "contents": {
+                    "json": {
                       "id": "0x9fe49f5cc8fbf47430b6d9c48914f23c670742fc91375d6a272ad78455a2c72c",
                       "value": "3"
                     },
                     "type": {
                       "repr": "0xd171f8595237ffdd9a68b3ffc12dc1a455c5605e6acce10c509186c52188e559::M1::Object"
->>>>>>> 03629974
-                    }
-                  }
-                },
-                {
-                  "contents": {
-                    "json": {
-<<<<<<< HEAD
-                      "id": "0xd5837efdd30a1113badc0822dfa4b5a24cc4041afa3b9bdd336f53b8a928f94c",
-                      "value": "3"
-                    },
-                    "type": {
-                      "repr": "0x3a2c8616c644d355c6b8b3fca0387b8553e5e220cdfd5cf07793e411bc44058e::M1::Object"
-=======
+                    }
+                  }
+                },
+                {
+                  "contents": {
+                    "json": {
                       "id": "0xcb8a9217f108f268a1bd6a6820b6b7c3e6f6aa6ef4f5b277eaa74e7de16e09bd",
                       "value": "2"
                     },
                     "type": {
                       "repr": "0xd171f8595237ffdd9a68b3ffc12dc1a455c5605e6acce10c509186c52188e559::M1::Object"
->>>>>>> 03629974
-                    }
-                  }
-                },
-                {
-                  "contents": {
-                    "json": {
-<<<<<<< HEAD
-                      "id": "0xff2bd31555a13d87418acde54d98f934de1b59c8539bf1efa396cd23f2d091be",
-                      "value": "4"
-                    },
-                    "type": {
-                      "repr": "0x3a2c8616c644d355c6b8b3fca0387b8553e5e220cdfd5cf07793e411bc44058e::M1::Object"
-=======
+                    }
+                  }
+                },
+                {
+                  "contents": {
+                    "json": {
                       "id": "0xd27179f30f14890bc0ef4d1e9ae99f495b84209d4dcb2e4a5f897a9c2a668788",
                       "value": "5"
                     },
                     "type": {
                       "repr": "0xd171f8595237ffdd9a68b3ffc12dc1a455c5605e6acce10c509186c52188e559::M1::Object"
->>>>>>> 03629974
                     }
                   }
                 }
@@ -1071,114 +691,66 @@
                   {
                     "contents": {
                       "json": {
-<<<<<<< HEAD
-                        "id": "0x37c4da2175c46ed5af28c375dcd34bc58da7ff76fe71f19de08abc5da658de75",
-                        "value": "200"
-                      },
-                      "type": {
-                        "repr": "0x3a2c8616c644d355c6b8b3fca0387b8553e5e220cdfd5cf07793e411bc44058e::M1::Object"
-=======
                         "id": "0x29be9254d7ac092d3d87ca8fb84a863c78f3d21284b590e563971d6cd1e043be",
                         "value": "4"
                       },
                       "type": {
                         "repr": "0xd171f8595237ffdd9a68b3ffc12dc1a455c5605e6acce10c509186c52188e559::M1::Object"
->>>>>>> 03629974
-                      }
-                    }
-                  },
-                  {
-                    "contents": {
-                      "json": {
-<<<<<<< HEAD
-                        "id": "0x728f46f9992c69c2270a3794e4d404e059ee8f5a3f56b9b58286ec98a40daf43",
-                        "value": "6"
-                      },
-                      "type": {
-                        "repr": "0x3a2c8616c644d355c6b8b3fca0387b8553e5e220cdfd5cf07793e411bc44058e::M1::Object"
-=======
+                      }
+                    }
+                  },
+                  {
+                    "contents": {
+                      "json": {
                         "id": "0x538d58fe4a8abe38abe9f9d6ac5d068120863ee321bbbf1526ffaf7e00bb2581",
                         "value": "200"
                       },
                       "type": {
                         "repr": "0xd171f8595237ffdd9a68b3ffc12dc1a455c5605e6acce10c509186c52188e559::M1::Object"
->>>>>>> 03629974
-                      }
-                    }
-                  },
-                  {
-                    "contents": {
-                      "json": {
-<<<<<<< HEAD
-                        "id": "0x7df1aabdd126f79927a624b028f978a0604ecd41abb59d8f4743a47eab0db221",
-                        "value": "5"
-                      },
-                      "type": {
-                        "repr": "0x3a2c8616c644d355c6b8b3fca0387b8553e5e220cdfd5cf07793e411bc44058e::M1::Object"
-=======
+                      }
+                    }
+                  },
+                  {
+                    "contents": {
+                      "json": {
                         "id": "0x67b978edb6a0fa65665536ae11b2758893d468fdde5bc2d0200b22d03702e599",
                         "value": "6"
                       },
                       "type": {
                         "repr": "0xd171f8595237ffdd9a68b3ffc12dc1a455c5605e6acce10c509186c52188e559::M1::Object"
->>>>>>> 03629974
-                      }
-                    }
-                  },
-                  {
-                    "contents": {
-                      "json": {
-<<<<<<< HEAD
-                        "id": "0x87ece2fd4b65daed3f365960771694430a0f8e3313a239772789f476073b8bfb",
-                        "value": "2"
-                      },
-                      "type": {
-                        "repr": "0x3a2c8616c644d355c6b8b3fca0387b8553e5e220cdfd5cf07793e411bc44058e::M1::Object"
-=======
+                      }
+                    }
+                  },
+                  {
+                    "contents": {
+                      "json": {
                         "id": "0x9fe49f5cc8fbf47430b6d9c48914f23c670742fc91375d6a272ad78455a2c72c",
                         "value": "3"
                       },
                       "type": {
                         "repr": "0xd171f8595237ffdd9a68b3ffc12dc1a455c5605e6acce10c509186c52188e559::M1::Object"
->>>>>>> 03629974
-                      }
-                    }
-                  },
-                  {
-                    "contents": {
-                      "json": {
-<<<<<<< HEAD
-                        "id": "0xd5837efdd30a1113badc0822dfa4b5a24cc4041afa3b9bdd336f53b8a928f94c",
-                        "value": "3"
-                      },
-                      "type": {
-                        "repr": "0x3a2c8616c644d355c6b8b3fca0387b8553e5e220cdfd5cf07793e411bc44058e::M1::Object"
-=======
+                      }
+                    }
+                  },
+                  {
+                    "contents": {
+                      "json": {
                         "id": "0xcb8a9217f108f268a1bd6a6820b6b7c3e6f6aa6ef4f5b277eaa74e7de16e09bd",
                         "value": "2"
                       },
                       "type": {
                         "repr": "0xd171f8595237ffdd9a68b3ffc12dc1a455c5605e6acce10c509186c52188e559::M1::Object"
->>>>>>> 03629974
-                      }
-                    }
-                  },
-                  {
-                    "contents": {
-                      "json": {
-<<<<<<< HEAD
-                        "id": "0xff2bd31555a13d87418acde54d98f934de1b59c8539bf1efa396cd23f2d091be",
-                        "value": "4"
-                      },
-                      "type": {
-                        "repr": "0x3a2c8616c644d355c6b8b3fca0387b8553e5e220cdfd5cf07793e411bc44058e::M1::Object"
-=======
+                      }
+                    }
+                  },
+                  {
+                    "contents": {
+                      "json": {
                         "id": "0xd27179f30f14890bc0ef4d1e9ae99f495b84209d4dcb2e4a5f897a9c2a668788",
                         "value": "5"
                       },
                       "type": {
                         "repr": "0xd171f8595237ffdd9a68b3ffc12dc1a455c5605e6acce10c509186c52188e559::M1::Object"
->>>>>>> 03629974
                       }
                     }
                   }
@@ -1194,11 +766,7 @@
                         "repr": "0x0000000000000000000000000000000000000000000000000000000000000002::coin::Coin<0x0000000000000000000000000000000000000000000000000000000000000002::sui::SUI>"
                       },
                       "json": {
-<<<<<<< HEAD
-                        "id": "0x1f2695ad52589ea93e8119a27559d41a6a8d13574844b34ae2d627ece92fba12",
-=======
                         "id": "0xfc621bdc16f6d4ad09a3f27312e147179a93320e48e14ff3e6f4b64e3bec6b67",
->>>>>>> 03629974
                         "balance": {
                           "value": "299999993044572"
                         }
@@ -1230,114 +798,66 @@
           {
             "contents": {
               "json": {
-<<<<<<< HEAD
-                "id": "0x37c4da2175c46ed5af28c375dcd34bc58da7ff76fe71f19de08abc5da658de75",
-                "value": "200"
-              },
-              "type": {
-                "repr": "0x3a2c8616c644d355c6b8b3fca0387b8553e5e220cdfd5cf07793e411bc44058e::M1::Object"
-=======
                 "id": "0x29be9254d7ac092d3d87ca8fb84a863c78f3d21284b590e563971d6cd1e043be",
                 "value": "4"
               },
               "type": {
                 "repr": "0xd171f8595237ffdd9a68b3ffc12dc1a455c5605e6acce10c509186c52188e559::M1::Object"
->>>>>>> 03629974
               }
             }
           },
           {
             "contents": {
               "json": {
-<<<<<<< HEAD
-                "id": "0x728f46f9992c69c2270a3794e4d404e059ee8f5a3f56b9b58286ec98a40daf43",
-                "value": "6"
-              },
-              "type": {
-                "repr": "0x3a2c8616c644d355c6b8b3fca0387b8553e5e220cdfd5cf07793e411bc44058e::M1::Object"
-=======
                 "id": "0x538d58fe4a8abe38abe9f9d6ac5d068120863ee321bbbf1526ffaf7e00bb2581",
                 "value": "200"
               },
               "type": {
                 "repr": "0xd171f8595237ffdd9a68b3ffc12dc1a455c5605e6acce10c509186c52188e559::M1::Object"
->>>>>>> 03629974
               }
             }
           },
           {
             "contents": {
               "json": {
-<<<<<<< HEAD
-                "id": "0x7df1aabdd126f79927a624b028f978a0604ecd41abb59d8f4743a47eab0db221",
-                "value": "5"
-              },
-              "type": {
-                "repr": "0x3a2c8616c644d355c6b8b3fca0387b8553e5e220cdfd5cf07793e411bc44058e::M1::Object"
-=======
                 "id": "0x67b978edb6a0fa65665536ae11b2758893d468fdde5bc2d0200b22d03702e599",
                 "value": "6"
               },
               "type": {
                 "repr": "0xd171f8595237ffdd9a68b3ffc12dc1a455c5605e6acce10c509186c52188e559::M1::Object"
->>>>>>> 03629974
               }
             }
           },
           {
             "contents": {
               "json": {
-<<<<<<< HEAD
-                "id": "0x87ece2fd4b65daed3f365960771694430a0f8e3313a239772789f476073b8bfb",
-                "value": "2"
-              },
-              "type": {
-                "repr": "0x3a2c8616c644d355c6b8b3fca0387b8553e5e220cdfd5cf07793e411bc44058e::M1::Object"
-=======
                 "id": "0x9fe49f5cc8fbf47430b6d9c48914f23c670742fc91375d6a272ad78455a2c72c",
                 "value": "3"
               },
               "type": {
                 "repr": "0xd171f8595237ffdd9a68b3ffc12dc1a455c5605e6acce10c509186c52188e559::M1::Object"
->>>>>>> 03629974
               }
             }
           },
           {
             "contents": {
               "json": {
-<<<<<<< HEAD
-                "id": "0xd5837efdd30a1113badc0822dfa4b5a24cc4041afa3b9bdd336f53b8a928f94c",
-                "value": "3"
-              },
-              "type": {
-                "repr": "0x3a2c8616c644d355c6b8b3fca0387b8553e5e220cdfd5cf07793e411bc44058e::M1::Object"
-=======
                 "id": "0xcb8a9217f108f268a1bd6a6820b6b7c3e6f6aa6ef4f5b277eaa74e7de16e09bd",
                 "value": "2"
               },
               "type": {
                 "repr": "0xd171f8595237ffdd9a68b3ffc12dc1a455c5605e6acce10c509186c52188e559::M1::Object"
->>>>>>> 03629974
               }
             }
           },
           {
             "contents": {
               "json": {
-<<<<<<< HEAD
-                "id": "0xff2bd31555a13d87418acde54d98f934de1b59c8539bf1efa396cd23f2d091be",
-                "value": "4"
-              },
-              "type": {
-                "repr": "0x3a2c8616c644d355c6b8b3fca0387b8553e5e220cdfd5cf07793e411bc44058e::M1::Object"
-=======
                 "id": "0xd27179f30f14890bc0ef4d1e9ae99f495b84209d4dcb2e4a5f897a9c2a668788",
                 "value": "5"
               },
               "type": {
                 "repr": "0xd171f8595237ffdd9a68b3ffc12dc1a455c5605e6acce10c509186c52188e559::M1::Object"
->>>>>>> 03629974
               }
             }
           }
@@ -1353,114 +873,66 @@
                 {
                   "contents": {
                     "json": {
-<<<<<<< HEAD
-                      "id": "0x37c4da2175c46ed5af28c375dcd34bc58da7ff76fe71f19de08abc5da658de75",
-                      "value": "200"
-                    },
-                    "type": {
-                      "repr": "0x3a2c8616c644d355c6b8b3fca0387b8553e5e220cdfd5cf07793e411bc44058e::M1::Object"
-=======
                       "id": "0x29be9254d7ac092d3d87ca8fb84a863c78f3d21284b590e563971d6cd1e043be",
                       "value": "4"
                     },
                     "type": {
                       "repr": "0xd171f8595237ffdd9a68b3ffc12dc1a455c5605e6acce10c509186c52188e559::M1::Object"
->>>>>>> 03629974
-                    }
-                  }
-                },
-                {
-                  "contents": {
-                    "json": {
-<<<<<<< HEAD
-                      "id": "0x728f46f9992c69c2270a3794e4d404e059ee8f5a3f56b9b58286ec98a40daf43",
-                      "value": "6"
-                    },
-                    "type": {
-                      "repr": "0x3a2c8616c644d355c6b8b3fca0387b8553e5e220cdfd5cf07793e411bc44058e::M1::Object"
-=======
+                    }
+                  }
+                },
+                {
+                  "contents": {
+                    "json": {
                       "id": "0x538d58fe4a8abe38abe9f9d6ac5d068120863ee321bbbf1526ffaf7e00bb2581",
                       "value": "200"
                     },
                     "type": {
                       "repr": "0xd171f8595237ffdd9a68b3ffc12dc1a455c5605e6acce10c509186c52188e559::M1::Object"
->>>>>>> 03629974
-                    }
-                  }
-                },
-                {
-                  "contents": {
-                    "json": {
-<<<<<<< HEAD
-                      "id": "0x7df1aabdd126f79927a624b028f978a0604ecd41abb59d8f4743a47eab0db221",
-                      "value": "5"
-                    },
-                    "type": {
-                      "repr": "0x3a2c8616c644d355c6b8b3fca0387b8553e5e220cdfd5cf07793e411bc44058e::M1::Object"
-=======
+                    }
+                  }
+                },
+                {
+                  "contents": {
+                    "json": {
                       "id": "0x67b978edb6a0fa65665536ae11b2758893d468fdde5bc2d0200b22d03702e599",
                       "value": "6"
                     },
                     "type": {
                       "repr": "0xd171f8595237ffdd9a68b3ffc12dc1a455c5605e6acce10c509186c52188e559::M1::Object"
->>>>>>> 03629974
-                    }
-                  }
-                },
-                {
-                  "contents": {
-                    "json": {
-<<<<<<< HEAD
-                      "id": "0x87ece2fd4b65daed3f365960771694430a0f8e3313a239772789f476073b8bfb",
-                      "value": "2"
-                    },
-                    "type": {
-                      "repr": "0x3a2c8616c644d355c6b8b3fca0387b8553e5e220cdfd5cf07793e411bc44058e::M1::Object"
-=======
+                    }
+                  }
+                },
+                {
+                  "contents": {
+                    "json": {
                       "id": "0x9fe49f5cc8fbf47430b6d9c48914f23c670742fc91375d6a272ad78455a2c72c",
                       "value": "3"
                     },
                     "type": {
                       "repr": "0xd171f8595237ffdd9a68b3ffc12dc1a455c5605e6acce10c509186c52188e559::M1::Object"
->>>>>>> 03629974
-                    }
-                  }
-                },
-                {
-                  "contents": {
-                    "json": {
-<<<<<<< HEAD
-                      "id": "0xd5837efdd30a1113badc0822dfa4b5a24cc4041afa3b9bdd336f53b8a928f94c",
-                      "value": "3"
-                    },
-                    "type": {
-                      "repr": "0x3a2c8616c644d355c6b8b3fca0387b8553e5e220cdfd5cf07793e411bc44058e::M1::Object"
-=======
+                    }
+                  }
+                },
+                {
+                  "contents": {
+                    "json": {
                       "id": "0xcb8a9217f108f268a1bd6a6820b6b7c3e6f6aa6ef4f5b277eaa74e7de16e09bd",
                       "value": "2"
                     },
                     "type": {
                       "repr": "0xd171f8595237ffdd9a68b3ffc12dc1a455c5605e6acce10c509186c52188e559::M1::Object"
->>>>>>> 03629974
-                    }
-                  }
-                },
-                {
-                  "contents": {
-                    "json": {
-<<<<<<< HEAD
-                      "id": "0xff2bd31555a13d87418acde54d98f934de1b59c8539bf1efa396cd23f2d091be",
-                      "value": "4"
-                    },
-                    "type": {
-                      "repr": "0x3a2c8616c644d355c6b8b3fca0387b8553e5e220cdfd5cf07793e411bc44058e::M1::Object"
-=======
+                    }
+                  }
+                },
+                {
+                  "contents": {
+                    "json": {
                       "id": "0xd27179f30f14890bc0ef4d1e9ae99f495b84209d4dcb2e4a5f897a9c2a668788",
                       "value": "5"
                     },
                     "type": {
                       "repr": "0xd171f8595237ffdd9a68b3ffc12dc1a455c5605e6acce10c509186c52188e559::M1::Object"
->>>>>>> 03629974
                     }
                   }
                 }
@@ -1474,114 +946,66 @@
                   {
                     "contents": {
                       "json": {
-<<<<<<< HEAD
-                        "id": "0x37c4da2175c46ed5af28c375dcd34bc58da7ff76fe71f19de08abc5da658de75",
-                        "value": "200"
-                      },
-                      "type": {
-                        "repr": "0x3a2c8616c644d355c6b8b3fca0387b8553e5e220cdfd5cf07793e411bc44058e::M1::Object"
-=======
                         "id": "0x29be9254d7ac092d3d87ca8fb84a863c78f3d21284b590e563971d6cd1e043be",
                         "value": "4"
                       },
                       "type": {
                         "repr": "0xd171f8595237ffdd9a68b3ffc12dc1a455c5605e6acce10c509186c52188e559::M1::Object"
->>>>>>> 03629974
-                      }
-                    }
-                  },
-                  {
-                    "contents": {
-                      "json": {
-<<<<<<< HEAD
-                        "id": "0x728f46f9992c69c2270a3794e4d404e059ee8f5a3f56b9b58286ec98a40daf43",
-                        "value": "6"
-                      },
-                      "type": {
-                        "repr": "0x3a2c8616c644d355c6b8b3fca0387b8553e5e220cdfd5cf07793e411bc44058e::M1::Object"
-=======
+                      }
+                    }
+                  },
+                  {
+                    "contents": {
+                      "json": {
                         "id": "0x538d58fe4a8abe38abe9f9d6ac5d068120863ee321bbbf1526ffaf7e00bb2581",
                         "value": "200"
                       },
                       "type": {
                         "repr": "0xd171f8595237ffdd9a68b3ffc12dc1a455c5605e6acce10c509186c52188e559::M1::Object"
->>>>>>> 03629974
-                      }
-                    }
-                  },
-                  {
-                    "contents": {
-                      "json": {
-<<<<<<< HEAD
-                        "id": "0x7df1aabdd126f79927a624b028f978a0604ecd41abb59d8f4743a47eab0db221",
-                        "value": "5"
-                      },
-                      "type": {
-                        "repr": "0x3a2c8616c644d355c6b8b3fca0387b8553e5e220cdfd5cf07793e411bc44058e::M1::Object"
-=======
+                      }
+                    }
+                  },
+                  {
+                    "contents": {
+                      "json": {
                         "id": "0x67b978edb6a0fa65665536ae11b2758893d468fdde5bc2d0200b22d03702e599",
                         "value": "6"
                       },
                       "type": {
                         "repr": "0xd171f8595237ffdd9a68b3ffc12dc1a455c5605e6acce10c509186c52188e559::M1::Object"
->>>>>>> 03629974
-                      }
-                    }
-                  },
-                  {
-                    "contents": {
-                      "json": {
-<<<<<<< HEAD
-                        "id": "0x87ece2fd4b65daed3f365960771694430a0f8e3313a239772789f476073b8bfb",
-                        "value": "2"
-                      },
-                      "type": {
-                        "repr": "0x3a2c8616c644d355c6b8b3fca0387b8553e5e220cdfd5cf07793e411bc44058e::M1::Object"
-=======
+                      }
+                    }
+                  },
+                  {
+                    "contents": {
+                      "json": {
                         "id": "0x9fe49f5cc8fbf47430b6d9c48914f23c670742fc91375d6a272ad78455a2c72c",
                         "value": "3"
                       },
                       "type": {
                         "repr": "0xd171f8595237ffdd9a68b3ffc12dc1a455c5605e6acce10c509186c52188e559::M1::Object"
->>>>>>> 03629974
-                      }
-                    }
-                  },
-                  {
-                    "contents": {
-                      "json": {
-<<<<<<< HEAD
-                        "id": "0xd5837efdd30a1113badc0822dfa4b5a24cc4041afa3b9bdd336f53b8a928f94c",
-                        "value": "3"
-                      },
-                      "type": {
-                        "repr": "0x3a2c8616c644d355c6b8b3fca0387b8553e5e220cdfd5cf07793e411bc44058e::M1::Object"
-=======
+                      }
+                    }
+                  },
+                  {
+                    "contents": {
+                      "json": {
                         "id": "0xcb8a9217f108f268a1bd6a6820b6b7c3e6f6aa6ef4f5b277eaa74e7de16e09bd",
                         "value": "2"
                       },
                       "type": {
                         "repr": "0xd171f8595237ffdd9a68b3ffc12dc1a455c5605e6acce10c509186c52188e559::M1::Object"
->>>>>>> 03629974
-                      }
-                    }
-                  },
-                  {
-                    "contents": {
-                      "json": {
-<<<<<<< HEAD
-                        "id": "0xff2bd31555a13d87418acde54d98f934de1b59c8539bf1efa396cd23f2d091be",
-                        "value": "4"
-                      },
-                      "type": {
-                        "repr": "0x3a2c8616c644d355c6b8b3fca0387b8553e5e220cdfd5cf07793e411bc44058e::M1::Object"
-=======
+                      }
+                    }
+                  },
+                  {
+                    "contents": {
+                      "json": {
                         "id": "0xd27179f30f14890bc0ef4d1e9ae99f495b84209d4dcb2e4a5f897a9c2a668788",
                         "value": "5"
                       },
                       "type": {
                         "repr": "0xd171f8595237ffdd9a68b3ffc12dc1a455c5605e6acce10c509186c52188e559::M1::Object"
->>>>>>> 03629974
                       }
                     }
                   }
@@ -1597,11 +1021,7 @@
                         "repr": "0x0000000000000000000000000000000000000000000000000000000000000002::coin::Coin<0x0000000000000000000000000000000000000000000000000000000000000002::sui::SUI>"
                       },
                       "json": {
-<<<<<<< HEAD
-                        "id": "0x1f2695ad52589ea93e8119a27559d41a6a8d13574844b34ae2d627ece92fba12",
-=======
                         "id": "0xfc621bdc16f6d4ad09a3f27312e147179a93320e48e14ff3e6f4b64e3bec6b67",
->>>>>>> 03629974
                         "balance": {
                           "value": "299999993044572"
                         }
@@ -1623,114 +1043,66 @@
               {
                 "contents": {
                   "json": {
-<<<<<<< HEAD
-                    "id": "0x37c4da2175c46ed5af28c375dcd34bc58da7ff76fe71f19de08abc5da658de75",
-                    "value": "200"
-                  },
-                  "type": {
-                    "repr": "0x3a2c8616c644d355c6b8b3fca0387b8553e5e220cdfd5cf07793e411bc44058e::M1::Object"
-=======
                     "id": "0x29be9254d7ac092d3d87ca8fb84a863c78f3d21284b590e563971d6cd1e043be",
                     "value": "4"
                   },
                   "type": {
                     "repr": "0xd171f8595237ffdd9a68b3ffc12dc1a455c5605e6acce10c509186c52188e559::M1::Object"
->>>>>>> 03629974
                   }
                 }
               },
               {
                 "contents": {
                   "json": {
-<<<<<<< HEAD
-                    "id": "0x728f46f9992c69c2270a3794e4d404e059ee8f5a3f56b9b58286ec98a40daf43",
-                    "value": "6"
-                  },
-                  "type": {
-                    "repr": "0x3a2c8616c644d355c6b8b3fca0387b8553e5e220cdfd5cf07793e411bc44058e::M1::Object"
-=======
                     "id": "0x538d58fe4a8abe38abe9f9d6ac5d068120863ee321bbbf1526ffaf7e00bb2581",
                     "value": "200"
                   },
                   "type": {
                     "repr": "0xd171f8595237ffdd9a68b3ffc12dc1a455c5605e6acce10c509186c52188e559::M1::Object"
->>>>>>> 03629974
                   }
                 }
               },
               {
                 "contents": {
                   "json": {
-<<<<<<< HEAD
-                    "id": "0x7df1aabdd126f79927a624b028f978a0604ecd41abb59d8f4743a47eab0db221",
-                    "value": "5"
-                  },
-                  "type": {
-                    "repr": "0x3a2c8616c644d355c6b8b3fca0387b8553e5e220cdfd5cf07793e411bc44058e::M1::Object"
-=======
                     "id": "0x67b978edb6a0fa65665536ae11b2758893d468fdde5bc2d0200b22d03702e599",
                     "value": "6"
                   },
                   "type": {
                     "repr": "0xd171f8595237ffdd9a68b3ffc12dc1a455c5605e6acce10c509186c52188e559::M1::Object"
->>>>>>> 03629974
                   }
                 }
               },
               {
                 "contents": {
                   "json": {
-<<<<<<< HEAD
-                    "id": "0x87ece2fd4b65daed3f365960771694430a0f8e3313a239772789f476073b8bfb",
-                    "value": "2"
-                  },
-                  "type": {
-                    "repr": "0x3a2c8616c644d355c6b8b3fca0387b8553e5e220cdfd5cf07793e411bc44058e::M1::Object"
-=======
                     "id": "0x9fe49f5cc8fbf47430b6d9c48914f23c670742fc91375d6a272ad78455a2c72c",
                     "value": "3"
                   },
                   "type": {
                     "repr": "0xd171f8595237ffdd9a68b3ffc12dc1a455c5605e6acce10c509186c52188e559::M1::Object"
->>>>>>> 03629974
                   }
                 }
               },
               {
                 "contents": {
                   "json": {
-<<<<<<< HEAD
-                    "id": "0xd5837efdd30a1113badc0822dfa4b5a24cc4041afa3b9bdd336f53b8a928f94c",
-                    "value": "3"
-                  },
-                  "type": {
-                    "repr": "0x3a2c8616c644d355c6b8b3fca0387b8553e5e220cdfd5cf07793e411bc44058e::M1::Object"
-=======
                     "id": "0xcb8a9217f108f268a1bd6a6820b6b7c3e6f6aa6ef4f5b277eaa74e7de16e09bd",
                     "value": "2"
                   },
                   "type": {
                     "repr": "0xd171f8595237ffdd9a68b3ffc12dc1a455c5605e6acce10c509186c52188e559::M1::Object"
->>>>>>> 03629974
                   }
                 }
               },
               {
                 "contents": {
                   "json": {
-<<<<<<< HEAD
-                    "id": "0xff2bd31555a13d87418acde54d98f934de1b59c8539bf1efa396cd23f2d091be",
-                    "value": "4"
-                  },
-                  "type": {
-                    "repr": "0x3a2c8616c644d355c6b8b3fca0387b8553e5e220cdfd5cf07793e411bc44058e::M1::Object"
-=======
                     "id": "0xd27179f30f14890bc0ef4d1e9ae99f495b84209d4dcb2e4a5f897a9c2a668788",
                     "value": "5"
                   },
                   "type": {
                     "repr": "0xd171f8595237ffdd9a68b3ffc12dc1a455c5605e6acce10c509186c52188e559::M1::Object"
->>>>>>> 03629974
                   }
                 }
               }
@@ -1757,114 +1129,66 @@
                 {
                   "contents": {
                     "json": {
-<<<<<<< HEAD
-                      "id": "0x37c4da2175c46ed5af28c375dcd34bc58da7ff76fe71f19de08abc5da658de75",
-                      "value": "200"
-                    },
-                    "type": {
-                      "repr": "0x3a2c8616c644d355c6b8b3fca0387b8553e5e220cdfd5cf07793e411bc44058e::M1::Object"
-=======
                       "id": "0x29be9254d7ac092d3d87ca8fb84a863c78f3d21284b590e563971d6cd1e043be",
                       "value": "4"
                     },
                     "type": {
                       "repr": "0xd171f8595237ffdd9a68b3ffc12dc1a455c5605e6acce10c509186c52188e559::M1::Object"
->>>>>>> 03629974
-                    }
-                  }
-                },
-                {
-                  "contents": {
-                    "json": {
-<<<<<<< HEAD
-                      "id": "0x728f46f9992c69c2270a3794e4d404e059ee8f5a3f56b9b58286ec98a40daf43",
-                      "value": "6"
-                    },
-                    "type": {
-                      "repr": "0x3a2c8616c644d355c6b8b3fca0387b8553e5e220cdfd5cf07793e411bc44058e::M1::Object"
-=======
+                    }
+                  }
+                },
+                {
+                  "contents": {
+                    "json": {
                       "id": "0x538d58fe4a8abe38abe9f9d6ac5d068120863ee321bbbf1526ffaf7e00bb2581",
                       "value": "200"
                     },
                     "type": {
                       "repr": "0xd171f8595237ffdd9a68b3ffc12dc1a455c5605e6acce10c509186c52188e559::M1::Object"
->>>>>>> 03629974
-                    }
-                  }
-                },
-                {
-                  "contents": {
-                    "json": {
-<<<<<<< HEAD
-                      "id": "0x7df1aabdd126f79927a624b028f978a0604ecd41abb59d8f4743a47eab0db221",
-                      "value": "5"
-                    },
-                    "type": {
-                      "repr": "0x3a2c8616c644d355c6b8b3fca0387b8553e5e220cdfd5cf07793e411bc44058e::M1::Object"
-=======
+                    }
+                  }
+                },
+                {
+                  "contents": {
+                    "json": {
                       "id": "0x67b978edb6a0fa65665536ae11b2758893d468fdde5bc2d0200b22d03702e599",
                       "value": "6"
                     },
                     "type": {
                       "repr": "0xd171f8595237ffdd9a68b3ffc12dc1a455c5605e6acce10c509186c52188e559::M1::Object"
->>>>>>> 03629974
-                    }
-                  }
-                },
-                {
-                  "contents": {
-                    "json": {
-<<<<<<< HEAD
-                      "id": "0x87ece2fd4b65daed3f365960771694430a0f8e3313a239772789f476073b8bfb",
-                      "value": "2"
-                    },
-                    "type": {
-                      "repr": "0x3a2c8616c644d355c6b8b3fca0387b8553e5e220cdfd5cf07793e411bc44058e::M1::Object"
-=======
+                    }
+                  }
+                },
+                {
+                  "contents": {
+                    "json": {
                       "id": "0x9fe49f5cc8fbf47430b6d9c48914f23c670742fc91375d6a272ad78455a2c72c",
                       "value": "3"
                     },
                     "type": {
                       "repr": "0xd171f8595237ffdd9a68b3ffc12dc1a455c5605e6acce10c509186c52188e559::M1::Object"
->>>>>>> 03629974
-                    }
-                  }
-                },
-                {
-                  "contents": {
-                    "json": {
-<<<<<<< HEAD
-                      "id": "0xd5837efdd30a1113badc0822dfa4b5a24cc4041afa3b9bdd336f53b8a928f94c",
-                      "value": "3"
-                    },
-                    "type": {
-                      "repr": "0x3a2c8616c644d355c6b8b3fca0387b8553e5e220cdfd5cf07793e411bc44058e::M1::Object"
-=======
+                    }
+                  }
+                },
+                {
+                  "contents": {
+                    "json": {
                       "id": "0xcb8a9217f108f268a1bd6a6820b6b7c3e6f6aa6ef4f5b277eaa74e7de16e09bd",
                       "value": "2"
                     },
                     "type": {
                       "repr": "0xd171f8595237ffdd9a68b3ffc12dc1a455c5605e6acce10c509186c52188e559::M1::Object"
->>>>>>> 03629974
-                    }
-                  }
-                },
-                {
-                  "contents": {
-                    "json": {
-<<<<<<< HEAD
-                      "id": "0xff2bd31555a13d87418acde54d98f934de1b59c8539bf1efa396cd23f2d091be",
-                      "value": "4"
-                    },
-                    "type": {
-                      "repr": "0x3a2c8616c644d355c6b8b3fca0387b8553e5e220cdfd5cf07793e411bc44058e::M1::Object"
-=======
+                    }
+                  }
+                },
+                {
+                  "contents": {
+                    "json": {
                       "id": "0xd27179f30f14890bc0ef4d1e9ae99f495b84209d4dcb2e4a5f897a9c2a668788",
                       "value": "5"
                     },
                     "type": {
                       "repr": "0xd171f8595237ffdd9a68b3ffc12dc1a455c5605e6acce10c509186c52188e559::M1::Object"
->>>>>>> 03629974
                     }
                   }
                 }
@@ -1882,114 +1206,66 @@
                 {
                   "contents": {
                     "json": {
-<<<<<<< HEAD
-                      "id": "0x37c4da2175c46ed5af28c375dcd34bc58da7ff76fe71f19de08abc5da658de75",
-                      "value": "200"
-                    },
-                    "type": {
-                      "repr": "0x3a2c8616c644d355c6b8b3fca0387b8553e5e220cdfd5cf07793e411bc44058e::M1::Object"
-=======
                       "id": "0x29be9254d7ac092d3d87ca8fb84a863c78f3d21284b590e563971d6cd1e043be",
                       "value": "4"
                     },
                     "type": {
                       "repr": "0xd171f8595237ffdd9a68b3ffc12dc1a455c5605e6acce10c509186c52188e559::M1::Object"
->>>>>>> 03629974
-                    }
-                  }
-                },
-                {
-                  "contents": {
-                    "json": {
-<<<<<<< HEAD
-                      "id": "0x728f46f9992c69c2270a3794e4d404e059ee8f5a3f56b9b58286ec98a40daf43",
-                      "value": "6"
-                    },
-                    "type": {
-                      "repr": "0x3a2c8616c644d355c6b8b3fca0387b8553e5e220cdfd5cf07793e411bc44058e::M1::Object"
-=======
+                    }
+                  }
+                },
+                {
+                  "contents": {
+                    "json": {
                       "id": "0x538d58fe4a8abe38abe9f9d6ac5d068120863ee321bbbf1526ffaf7e00bb2581",
                       "value": "200"
                     },
                     "type": {
                       "repr": "0xd171f8595237ffdd9a68b3ffc12dc1a455c5605e6acce10c509186c52188e559::M1::Object"
->>>>>>> 03629974
-                    }
-                  }
-                },
-                {
-                  "contents": {
-                    "json": {
-<<<<<<< HEAD
-                      "id": "0x7df1aabdd126f79927a624b028f978a0604ecd41abb59d8f4743a47eab0db221",
-                      "value": "5"
-                    },
-                    "type": {
-                      "repr": "0x3a2c8616c644d355c6b8b3fca0387b8553e5e220cdfd5cf07793e411bc44058e::M1::Object"
-=======
+                    }
+                  }
+                },
+                {
+                  "contents": {
+                    "json": {
                       "id": "0x67b978edb6a0fa65665536ae11b2758893d468fdde5bc2d0200b22d03702e599",
                       "value": "6"
                     },
                     "type": {
                       "repr": "0xd171f8595237ffdd9a68b3ffc12dc1a455c5605e6acce10c509186c52188e559::M1::Object"
->>>>>>> 03629974
-                    }
-                  }
-                },
-                {
-                  "contents": {
-                    "json": {
-<<<<<<< HEAD
-                      "id": "0x87ece2fd4b65daed3f365960771694430a0f8e3313a239772789f476073b8bfb",
-                      "value": "2"
-                    },
-                    "type": {
-                      "repr": "0x3a2c8616c644d355c6b8b3fca0387b8553e5e220cdfd5cf07793e411bc44058e::M1::Object"
-=======
+                    }
+                  }
+                },
+                {
+                  "contents": {
+                    "json": {
                       "id": "0x9fe49f5cc8fbf47430b6d9c48914f23c670742fc91375d6a272ad78455a2c72c",
                       "value": "3"
                     },
                     "type": {
                       "repr": "0xd171f8595237ffdd9a68b3ffc12dc1a455c5605e6acce10c509186c52188e559::M1::Object"
->>>>>>> 03629974
-                    }
-                  }
-                },
-                {
-                  "contents": {
-                    "json": {
-<<<<<<< HEAD
-                      "id": "0xd5837efdd30a1113badc0822dfa4b5a24cc4041afa3b9bdd336f53b8a928f94c",
-                      "value": "3"
-                    },
-                    "type": {
-                      "repr": "0x3a2c8616c644d355c6b8b3fca0387b8553e5e220cdfd5cf07793e411bc44058e::M1::Object"
-=======
+                    }
+                  }
+                },
+                {
+                  "contents": {
+                    "json": {
                       "id": "0xcb8a9217f108f268a1bd6a6820b6b7c3e6f6aa6ef4f5b277eaa74e7de16e09bd",
                       "value": "2"
                     },
                     "type": {
                       "repr": "0xd171f8595237ffdd9a68b3ffc12dc1a455c5605e6acce10c509186c52188e559::M1::Object"
->>>>>>> 03629974
-                    }
-                  }
-                },
-                {
-                  "contents": {
-                    "json": {
-<<<<<<< HEAD
-                      "id": "0xff2bd31555a13d87418acde54d98f934de1b59c8539bf1efa396cd23f2d091be",
-                      "value": "4"
-                    },
-                    "type": {
-                      "repr": "0x3a2c8616c644d355c6b8b3fca0387b8553e5e220cdfd5cf07793e411bc44058e::M1::Object"
-=======
+                    }
+                  }
+                },
+                {
+                  "contents": {
+                    "json": {
                       "id": "0xd27179f30f14890bc0ef4d1e9ae99f495b84209d4dcb2e4a5f897a9c2a668788",
                       "value": "5"
                     },
                     "type": {
                       "repr": "0xd171f8595237ffdd9a68b3ffc12dc1a455c5605e6acce10c509186c52188e559::M1::Object"
->>>>>>> 03629974
                     }
                   }
                 }
@@ -2003,57 +1279,33 @@
                   {
                     "contents": {
                       "json": {
-<<<<<<< HEAD
-                        "id": "0x37c4da2175c46ed5af28c375dcd34bc58da7ff76fe71f19de08abc5da658de75",
-                        "value": "100"
-                      },
-                      "type": {
-                        "repr": "0x3a2c8616c644d355c6b8b3fca0387b8553e5e220cdfd5cf07793e411bc44058e::M1::Object"
-=======
                         "id": "0x538d58fe4a8abe38abe9f9d6ac5d068120863ee321bbbf1526ffaf7e00bb2581",
                         "value": "100"
                       },
                       "type": {
                         "repr": "0xd171f8595237ffdd9a68b3ffc12dc1a455c5605e6acce10c509186c52188e559::M1::Object"
->>>>>>> 03629974
-                      }
-                    }
-                  },
-                  {
-                    "contents": {
-                      "json": {
-<<<<<<< HEAD
-                        "id": "0x87ece2fd4b65daed3f365960771694430a0f8e3313a239772789f476073b8bfb",
-                        "value": "2"
-                      },
-                      "type": {
-                        "repr": "0x3a2c8616c644d355c6b8b3fca0387b8553e5e220cdfd5cf07793e411bc44058e::M1::Object"
-=======
+                      }
+                    }
+                  },
+                  {
+                    "contents": {
+                      "json": {
                         "id": "0x9fe49f5cc8fbf47430b6d9c48914f23c670742fc91375d6a272ad78455a2c72c",
                         "value": "3"
                       },
                       "type": {
                         "repr": "0xd171f8595237ffdd9a68b3ffc12dc1a455c5605e6acce10c509186c52188e559::M1::Object"
->>>>>>> 03629974
-                      }
-                    }
-                  },
-                  {
-                    "contents": {
-                      "json": {
-<<<<<<< HEAD
-                        "id": "0xd5837efdd30a1113badc0822dfa4b5a24cc4041afa3b9bdd336f53b8a928f94c",
-                        "value": "3"
-                      },
-                      "type": {
-                        "repr": "0x3a2c8616c644d355c6b8b3fca0387b8553e5e220cdfd5cf07793e411bc44058e::M1::Object"
-=======
+                      }
+                    }
+                  },
+                  {
+                    "contents": {
+                      "json": {
                         "id": "0xcb8a9217f108f268a1bd6a6820b6b7c3e6f6aa6ef4f5b277eaa74e7de16e09bd",
                         "value": "2"
                       },
                       "type": {
                         "repr": "0xd171f8595237ffdd9a68b3ffc12dc1a455c5605e6acce10c509186c52188e559::M1::Object"
->>>>>>> 03629974
                       }
                     }
                   }
@@ -2069,114 +1321,66 @@
                 {
                   "contents": {
                     "json": {
-<<<<<<< HEAD
-                      "id": "0x37c4da2175c46ed5af28c375dcd34bc58da7ff76fe71f19de08abc5da658de75",
-                      "value": "200"
-                    },
-                    "type": {
-                      "repr": "0x3a2c8616c644d355c6b8b3fca0387b8553e5e220cdfd5cf07793e411bc44058e::M1::Object"
-=======
                       "id": "0x29be9254d7ac092d3d87ca8fb84a863c78f3d21284b590e563971d6cd1e043be",
                       "value": "4"
                     },
                     "type": {
                       "repr": "0xd171f8595237ffdd9a68b3ffc12dc1a455c5605e6acce10c509186c52188e559::M1::Object"
->>>>>>> 03629974
-                    }
-                  }
-                },
-                {
-                  "contents": {
-                    "json": {
-<<<<<<< HEAD
-                      "id": "0x728f46f9992c69c2270a3794e4d404e059ee8f5a3f56b9b58286ec98a40daf43",
-                      "value": "6"
-                    },
-                    "type": {
-                      "repr": "0x3a2c8616c644d355c6b8b3fca0387b8553e5e220cdfd5cf07793e411bc44058e::M1::Object"
-=======
+                    }
+                  }
+                },
+                {
+                  "contents": {
+                    "json": {
                       "id": "0x538d58fe4a8abe38abe9f9d6ac5d068120863ee321bbbf1526ffaf7e00bb2581",
                       "value": "200"
                     },
                     "type": {
                       "repr": "0xd171f8595237ffdd9a68b3ffc12dc1a455c5605e6acce10c509186c52188e559::M1::Object"
->>>>>>> 03629974
-                    }
-                  }
-                },
-                {
-                  "contents": {
-                    "json": {
-<<<<<<< HEAD
-                      "id": "0x7df1aabdd126f79927a624b028f978a0604ecd41abb59d8f4743a47eab0db221",
-                      "value": "5"
-                    },
-                    "type": {
-                      "repr": "0x3a2c8616c644d355c6b8b3fca0387b8553e5e220cdfd5cf07793e411bc44058e::M1::Object"
-=======
+                    }
+                  }
+                },
+                {
+                  "contents": {
+                    "json": {
                       "id": "0x67b978edb6a0fa65665536ae11b2758893d468fdde5bc2d0200b22d03702e599",
                       "value": "6"
                     },
                     "type": {
                       "repr": "0xd171f8595237ffdd9a68b3ffc12dc1a455c5605e6acce10c509186c52188e559::M1::Object"
->>>>>>> 03629974
-                    }
-                  }
-                },
-                {
-                  "contents": {
-                    "json": {
-<<<<<<< HEAD
-                      "id": "0x87ece2fd4b65daed3f365960771694430a0f8e3313a239772789f476073b8bfb",
-                      "value": "2"
-                    },
-                    "type": {
-                      "repr": "0x3a2c8616c644d355c6b8b3fca0387b8553e5e220cdfd5cf07793e411bc44058e::M1::Object"
-=======
+                    }
+                  }
+                },
+                {
+                  "contents": {
+                    "json": {
                       "id": "0x9fe49f5cc8fbf47430b6d9c48914f23c670742fc91375d6a272ad78455a2c72c",
                       "value": "3"
                     },
                     "type": {
                       "repr": "0xd171f8595237ffdd9a68b3ffc12dc1a455c5605e6acce10c509186c52188e559::M1::Object"
->>>>>>> 03629974
-                    }
-                  }
-                },
-                {
-                  "contents": {
-                    "json": {
-<<<<<<< HEAD
-                      "id": "0xd5837efdd30a1113badc0822dfa4b5a24cc4041afa3b9bdd336f53b8a928f94c",
-                      "value": "3"
-                    },
-                    "type": {
-                      "repr": "0x3a2c8616c644d355c6b8b3fca0387b8553e5e220cdfd5cf07793e411bc44058e::M1::Object"
-=======
+                    }
+                  }
+                },
+                {
+                  "contents": {
+                    "json": {
                       "id": "0xcb8a9217f108f268a1bd6a6820b6b7c3e6f6aa6ef4f5b277eaa74e7de16e09bd",
                       "value": "2"
                     },
                     "type": {
                       "repr": "0xd171f8595237ffdd9a68b3ffc12dc1a455c5605e6acce10c509186c52188e559::M1::Object"
->>>>>>> 03629974
-                    }
-                  }
-                },
-                {
-                  "contents": {
-                    "json": {
-<<<<<<< HEAD
-                      "id": "0xff2bd31555a13d87418acde54d98f934de1b59c8539bf1efa396cd23f2d091be",
-                      "value": "4"
-                    },
-                    "type": {
-                      "repr": "0x3a2c8616c644d355c6b8b3fca0387b8553e5e220cdfd5cf07793e411bc44058e::M1::Object"
-=======
+                    }
+                  }
+                },
+                {
+                  "contents": {
+                    "json": {
                       "id": "0xd27179f30f14890bc0ef4d1e9ae99f495b84209d4dcb2e4a5f897a9c2a668788",
                       "value": "5"
                     },
                     "type": {
                       "repr": "0xd171f8595237ffdd9a68b3ffc12dc1a455c5605e6acce10c509186c52188e559::M1::Object"
->>>>>>> 03629974
                     }
                   }
                 }
@@ -2190,114 +1394,66 @@
                   {
                     "contents": {
                       "json": {
-<<<<<<< HEAD
-                        "id": "0x37c4da2175c46ed5af28c375dcd34bc58da7ff76fe71f19de08abc5da658de75",
-                        "value": "200"
-                      },
-                      "type": {
-                        "repr": "0x3a2c8616c644d355c6b8b3fca0387b8553e5e220cdfd5cf07793e411bc44058e::M1::Object"
-=======
                         "id": "0x29be9254d7ac092d3d87ca8fb84a863c78f3d21284b590e563971d6cd1e043be",
                         "value": "4"
                       },
                       "type": {
                         "repr": "0xd171f8595237ffdd9a68b3ffc12dc1a455c5605e6acce10c509186c52188e559::M1::Object"
->>>>>>> 03629974
-                      }
-                    }
-                  },
-                  {
-                    "contents": {
-                      "json": {
-<<<<<<< HEAD
-                        "id": "0x728f46f9992c69c2270a3794e4d404e059ee8f5a3f56b9b58286ec98a40daf43",
-                        "value": "6"
-                      },
-                      "type": {
-                        "repr": "0x3a2c8616c644d355c6b8b3fca0387b8553e5e220cdfd5cf07793e411bc44058e::M1::Object"
-=======
+                      }
+                    }
+                  },
+                  {
+                    "contents": {
+                      "json": {
                         "id": "0x538d58fe4a8abe38abe9f9d6ac5d068120863ee321bbbf1526ffaf7e00bb2581",
                         "value": "200"
                       },
                       "type": {
                         "repr": "0xd171f8595237ffdd9a68b3ffc12dc1a455c5605e6acce10c509186c52188e559::M1::Object"
->>>>>>> 03629974
-                      }
-                    }
-                  },
-                  {
-                    "contents": {
-                      "json": {
-<<<<<<< HEAD
-                        "id": "0x7df1aabdd126f79927a624b028f978a0604ecd41abb59d8f4743a47eab0db221",
-                        "value": "5"
-                      },
-                      "type": {
-                        "repr": "0x3a2c8616c644d355c6b8b3fca0387b8553e5e220cdfd5cf07793e411bc44058e::M1::Object"
-=======
+                      }
+                    }
+                  },
+                  {
+                    "contents": {
+                      "json": {
                         "id": "0x67b978edb6a0fa65665536ae11b2758893d468fdde5bc2d0200b22d03702e599",
                         "value": "6"
                       },
                       "type": {
                         "repr": "0xd171f8595237ffdd9a68b3ffc12dc1a455c5605e6acce10c509186c52188e559::M1::Object"
->>>>>>> 03629974
-                      }
-                    }
-                  },
-                  {
-                    "contents": {
-                      "json": {
-<<<<<<< HEAD
-                        "id": "0x87ece2fd4b65daed3f365960771694430a0f8e3313a239772789f476073b8bfb",
-                        "value": "2"
-                      },
-                      "type": {
-                        "repr": "0x3a2c8616c644d355c6b8b3fca0387b8553e5e220cdfd5cf07793e411bc44058e::M1::Object"
-=======
+                      }
+                    }
+                  },
+                  {
+                    "contents": {
+                      "json": {
                         "id": "0x9fe49f5cc8fbf47430b6d9c48914f23c670742fc91375d6a272ad78455a2c72c",
                         "value": "3"
                       },
                       "type": {
                         "repr": "0xd171f8595237ffdd9a68b3ffc12dc1a455c5605e6acce10c509186c52188e559::M1::Object"
->>>>>>> 03629974
-                      }
-                    }
-                  },
-                  {
-                    "contents": {
-                      "json": {
-<<<<<<< HEAD
-                        "id": "0xd5837efdd30a1113badc0822dfa4b5a24cc4041afa3b9bdd336f53b8a928f94c",
-                        "value": "3"
-                      },
-                      "type": {
-                        "repr": "0x3a2c8616c644d355c6b8b3fca0387b8553e5e220cdfd5cf07793e411bc44058e::M1::Object"
-=======
+                      }
+                    }
+                  },
+                  {
+                    "contents": {
+                      "json": {
                         "id": "0xcb8a9217f108f268a1bd6a6820b6b7c3e6f6aa6ef4f5b277eaa74e7de16e09bd",
                         "value": "2"
                       },
                       "type": {
                         "repr": "0xd171f8595237ffdd9a68b3ffc12dc1a455c5605e6acce10c509186c52188e559::M1::Object"
->>>>>>> 03629974
-                      }
-                    }
-                  },
-                  {
-                    "contents": {
-                      "json": {
-<<<<<<< HEAD
-                        "id": "0xff2bd31555a13d87418acde54d98f934de1b59c8539bf1efa396cd23f2d091be",
-                        "value": "4"
-                      },
-                      "type": {
-                        "repr": "0x3a2c8616c644d355c6b8b3fca0387b8553e5e220cdfd5cf07793e411bc44058e::M1::Object"
-=======
+                      }
+                    }
+                  },
+                  {
+                    "contents": {
+                      "json": {
                         "id": "0xd27179f30f14890bc0ef4d1e9ae99f495b84209d4dcb2e4a5f897a9c2a668788",
                         "value": "5"
                       },
                       "type": {
                         "repr": "0xd171f8595237ffdd9a68b3ffc12dc1a455c5605e6acce10c509186c52188e559::M1::Object"
->>>>>>> 03629974
                       }
                     }
                   }
