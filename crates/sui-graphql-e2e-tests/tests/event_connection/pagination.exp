processed 9 tasks

init:
A: object(0,0)

task 1 'publish'. lines 6-22:
created: object(1,0)
mutated: object(0,1)
gas summary: computation_cost: 1000000, storage_cost: 4818400,  storage_rebate: 0, non_refundable_storage_fee: 0

task 2 'run'. lines 24-24:
events: Event { package_id: Test, transaction_module: Identifier("M1"), sender: A, type_: StructTag { address: Test, module: Identifier("M1"), name: Identifier("EventA"), type_params: [] }, contents: [0, 0, 0, 0, 0, 0, 0, 0] }
mutated: object(0,0)
gas summary: computation_cost: 1000000, storage_cost: 988000,  storage_rebate: 0, non_refundable_storage_fee: 0

task 3 'run'. lines 26-26:
events: Event { package_id: Test, transaction_module: Identifier("M1"), sender: A, type_: StructTag { address: Test, module: Identifier("M1"), name: Identifier("EventA"), type_params: [] }, contents: [1, 0, 0, 0, 0, 0, 0, 0] }, Event { package_id: Test, transaction_module: Identifier("M1"), sender: A, type_: StructTag { address: Test, module: Identifier("M1"), name: Identifier("EventA"), type_params: [] }, contents: [2, 0, 0, 0, 0, 0, 0, 0] }
mutated: object(0,0)
gas summary: computation_cost: 1000000, storage_cost: 988000,  storage_rebate: 978120, non_refundable_storage_fee: 9880

task 4 'create-checkpoint'. lines 28-28:
Checkpoint created: 1

task 5 'run-graphql'. lines 30-50:
Response: {
  "data": {
    "eventConnection": {
      "edges": [
        {
          "cursor": "2:0",
          "node": {
            "sendingModule": {
              "name": "M1"
            },
            "type": {
<<<<<<< HEAD
              "repr": "0xf1ee254e8a22a913d4552b36d655ded1fd46cd33e5f3b3c6b5432e85735a3f39::M1::EventA"
=======
              "repr": "0x0432b4b5b14333cccbb736091c74aeb9fd37c07edd70fde1cd15a23815bf824d::M1::EventA"
>>>>>>> 6418ced3
            },
            "senders": [
              {
                "address": "0xfccc9a421bbb13c1a66a1aa98f0ad75029ede94857779c6915b44f94068b921e"
              }
            ],
            "json": {
              "new_value": "0"
            },
            "bcs": "AAAAAAAAAAA="
          }
        },
        {
          "cursor": "3:0",
          "node": {
            "sendingModule": {
              "name": "M1"
            },
            "type": {
<<<<<<< HEAD
              "repr": "0xf1ee254e8a22a913d4552b36d655ded1fd46cd33e5f3b3c6b5432e85735a3f39::M1::EventA"
=======
              "repr": "0x0432b4b5b14333cccbb736091c74aeb9fd37c07edd70fde1cd15a23815bf824d::M1::EventA"
>>>>>>> 6418ced3
            },
            "senders": [
              {
                "address": "0xfccc9a421bbb13c1a66a1aa98f0ad75029ede94857779c6915b44f94068b921e"
              }
            ],
            "json": {
              "new_value": "1"
            },
            "bcs": "AQAAAAAAAAA="
          }
        },
        {
          "cursor": "3:1",
          "node": {
            "sendingModule": {
              "name": "M1"
            },
            "type": {
<<<<<<< HEAD
              "repr": "0xf1ee254e8a22a913d4552b36d655ded1fd46cd33e5f3b3c6b5432e85735a3f39::M1::EventA"
=======
              "repr": "0x0432b4b5b14333cccbb736091c74aeb9fd37c07edd70fde1cd15a23815bf824d::M1::EventA"
>>>>>>> 6418ced3
            },
            "senders": [
              {
                "address": "0xfccc9a421bbb13c1a66a1aa98f0ad75029ede94857779c6915b44f94068b921e"
              }
            ],
            "json": {
              "new_value": "2"
            },
            "bcs": "AgAAAAAAAAA="
          }
        }
      ]
    }
  }
}

task 6 'run-graphql'. lines 52-72:
Response: {
  "data": {
    "eventConnection": {
      "edges": [
        {
          "cursor": "3:0",
          "node": {
            "sendingModule": {
              "name": "M1"
            },
            "type": {
<<<<<<< HEAD
              "repr": "0xf1ee254e8a22a913d4552b36d655ded1fd46cd33e5f3b3c6b5432e85735a3f39::M1::EventA"
=======
              "repr": "0x0432b4b5b14333cccbb736091c74aeb9fd37c07edd70fde1cd15a23815bf824d::M1::EventA"
>>>>>>> 6418ced3
            },
            "senders": [
              {
                "address": "0xfccc9a421bbb13c1a66a1aa98f0ad75029ede94857779c6915b44f94068b921e"
              }
            ],
            "json": {
              "new_value": "1"
            },
            "bcs": "AQAAAAAAAAA="
          }
        },
        {
          "cursor": "3:1",
          "node": {
            "sendingModule": {
              "name": "M1"
            },
            "type": {
<<<<<<< HEAD
              "repr": "0xf1ee254e8a22a913d4552b36d655ded1fd46cd33e5f3b3c6b5432e85735a3f39::M1::EventA"
=======
              "repr": "0x0432b4b5b14333cccbb736091c74aeb9fd37c07edd70fde1cd15a23815bf824d::M1::EventA"
>>>>>>> 6418ced3
            },
            "senders": [
              {
                "address": "0xfccc9a421bbb13c1a66a1aa98f0ad75029ede94857779c6915b44f94068b921e"
              }
            ],
            "json": {
              "new_value": "2"
            },
            "bcs": "AgAAAAAAAAA="
          }
        }
      ]
    }
  }
}

task 7 'run-graphql'. lines 74-94:
Response: {
  "data": {
    "eventConnection": {
      "edges": [
        {
          "cursor": "2:0",
          "node": {
            "sendingModule": {
              "name": "M1"
            },
            "type": {
<<<<<<< HEAD
              "repr": "0xf1ee254e8a22a913d4552b36d655ded1fd46cd33e5f3b3c6b5432e85735a3f39::M1::EventA"
=======
              "repr": "0x0432b4b5b14333cccbb736091c74aeb9fd37c07edd70fde1cd15a23815bf824d::M1::EventA"
>>>>>>> 6418ced3
            },
            "senders": [
              {
                "address": "0xfccc9a421bbb13c1a66a1aa98f0ad75029ede94857779c6915b44f94068b921e"
              }
            ],
            "json": {
              "new_value": "0"
            },
            "bcs": "AAAAAAAAAAA="
          }
        },
        {
          "cursor": "3:0",
          "node": {
            "sendingModule": {
              "name": "M1"
            },
            "type": {
<<<<<<< HEAD
              "repr": "0xf1ee254e8a22a913d4552b36d655ded1fd46cd33e5f3b3c6b5432e85735a3f39::M1::EventA"
=======
              "repr": "0x0432b4b5b14333cccbb736091c74aeb9fd37c07edd70fde1cd15a23815bf824d::M1::EventA"
>>>>>>> 6418ced3
            },
            "senders": [
              {
                "address": "0xfccc9a421bbb13c1a66a1aa98f0ad75029ede94857779c6915b44f94068b921e"
              }
            ],
            "json": {
              "new_value": "1"
            },
            "bcs": "AQAAAAAAAAA="
          }
        }
      ]
    }
  }
}

task 8 'run-graphql'. lines 96-116:
Response: {
  "data": {
    "eventConnection": {
      "edges": [
        {
          "cursor": "3:0",
          "node": {
            "sendingModule": {
              "name": "M1"
            },
            "type": {
<<<<<<< HEAD
              "repr": "0xf1ee254e8a22a913d4552b36d655ded1fd46cd33e5f3b3c6b5432e85735a3f39::M1::EventA"
=======
              "repr": "0x0432b4b5b14333cccbb736091c74aeb9fd37c07edd70fde1cd15a23815bf824d::M1::EventA"
>>>>>>> 6418ced3
            },
            "senders": [
              {
                "address": "0xfccc9a421bbb13c1a66a1aa98f0ad75029ede94857779c6915b44f94068b921e"
              }
            ],
            "json": {
              "new_value": "1"
            },
            "bcs": "AQAAAAAAAAA="
          }
        },
        {
          "cursor": "3:1",
          "node": {
            "sendingModule": {
              "name": "M1"
            },
            "type": {
<<<<<<< HEAD
              "repr": "0xf1ee254e8a22a913d4552b36d655ded1fd46cd33e5f3b3c6b5432e85735a3f39::M1::EventA"
=======
              "repr": "0x0432b4b5b14333cccbb736091c74aeb9fd37c07edd70fde1cd15a23815bf824d::M1::EventA"
>>>>>>> 6418ced3
            },
            "senders": [
              {
                "address": "0xfccc9a421bbb13c1a66a1aa98f0ad75029ede94857779c6915b44f94068b921e"
              }
            ],
            "json": {
              "new_value": "2"
            },
            "bcs": "AgAAAAAAAAA="
          }
        }
      ]
    }
  }
}<|MERGE_RESOLUTION|>--- conflicted
+++ resolved
@@ -33,11 +33,7 @@
               "name": "M1"
             },
             "type": {
-<<<<<<< HEAD
-              "repr": "0xf1ee254e8a22a913d4552b36d655ded1fd46cd33e5f3b3c6b5432e85735a3f39::M1::EventA"
-=======
-              "repr": "0x0432b4b5b14333cccbb736091c74aeb9fd37c07edd70fde1cd15a23815bf824d::M1::EventA"
->>>>>>> 6418ced3
+              "repr": "0x0432b4b5b14333cccbb736091c74aeb9fd37c07edd70fde1cd15a23815bf824d::M1::EventA"
             },
             "senders": [
               {
@@ -57,11 +53,7 @@
               "name": "M1"
             },
             "type": {
-<<<<<<< HEAD
-              "repr": "0xf1ee254e8a22a913d4552b36d655ded1fd46cd33e5f3b3c6b5432e85735a3f39::M1::EventA"
-=======
-              "repr": "0x0432b4b5b14333cccbb736091c74aeb9fd37c07edd70fde1cd15a23815bf824d::M1::EventA"
->>>>>>> 6418ced3
+              "repr": "0x0432b4b5b14333cccbb736091c74aeb9fd37c07edd70fde1cd15a23815bf824d::M1::EventA"
             },
             "senders": [
               {
@@ -81,11 +73,7 @@
               "name": "M1"
             },
             "type": {
-<<<<<<< HEAD
-              "repr": "0xf1ee254e8a22a913d4552b36d655ded1fd46cd33e5f3b3c6b5432e85735a3f39::M1::EventA"
-=======
-              "repr": "0x0432b4b5b14333cccbb736091c74aeb9fd37c07edd70fde1cd15a23815bf824d::M1::EventA"
->>>>>>> 6418ced3
+              "repr": "0x0432b4b5b14333cccbb736091c74aeb9fd37c07edd70fde1cd15a23815bf824d::M1::EventA"
             },
             "senders": [
               {
@@ -115,11 +103,7 @@
               "name": "M1"
             },
             "type": {
-<<<<<<< HEAD
-              "repr": "0xf1ee254e8a22a913d4552b36d655ded1fd46cd33e5f3b3c6b5432e85735a3f39::M1::EventA"
-=======
-              "repr": "0x0432b4b5b14333cccbb736091c74aeb9fd37c07edd70fde1cd15a23815bf824d::M1::EventA"
->>>>>>> 6418ced3
+              "repr": "0x0432b4b5b14333cccbb736091c74aeb9fd37c07edd70fde1cd15a23815bf824d::M1::EventA"
             },
             "senders": [
               {
@@ -139,11 +123,7 @@
               "name": "M1"
             },
             "type": {
-<<<<<<< HEAD
-              "repr": "0xf1ee254e8a22a913d4552b36d655ded1fd46cd33e5f3b3c6b5432e85735a3f39::M1::EventA"
-=======
-              "repr": "0x0432b4b5b14333cccbb736091c74aeb9fd37c07edd70fde1cd15a23815bf824d::M1::EventA"
->>>>>>> 6418ced3
+              "repr": "0x0432b4b5b14333cccbb736091c74aeb9fd37c07edd70fde1cd15a23815bf824d::M1::EventA"
             },
             "senders": [
               {
@@ -173,11 +153,7 @@
               "name": "M1"
             },
             "type": {
-<<<<<<< HEAD
-              "repr": "0xf1ee254e8a22a913d4552b36d655ded1fd46cd33e5f3b3c6b5432e85735a3f39::M1::EventA"
-=======
-              "repr": "0x0432b4b5b14333cccbb736091c74aeb9fd37c07edd70fde1cd15a23815bf824d::M1::EventA"
->>>>>>> 6418ced3
+              "repr": "0x0432b4b5b14333cccbb736091c74aeb9fd37c07edd70fde1cd15a23815bf824d::M1::EventA"
             },
             "senders": [
               {
@@ -197,11 +173,7 @@
               "name": "M1"
             },
             "type": {
-<<<<<<< HEAD
-              "repr": "0xf1ee254e8a22a913d4552b36d655ded1fd46cd33e5f3b3c6b5432e85735a3f39::M1::EventA"
-=======
-              "repr": "0x0432b4b5b14333cccbb736091c74aeb9fd37c07edd70fde1cd15a23815bf824d::M1::EventA"
->>>>>>> 6418ced3
+              "repr": "0x0432b4b5b14333cccbb736091c74aeb9fd37c07edd70fde1cd15a23815bf824d::M1::EventA"
             },
             "senders": [
               {
@@ -231,11 +203,7 @@
               "name": "M1"
             },
             "type": {
-<<<<<<< HEAD
-              "repr": "0xf1ee254e8a22a913d4552b36d655ded1fd46cd33e5f3b3c6b5432e85735a3f39::M1::EventA"
-=======
-              "repr": "0x0432b4b5b14333cccbb736091c74aeb9fd37c07edd70fde1cd15a23815bf824d::M1::EventA"
->>>>>>> 6418ced3
+              "repr": "0x0432b4b5b14333cccbb736091c74aeb9fd37c07edd70fde1cd15a23815bf824d::M1::EventA"
             },
             "senders": [
               {
@@ -255,11 +223,7 @@
               "name": "M1"
             },
             "type": {
-<<<<<<< HEAD
-              "repr": "0xf1ee254e8a22a913d4552b36d655ded1fd46cd33e5f3b3c6b5432e85735a3f39::M1::EventA"
-=======
-              "repr": "0x0432b4b5b14333cccbb736091c74aeb9fd37c07edd70fde1cd15a23815bf824d::M1::EventA"
->>>>>>> 6418ced3
+              "repr": "0x0432b4b5b14333cccbb736091c74aeb9fd37c07edd70fde1cd15a23815bf824d::M1::EventA"
             },
             "senders": [
               {
