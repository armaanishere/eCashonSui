processed 14 tasks

task 1 'publish'. lines 6-19:
created: object(1,0)
mutated: object(0,0)
gas summary: computation_cost: 1000000, storage_cost: 5175600,  storage_rebate: 0, non_refundable_storage_fee: 0

task 2 'run'. lines 21-21:
created: object(2,0)
mutated: object(0,0)
gas summary: computation_cost: 1000000, storage_cost: 2302800,  storage_rebate: 978120, non_refundable_storage_fee: 9880

task 3 'run'. lines 23-23:
created: object(3,0)
mutated: object(0,0)
gas summary: computation_cost: 1000000, storage_cost: 2302800,  storage_rebate: 978120, non_refundable_storage_fee: 9880

task 4 'run'. lines 25-25:
created: object(4,0)
mutated: object(0,0)
gas summary: computation_cost: 1000000, storage_cost: 2302800,  storage_rebate: 978120, non_refundable_storage_fee: 9880

task 5 'run'. lines 27-27:
created: object(5,0)
mutated: object(0,0)
gas summary: computation_cost: 1000000, storage_cost: 2302800,  storage_rebate: 978120, non_refundable_storage_fee: 9880

task 6 'run'. lines 29-29:
created: object(6,0)
mutated: object(0,0)
gas summary: computation_cost: 1000000, storage_cost: 2302800,  storage_rebate: 978120, non_refundable_storage_fee: 9880

task 7 'create-checkpoint'. lines 31-31:
Checkpoint created: 1

task 8 'run-graphql'. lines 33-43:
Response: {
  "data": {
    "address": {
      "objects": {
        "edges": [
          {
<<<<<<< HEAD
            "cursor": "ID+VHWG/Wu/Yul0SDMNDxabBf9Rn4VG1GMJqhLYb5jdFAQAAAAAAAAA="
          },
          {
            "cursor": "IHpHN50eQkFm28pwR3eKMUVEDnoqRXHOnztIo7rcBnsqAQAAAAAAAAA="
          },
          {
            "cursor": "IIMgD+GiLqOwe+2AdeYodEOtnCo+55xOvMSfpioZUuStAQAAAAAAAAA="
          },
          {
            "cursor": "IOjTKA18lWvLM9cLB7N/fdTmMSQAKic4dP4zQc4V4dvVAQAAAAAAAAA="
          },
          {
            "cursor": "IPt/tJq+UNFldhM7fP6adu6edC9JIiKF77lpfxc0+J7LAQAAAAAAAAA="
=======
            "cursor": "IBhMDZiGp6kLWJkkamAXfLYMLEzymv79v9Ln0gRHmxA1AQAAAAAAAAA="
          },
          {
            "cursor": "IGo2LF0uWBWev+G+hSmLww6rXmgJQEJ4LfFxqnhZYDReAQAAAAAAAAA="
          },
          {
            "cursor": "IIOUWmWoubxXbnMHfwFcdQWza7EdEUhLiw2NWDKMZT5AAQAAAAAAAAA="
          },
          {
            "cursor": "IMYcoQ7AWOYZT6WLrASYCF1Csj24o6N4XhfVz6MxLGK6AQAAAAAAAAA="
          },
          {
            "cursor": "IPLZxNQHzRLDTkk6wNlVvSFvT31q5DGf07odbAHgMWntAQAAAAAAAAA="
>>>>>>> 03629974
          }
        ]
      }
    }
  }
}

task 9 'run-graphql'. lines 45-55:
Response: {
  "data": {
    "address": {
      "objects": {
        "edges": [
          {
<<<<<<< HEAD
            "cursor": "ID+VHWG/Wu/Yul0SDMNDxabBf9Rn4VG1GMJqhLYb5jdFAQAAAAAAAAA="
          },
          {
            "cursor": "IHpHN50eQkFm28pwR3eKMUVEDnoqRXHOnztIo7rcBnsqAQAAAAAAAAA="
=======
            "cursor": "IBhMDZiGp6kLWJkkamAXfLYMLEzymv79v9Ln0gRHmxA1AQAAAAAAAAA="
          },
          {
            "cursor": "IGo2LF0uWBWev+G+hSmLww6rXmgJQEJ4LfFxqnhZYDReAQAAAAAAAAA="
>>>>>>> 03629974
          }
        ]
      }
    }
  }
}

task 10 'run-graphql'. lines 57-69:
Response: {
  "data": {
    "address": {
      "objects": {
        "edges": [
          {
<<<<<<< HEAD
            "cursor": "IPt/tJq+UNFldhM7fP6adu6edC9JIiKF77lpfxc0+J7LAQAAAAAAAAA="
=======
            "cursor": "IGo2LF0uWBWev+G+hSmLww6rXmgJQEJ4LfFxqnhZYDReAQAAAAAAAAA="
          },
          {
            "cursor": "IIOUWmWoubxXbnMHfwFcdQWza7EdEUhLiw2NWDKMZT5AAQAAAAAAAAA="
>>>>>>> 03629974
          }
        ]
      }
    }
  }
}

task 11 'run-graphql'. lines 71-81:
Response: {
  "data": {
    "address": {
      "objects": {
<<<<<<< HEAD
        "edges": []
=======
        "edges": [
          {
            "cursor": "IMYcoQ7AWOYZT6WLrASYCF1Csj24o6N4XhfVz6MxLGK6AQAAAAAAAAA="
          },
          {
            "cursor": "IPLZxNQHzRLDTkk6wNlVvSFvT31q5DGf07odbAHgMWntAQAAAAAAAAA="
          }
        ]
>>>>>>> 03629974
      }
    }
  }
}

task 12 'run-graphql'. lines 83-93:
Response: {
  "data": {
    "address": {
      "objects": {
        "edges": [
          {
<<<<<<< HEAD
            "cursor": "ID+VHWG/Wu/Yul0SDMNDxabBf9Rn4VG1GMJqhLYb5jdFAQAAAAAAAAA="
=======
            "cursor": "IGo2LF0uWBWev+G+hSmLww6rXmgJQEJ4LfFxqnhZYDReAQAAAAAAAAA="
          },
          {
            "cursor": "IIOUWmWoubxXbnMHfwFcdQWza7EdEUhLiw2NWDKMZT5AAQAAAAAAAAA="
>>>>>>> 03629974
          }
        ]
      }
    }
  }
}

task 13 'run-graphql'. lines 95-104:
Response: {
  "data": {
    "address": {
      "objects": {
        "edges": [
          {
<<<<<<< HEAD
            "cursor": "IOjTKA18lWvLM9cLB7N/fdTmMSQAKic4dP4zQc4V4dvVAQAAAAAAAAA="
          },
          {
            "cursor": "IPt/tJq+UNFldhM7fP6adu6edC9JIiKF77lpfxc0+J7LAQAAAAAAAAA="
=======
            "cursor": "IMYcoQ7AWOYZT6WLrASYCF1Csj24o6N4XhfVz6MxLGK6AQAAAAAAAAA="
          },
          {
            "cursor": "IPLZxNQHzRLDTkk6wNlVvSFvT31q5DGf07odbAHgMWntAQAAAAAAAAA="
>>>>>>> 03629974
          }
        ]
      }
    }
  }
}<|MERGE_RESOLUTION|>--- conflicted
+++ resolved
@@ -40,21 +40,6 @@
       "objects": {
         "edges": [
           {
-<<<<<<< HEAD
-            "cursor": "ID+VHWG/Wu/Yul0SDMNDxabBf9Rn4VG1GMJqhLYb5jdFAQAAAAAAAAA="
-          },
-          {
-            "cursor": "IHpHN50eQkFm28pwR3eKMUVEDnoqRXHOnztIo7rcBnsqAQAAAAAAAAA="
-          },
-          {
-            "cursor": "IIMgD+GiLqOwe+2AdeYodEOtnCo+55xOvMSfpioZUuStAQAAAAAAAAA="
-          },
-          {
-            "cursor": "IOjTKA18lWvLM9cLB7N/fdTmMSQAKic4dP4zQc4V4dvVAQAAAAAAAAA="
-          },
-          {
-            "cursor": "IPt/tJq+UNFldhM7fP6adu6edC9JIiKF77lpfxc0+J7LAQAAAAAAAAA="
-=======
             "cursor": "IBhMDZiGp6kLWJkkamAXfLYMLEzymv79v9Ln0gRHmxA1AQAAAAAAAAA="
           },
           {
@@ -68,7 +53,6 @@
           },
           {
             "cursor": "IPLZxNQHzRLDTkk6wNlVvSFvT31q5DGf07odbAHgMWntAQAAAAAAAAA="
->>>>>>> 03629974
           }
         ]
       }
@@ -83,17 +67,10 @@
       "objects": {
         "edges": [
           {
-<<<<<<< HEAD
-            "cursor": "ID+VHWG/Wu/Yul0SDMNDxabBf9Rn4VG1GMJqhLYb5jdFAQAAAAAAAAA="
-          },
-          {
-            "cursor": "IHpHN50eQkFm28pwR3eKMUVEDnoqRXHOnztIo7rcBnsqAQAAAAAAAAA="
-=======
             "cursor": "IBhMDZiGp6kLWJkkamAXfLYMLEzymv79v9Ln0gRHmxA1AQAAAAAAAAA="
           },
           {
             "cursor": "IGo2LF0uWBWev+G+hSmLww6rXmgJQEJ4LfFxqnhZYDReAQAAAAAAAAA="
->>>>>>> 03629974
           }
         ]
       }
@@ -108,14 +85,10 @@
       "objects": {
         "edges": [
           {
-<<<<<<< HEAD
-            "cursor": "IPt/tJq+UNFldhM7fP6adu6edC9JIiKF77lpfxc0+J7LAQAAAAAAAAA="
-=======
             "cursor": "IGo2LF0uWBWev+G+hSmLww6rXmgJQEJ4LfFxqnhZYDReAQAAAAAAAAA="
           },
           {
             "cursor": "IIOUWmWoubxXbnMHfwFcdQWza7EdEUhLiw2NWDKMZT5AAQAAAAAAAAA="
->>>>>>> 03629974
           }
         ]
       }
@@ -128,9 +101,6 @@
   "data": {
     "address": {
       "objects": {
-<<<<<<< HEAD
-        "edges": []
-=======
         "edges": [
           {
             "cursor": "IMYcoQ7AWOYZT6WLrASYCF1Csj24o6N4XhfVz6MxLGK6AQAAAAAAAAA="
@@ -139,7 +109,6 @@
             "cursor": "IPLZxNQHzRLDTkk6wNlVvSFvT31q5DGf07odbAHgMWntAQAAAAAAAAA="
           }
         ]
->>>>>>> 03629974
       }
     }
   }
@@ -152,14 +121,10 @@
       "objects": {
         "edges": [
           {
-<<<<<<< HEAD
-            "cursor": "ID+VHWG/Wu/Yul0SDMNDxabBf9Rn4VG1GMJqhLYb5jdFAQAAAAAAAAA="
-=======
             "cursor": "IGo2LF0uWBWev+G+hSmLww6rXmgJQEJ4LfFxqnhZYDReAQAAAAAAAAA="
           },
           {
             "cursor": "IIOUWmWoubxXbnMHfwFcdQWza7EdEUhLiw2NWDKMZT5AAQAAAAAAAAA="
->>>>>>> 03629974
           }
         ]
       }
@@ -174,17 +139,10 @@
       "objects": {
         "edges": [
           {
-<<<<<<< HEAD
-            "cursor": "IOjTKA18lWvLM9cLB7N/fdTmMSQAKic4dP4zQc4V4dvVAQAAAAAAAAA="
-          },
-          {
-            "cursor": "IPt/tJq+UNFldhM7fP6adu6edC9JIiKF77lpfxc0+J7LAQAAAAAAAAA="
-=======
             "cursor": "IMYcoQ7AWOYZT6WLrASYCF1Csj24o6N4XhfVz6MxLGK6AQAAAAAAAAA="
           },
           {
             "cursor": "IPLZxNQHzRLDTkk6wNlVvSFvT31q5DGf07odbAHgMWntAQAAAAAAAAA="
->>>>>>> 03629974
           }
         ]
       }
