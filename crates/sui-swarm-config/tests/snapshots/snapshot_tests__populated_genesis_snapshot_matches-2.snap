--- conflicted
+++ resolved
@@ -3,11 +3,7 @@
 expression: genesis.sui_system_object().into_genesis_version_for_tooling()
 ---
 epoch: 0
-<<<<<<< HEAD
-protocol_version: 46
-=======
 protocol_version: 48
->>>>>>> d709c305
 system_state_version: 1
 validators:
   total_stake: 20000000000000000
@@ -244,15 +240,6 @@
         next_epoch_worker_address: ~
         extra_fields:
           id:
-<<<<<<< HEAD
-            id: "0xaa1f81615726f743a44d460de2f93a2d3d2d8cf5304cdcff7e0630efd3e1add2"
-          size: 0
-      voting_power: 10000
-      operation_cap_id: "0x47e3f1223ad17dd878503d1b53d6328ba003739bcd48c802f23cf1ae139e0dca"
-      gas_price: 1000
-      staking_pool:
-        id: "0xdbae44f768932c55ec5c4d2353ef383412ff46ece64fd7e627dc478a8a983b85"
-=======
             id: "0xb0c661436faacc2576f8e52ed34f47d8b83e7fadd493307bc0208a0b75ff3d31"
           size: 0
       voting_power: 10000
@@ -260,7 +247,6 @@
       gas_price: 1000
       staking_pool:
         id: "0xd65fc099b2677baad81f5293db8fce1d3ab4f36bcec5180ea5fbcac9527314c1"
->>>>>>> d709c305
         activation_epoch: 0
         deactivation_epoch: ~
         sui_balance: 20000000000000000
@@ -268,22 +254,14 @@
           value: 0
         pool_token_balance: 20000000000000000
         exchange_rates:
-<<<<<<< HEAD
-          id: "0xd9c4fa6435a92316e35b4cad08c275e0d253d094e088ecc2e11612e059f4bcc1"
-=======
           id: "0x02a133ee415297e148857207d37cc1a3dd8d16fd5ed5d6e27d90b0af45f4034c"
->>>>>>> d709c305
           size: 1
         pending_stake: 0
         pending_total_sui_withdraw: 0
         pending_pool_token_withdraw: 0
         extra_fields:
           id:
-<<<<<<< HEAD
-            id: "0x611cd0036780b5f5b48c4450a1c1e101187a3051fe5304b1614f09b821a1ea16"
-=======
             id: "0x5e19f1996afaeb561a904cede5c9733e08fbcf4969430e55602ca1341046c6a6"
->>>>>>> d709c305
           size: 0
       commission_rate: 200
       next_epoch_stake: 20000000000000000
@@ -291,23 +269,6 @@
       next_epoch_commission_rate: 200
       extra_fields:
         id:
-<<<<<<< HEAD
-          id: "0xbcf528f56cdf5f086fa182caa99e4f61232e85fa253faf471473981a39b1bbfb"
-        size: 0
-  pending_active_validators:
-    contents:
-      id: "0x52dbbc972f61964c94f821673e4456871ee8b4280379469883797cde9a7e75c2"
-      size: 0
-  pending_removals: []
-  staking_pool_mappings:
-    id: "0xd7b77390caad378d1d2f4589ded333643396ca90fbe47731253a365841d22c7b"
-    size: 1
-  inactive_validators:
-    id: "0xd7502286e0070887f753b8a4e68aa6e9ac1efcdd9519d997805cdf44f8e02b91"
-    size: 0
-  validator_candidates:
-    id: "0x87c0342f7b777631eb5afc7c0cc21e287aa448c28f97d5d16ec57f5a4127d8f7"
-=======
           id: "0xa9885026f915def336ce0a470aa4d8faf77e8fcc44e3160480f65aae237e6712"
         size: 0
   pending_active_validators:
@@ -323,17 +284,12 @@
     size: 0
   validator_candidates:
     id: "0xb5437e5d6602194c31fb8be2507f6703cffefde03c8c5bb6a53845b23978ea57"
->>>>>>> d709c305
     size: 0
   at_risk_validators:
     contents: []
   extra_fields:
     id:
-<<<<<<< HEAD
-      id: "0xf6344e8ae8b62ca78e477400f08d67bfd1c831b7a65b2d27d6942167111c4d45"
-=======
       id: "0xbf6350f26cfb2d3b9e5e34cfdd64b524a17475447e290e6dff3bdc2ebac11940"
->>>>>>> d709c305
     size: 0
 storage_fund:
   total_object_storage_rebates:
@@ -350,11 +306,7 @@
   validator_low_stake_grace_period: 7
   extra_fields:
     id:
-<<<<<<< HEAD
-      id: "0x2fa928349e0701ded15f5a6b9b8934d73a350ba419119cae5605b679780b5244"
-=======
       id: "0x4c4a6bd6b6bf6fe19956b0bde2bda6eaec022d1dcecaa14ea2b7e0b9b43e7838"
->>>>>>> d709c305
     size: 0
 reference_gas_price: 1000
 validator_report_records:
@@ -368,11 +320,7 @@
   stake_subsidy_decrease_rate: 1000
   extra_fields:
     id:
-<<<<<<< HEAD
-      id: "0xe6764c48ab10ea4ac1e210c3786bdef3dcfc18d0d2dadd42ba019546b87ae64c"
-=======
       id: "0x009afa088a20521b05b55a115e0f5cac473bacfec65423f58e74574ed1d85741"
->>>>>>> d709c305
     size: 0
 safe_mode: false
 safe_mode_storage_rewards:
@@ -384,9 +332,5 @@
 epoch_start_timestamp_ms: 10
 extra_fields:
   id:
-<<<<<<< HEAD
-    id: "0x41f2308e40998f1ff547ad1497181ce0ea5771a10fe0b0dc89958cc3f16f171e"
-=======
     id: "0x5cb39a638bbeaf07dccf4c9b3acd27f4c3e83eacc49aa05d92307b3d82bea119"
->>>>>>> d709c305
   size: 0
