--- conflicted
+++ resolved
@@ -3,11 +3,7 @@
 expression: genesis.sui_system_object().into_genesis_version_for_tooling()
 ---
 epoch: 0
-<<<<<<< HEAD
-protocol_version: 41
-=======
 protocol_version: 42
->>>>>>> 03629974
 system_state_version: 1
 validators:
   total_stake: 20000000000000000
@@ -244,15 +240,6 @@
         next_epoch_worker_address: ~
         extra_fields:
           id:
-<<<<<<< HEAD
-            id: "0xcbe78459b3d678aa44064fffdfae320fd2c43b6abd0db2a7058cdba528d9fb46"
-          size: 0
-      voting_power: 10000
-      operation_cap_id: "0x9e3843f0fad39d5965cf10d5c3989fe5af6abebdb6c073700598165a8d9ee629"
-      gas_price: 1000
-      staking_pool:
-        id: "0x6db65e9924a3004ad565a51e4da6f603f37828e761b3133400777939cab52485"
-=======
             id: "0x62adcc806020b4f9e7fb7ab1cf0448e0b0ad926d136971d67bb372cfc8475885"
           size: 0
       voting_power: 10000
@@ -260,7 +247,6 @@
       gas_price: 1000
       staking_pool:
         id: "0x36a34b5a3e61721e569b93c83376471739d996323bac81bb62cf692b6d356340"
->>>>>>> 03629974
         activation_epoch: 0
         deactivation_epoch: ~
         sui_balance: 20000000000000000
@@ -268,22 +254,14 @@
           value: 0
         pool_token_balance: 20000000000000000
         exchange_rates:
-<<<<<<< HEAD
-          id: "0x64bfa36eaec7de3f3772c3c31dbcca2652595e4e48b34c7534dbc55d211d609f"
-=======
           id: "0x3b70ffe10f9a22714e5ec0567fe1dad8e0467aefc280dcb9398991a8a1f6ec9a"
->>>>>>> 03629974
           size: 1
         pending_stake: 0
         pending_total_sui_withdraw: 0
         pending_pool_token_withdraw: 0
         extra_fields:
           id:
-<<<<<<< HEAD
-            id: "0x6832e4c7c2a8a5ba7f0920b0e3fce5468244e570ae61d7e53e2c2d3ec66c1a7a"
-=======
             id: "0x8a687d88204a80df85c6383bdb4abb685586b464975267a88ea43a06fef5f302"
->>>>>>> 03629974
           size: 0
       commission_rate: 200
       next_epoch_stake: 20000000000000000
@@ -291,23 +269,6 @@
       next_epoch_commission_rate: 200
       extra_fields:
         id:
-<<<<<<< HEAD
-          id: "0xdc43bc550719c060f16ccc6d27a16a1a711e3913c1da3645e6b6782800ccced0"
-        size: 0
-  pending_active_validators:
-    contents:
-      id: "0x8ba19e20b6cc174db0cf8a641bb0ed068f2cb7554c93a4eea2b64509540e4c9f"
-      size: 0
-  pending_removals: []
-  staking_pool_mappings:
-    id: "0x65d571b62b819c7da16f16a69d0c4abf1c7cbc6fc6f838e2ab1471f64d5d4823"
-    size: 1
-  inactive_validators:
-    id: "0xf47ac64da0ca8f9dc1d3e20bba1d76dfd536dac2d8b0b2438fcbcebebd2b01e6"
-    size: 0
-  validator_candidates:
-    id: "0xf53c986dfe4c55ed3347e72d44f627b09856acc96751bea7c9857927d0280fca"
-=======
           id: "0xa162660b14cb002551bccdf2ae81c2b200e4e084a93a85e79e6848e1aef0f5bf"
         size: 0
   pending_active_validators:
@@ -323,17 +284,12 @@
     size: 0
   validator_candidates:
     id: "0x447b9c369379682d1896b52353358f467d4862d6ea1077096f954a86dfcb254d"
->>>>>>> 03629974
     size: 0
   at_risk_validators:
     contents: []
   extra_fields:
     id:
-<<<<<<< HEAD
-      id: "0xeff55ac779939e86162661cd7cbd7522d98b3f42a5e5a0d1432c3db3f200fadb"
-=======
       id: "0x64f2da6bfbb4200affb071f702572c37b6cdbd2f2024cb66ad8baae21d8d649e"
->>>>>>> 03629974
     size: 0
 storage_fund:
   total_object_storage_rebates:
@@ -350,11 +306,7 @@
   validator_low_stake_grace_period: 7
   extra_fields:
     id:
-<<<<<<< HEAD
-      id: "0xa557b983c7b7401fe857d5e549c6a34fc87c01f76e8836204fc3ea3057659ae0"
-=======
       id: "0x45887eac71d53ee6791b8d4b0e6b6bbe2b441f32f210b7d433a12b4904c8f7d2"
->>>>>>> 03629974
     size: 0
 reference_gas_price: 1000
 validator_report_records:
@@ -368,11 +320,7 @@
   stake_subsidy_decrease_rate: 1000
   extra_fields:
     id:
-<<<<<<< HEAD
-      id: "0xb761fbfb3aa3b4fc27c9895b1b8d140a9846af8c079c579b9327611f1dafcc1b"
-=======
       id: "0x4e7f9e8c7cd03b5a1ab909968e70b8c4acad298a54077646183e07bbde02a0f2"
->>>>>>> 03629974
     size: 0
 safe_mode: false
 safe_mode_storage_rewards:
@@ -384,10 +332,5 @@
 epoch_start_timestamp_ms: 10
 extra_fields:
   id:
-<<<<<<< HEAD
-    id: "0x27defe8d8b79e9ab2349a75aab7b276897260a13ec1bd51d4395ef46e9633beb"
-  size: 0
-=======
     id: "0xc86804d07944a1c0d99e897e22725556a2bff112f2c9f670f977f030cd332666"
-  size: 0
->>>>>>> 03629974
+  size: 0