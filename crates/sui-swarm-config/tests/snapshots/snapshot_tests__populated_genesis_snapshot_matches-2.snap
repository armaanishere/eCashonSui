--- conflicted
+++ resolved
@@ -240,23 +240,13 @@
         next_epoch_worker_address: ~
         extra_fields:
           id:
-<<<<<<< HEAD
-            id: "0x9bbfa3d93b5175903fd9b6ebac6bb328486c9714a97e319bc52c9c25e0a5de48"
+            id: "0xb6df578aa630f293a2a4e175c40b9eca6cecb8198061a7cc5f26772465f58c37"
           size: 0
       voting_power: 10000
-      operation_cap_id: "0x94d5f263150a071a9967361865e06c87774b7451f04c58edd3eb7c85e2b0cce5"
+      operation_cap_id: "0xf2174cfb708f90f3f3a03fd567e3bbe79e06d75ab2facce619906d3de022036f"
       gas_price: 1000
       staking_pool:
-        id: "0x7511a1a7fc6674ed181e62fad8b68c55bb084d447934d2f89ce061df3c3c64aa"
-=======
-            id: "0x2e4d15249636bbd0f7e1ce20c225af3060f400e29072544fdfce2edcb6f732bb"
-          size: 0
-      voting_power: 10000
-      operation_cap_id: "0x5a1ba548be8fa72a494156dca1ee9f4915de9517fe760a1d91090502a7fabc72"
-      gas_price: 1000
-      staking_pool:
-        id: "0x0b87e4cd309845a22da2d9490306327d33752d58b60b8182f37da0776a4999e9"
->>>>>>> 5cad056f
+        id: "0x90ddfa1e5e85ce38c2fc0d6b7f7d722476b665b845b2c18f53b1ff1a36bb4bbb"
         activation_epoch: 0
         deactivation_epoch: ~
         sui_balance: 20000000000000000
@@ -264,22 +254,14 @@
           value: 0
         pool_token_balance: 20000000000000000
         exchange_rates:
-<<<<<<< HEAD
-          id: "0xa0999bee14412c61e87e680bc551fa52d040ddeac3ebe604054581978035a33a"
-=======
-          id: "0x71a2bd45eab0cbb5a875cc5de22af03dd5d9ae01f8852e38c4d06231c847b033"
->>>>>>> 5cad056f
+          id: "0x7c806c0d1baaaef02c14af467bed1b8707d6a15a28d9a8396127b5446470b2e6"
           size: 1
         pending_stake: 0
         pending_total_sui_withdraw: 0
         pending_pool_token_withdraw: 0
         extra_fields:
           id:
-<<<<<<< HEAD
-            id: "0x4bcae04f29b7e670603b0bea7276c378b7cb442010ff5b7e6041f4020d1bfae8"
-=======
-            id: "0xcea13c3abdec73fa6e6fa41ff253a3c7c23a8324fc4f8e9d8b41e21d25eb541b"
->>>>>>> 5cad056f
+            id: "0x6b933bc0bb4cd6d3dd9f1b576931c12638ccbfc6941f415795ca39b85b24d734"
           size: 0
       commission_rate: 200
       next_epoch_stake: 20000000000000000
@@ -287,49 +269,27 @@
       next_epoch_commission_rate: 200
       extra_fields:
         id:
-<<<<<<< HEAD
-          id: "0xeadb17bde9bf52ba27ee8393d1baf7fa8d70978d12ae9d95ea1781663857895e"
+          id: "0xb9687f270202fa6e7f6e43c29415e9c59993b14b950dc388b9eec957f703f888"
         size: 0
   pending_active_validators:
     contents:
-      id: "0xd9a9ef11bbbbf882b68d93c07f56647e399ab1918d4325ddb8ff77d6d5848f1a"
+      id: "0x201bb1951b3dcf0c50e2e9563e0d47948fc7c9969a116e6368ef022f31b7ff1b"
       size: 0
   pending_removals: []
   staking_pool_mappings:
-    id: "0x06bb584ca034e9be2142ebd5e01f831252d00bed76145528b68d8307ac256d41"
+    id: "0x654f4ddbdcc7762b08a68e78cadeffdb50ccff89b9ea46d7d3d56f230b18af45"
     size: 1
   inactive_validators:
-    id: "0xff1f540ed463c94dafc262e830c756efa6657104fe77f39f378a7192b081d16a"
+    id: "0x6ecef88042282f95af9f4937bffea319fc9033e24e30e4ce0155933e2100aecf"
     size: 0
   validator_candidates:
-    id: "0x6add027bd0f7837e214191846bc98a0f248188f6cc21ac4e52655313a7f0e160"
-=======
-          id: "0xb1baecc8a57d96bfdd5b9bf6e29ca7e06f17d0432ca744ccc7f364a6252708b5"
-        size: 0
-  pending_active_validators:
-    contents:
-      id: "0xd38748aff704edd83577b1ede8c1cb777f8cd8895722091ab369dc713d07feaa"
-      size: 0
-  pending_removals: []
-  staking_pool_mappings:
-    id: "0xc8d7477c731b7037b0303cc6ab2973ec200bca4149a468a3d1d3f26689ea23ef"
-    size: 1
-  inactive_validators:
-    id: "0x28db8a4e65f4475cecec32cd17d583ab09232d1337410981cb6aaa12352a9f33"
-    size: 0
-  validator_candidates:
-    id: "0x4b3f6e82d7317606cb95d55358226ae9a8986cca35bb4580d79293e18caed2e8"
->>>>>>> 5cad056f
+    id: "0x6c028981015dc277c7e4958d3d1bd452fd2c23268ac191c83f243c3a92acb332"
     size: 0
   at_risk_validators:
     contents: []
   extra_fields:
     id:
-<<<<<<< HEAD
-      id: "0x0eb98c99cd111954b7eb765e8b82ad72c610761847dfc83f20888de115f43360"
-=======
-      id: "0x47f4fb5f620fbbdf64bdc4089b248428806752f65e13246ba995eb692f3deb7d"
->>>>>>> 5cad056f
+      id: "0x1708dd9a076e193fea12f2ec65c609e51f559896ea9be7f84eaffb3bd4775e8c"
     size: 0
 storage_fund:
   total_object_storage_rebates:
@@ -346,11 +306,7 @@
   validator_low_stake_grace_period: 7
   extra_fields:
     id:
-<<<<<<< HEAD
-      id: "0xc31e1d4ebf2000815d149f7fc7af8cd472f03643d656b2ca43e3470fe0599594"
-=======
-      id: "0xa24f5a84914597c521fe22ff0011ac03ba6bb08136a2d326e7834530589927fc"
->>>>>>> 5cad056f
+      id: "0x0e759c95c0c26f77d2839e653157f10c5c587127411c5e066281070e8fe632de"
     size: 0
 reference_gas_price: 1000
 validator_report_records:
@@ -364,11 +320,7 @@
   stake_subsidy_decrease_rate: 1000
   extra_fields:
     id:
-<<<<<<< HEAD
-      id: "0xbfb22af8362d27970bb5327335ad6a7708fe4631d74b2bf2285184d08b754f28"
-=======
-      id: "0x51c88a34ca1f7d49c4ce6814c14d34bc6954aa088ed68fd0fd4899ca0f9b404f"
->>>>>>> 5cad056f
+      id: "0x57489d3c211ad643337e7feb6d95e393bcc5601de34b954a02a76e010995ad47"
     size: 0
 safe_mode: false
 safe_mode_storage_rewards:
@@ -380,9 +332,5 @@
 epoch_start_timestamp_ms: 10
 extra_fields:
   id:
-<<<<<<< HEAD
-    id: "0xe96b361b316cb6aadfda872358352e8fd1a033f8332ae16bbe5b6457fb54179f"
-=======
-    id: "0xacacaede4acdb1480159f4a4ea127973879cdb92d33b40c361464faab5ce58cc"
->>>>>>> 5cad056f
+    id: "0x5dea6fda3febe8d4ab5bf2f0dbf731718e2c2a641e43e52e6bd2c94993d0df80"
   size: 0
