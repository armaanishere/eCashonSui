--- conflicted
+++ resolved
@@ -240,15 +240,6 @@
         next_epoch_worker_address: ~
         extra_fields:
           id:
-<<<<<<< HEAD
-            id: "0xf4613b32c86d54354eb64db659bd9658e7a9ca8943c0b5075dc4cca842a1b376"
-          size: 0
-      voting_power: 10000
-      operation_cap_id: "0xeb7d7dfb5ab149befce670dcd5e5d8057d883f9b8233e343f93a030fdeac8c9b"
-      gas_price: 1000
-      staking_pool:
-        id: "0x9bfff4f754ea56dd5be7a625e63b5b7f2e2689231b38d13800332a448138b70f"
-=======
             id: "0xee18e93d074b1e76fdd721caaa1f52c7a16f8736b3193f5236db390131f67286"
           size: 0
       voting_power: 10000
@@ -256,7 +247,6 @@
       gas_price: 1000
       staking_pool:
         id: "0x3e684f142a70db097fa72b6dc6895e62c805b123c9ca73a3b46f6acde37c67f0"
->>>>>>> 268afc38
         activation_epoch: 0
         deactivation_epoch: ~
         sui_balance: 20000000000000000
@@ -264,22 +254,14 @@
           value: 0
         pool_token_balance: 20000000000000000
         exchange_rates:
-<<<<<<< HEAD
-          id: "0x0c12caaaffabfcd6a6859c3908baa0f817ab55a98523c94a7cc08a592cd19038"
-=======
           id: "0xea9fbe1476736c2dea2ba0c6944567ad1cf8183724c645b501ba1c8bdc236c72"
->>>>>>> 268afc38
           size: 1
         pending_stake: 0
         pending_total_sui_withdraw: 0
         pending_pool_token_withdraw: 0
         extra_fields:
           id:
-<<<<<<< HEAD
-            id: "0xd3d8bc69ff10a733f9716319c2a0c375d125fdfb3585f11ea50a3760eb89123c"
-=======
             id: "0x3b04d2e0e34c5eb443d932500834b52aba31725d347b8e5f02d14ddd6ea03bea"
->>>>>>> 268afc38
           size: 0
       commission_rate: 200
       next_epoch_stake: 20000000000000000
@@ -287,23 +269,6 @@
       next_epoch_commission_rate: 200
       extra_fields:
         id:
-<<<<<<< HEAD
-          id: "0x42688ee30c44451c7cb9ca8366b4fdaeff83503733a371f4737bae3fa488efb6"
-        size: 0
-  pending_active_validators:
-    contents:
-      id: "0xf283c713b6b4554d07303a2f5357a30ab20b5543e4e8075a7aab7bbcda0597f0"
-      size: 0
-  pending_removals: []
-  staking_pool_mappings:
-    id: "0xfa8912fbee536218b13f9f458a48bf45be6489f282cc5823514af023c3ed68d2"
-    size: 1
-  inactive_validators:
-    id: "0xca00b8515f3decc6bd9662f0e2413a85dc1e1476657b1d631209bc734d941ded"
-    size: 0
-  validator_candidates:
-    id: "0x76ba76f883f0c2d48334deaadcf00f1983adcd91ed60335b0da4cf8baf93d37e"
-=======
           id: "0x3bae281bb2a7d5fa3bbed3b6172a337fc46019f90d183982054b04e9f32133fb"
         size: 0
   pending_active_validators:
@@ -319,17 +284,12 @@
     size: 0
   validator_candidates:
     id: "0xe6db5c73ef0829daf5f71782bd6837b0a2be1395a065638d64e491ed5b97dc55"
->>>>>>> 268afc38
     size: 0
   at_risk_validators:
     contents: []
   extra_fields:
     id:
-<<<<<<< HEAD
-      id: "0x4f732f42559d2564d21717c9b4994ca59476c49fae79a6f7554f4626e1a8d938"
-=======
       id: "0x390b78ffa27f9465b475a9e3df0305f8a22284bb62ef362339415bc31cff79d5"
->>>>>>> 268afc38
     size: 0
 storage_fund:
   total_object_storage_rebates:
@@ -346,11 +306,7 @@
   validator_low_stake_grace_period: 7
   extra_fields:
     id:
-<<<<<<< HEAD
-      id: "0x894d355594340a3a95722e550030b6b8b2393b1b789942177350d6eefa707043"
-=======
       id: "0x3a66a39b4dc73ad58cc15074094cdfad890e567b311a27fbfa3d5cbd2a80258a"
->>>>>>> 268afc38
     size: 0
 reference_gas_price: 1000
 validator_report_records:
@@ -364,11 +320,7 @@
   stake_subsidy_decrease_rate: 1000
   extra_fields:
     id:
-<<<<<<< HEAD
-      id: "0x3411ebadd3dccf169008991c5810b129b20d4bdfac38ae8a66e2d435566e294c"
-=======
       id: "0xac6c38f74f782e44ec0c0219c970f4b43e6ed899e90776e545d399a10b2f6eea"
->>>>>>> 268afc38
     size: 0
 safe_mode: false
 safe_mode_storage_rewards:
@@ -380,9 +332,5 @@
 epoch_start_timestamp_ms: 10
 extra_fields:
   id:
-<<<<<<< HEAD
-    id: "0xd277ea59ff0fb82e46674c1c2b63dee16f06471e3b19af2b9b1d1a630e3b1d0e"
-=======
     id: "0x33f45d7789643796859e2cc2cae4765ba0cd89423f5819deab37244924a09caa"
->>>>>>> 268afc38
   size: 0
