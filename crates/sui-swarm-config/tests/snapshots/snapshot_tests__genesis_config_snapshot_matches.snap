---
source: crates/sui-swarm-config/tests/snapshot_tests.rs
expression: genesis_config
---
ssfn_config_info: ~
validator_config_info: ~
parameters:
  chain_start_timestamp_ms: 0
<<<<<<< HEAD
  protocol_version: 43
=======
  protocol_version: 45
>>>>>>> 151ec1d1
  allow_insertion_of_extra_objects: true
  epoch_duration_ms: 86400000
  stake_subsidy_start_epoch: 0
  stake_subsidy_initial_distribution_amount: 1000000000000000
  stake_subsidy_period_length: 10
  stake_subsidy_decrease_rate: 1000
accounts:
  - address: "0x73a6b3c33e2d63383de5c6786cbaca231ff789f4c853af6d54cb883d8780adc0"
    gas_amounts:
      - 30000000000000000
      - 30000000000000000
      - 30000000000000000
      - 30000000000000000
      - 30000000000000000
  - address: "0x73a6b3c33e2d63383de5c6786cbaca231ff789f4c853af6d54cb883d8780adc0"
    gas_amounts:
      - 30000000000000000
      - 30000000000000000
      - 30000000000000000
      - 30000000000000000
      - 30000000000000000
  - address: "0x73a6b3c33e2d63383de5c6786cbaca231ff789f4c853af6d54cb883d8780adc0"
    gas_amounts:
      - 30000000000000000
      - 30000000000000000
      - 30000000000000000
      - 30000000000000000
      - 30000000000000000
  - address: "0x73a6b3c33e2d63383de5c6786cbaca231ff789f4c853af6d54cb883d8780adc0"
    gas_amounts:
      - 30000000000000000
      - 30000000000000000
      - 30000000000000000
      - 30000000000000000
      - 30000000000000000
  - address: "0x73a6b3c33e2d63383de5c6786cbaca231ff789f4c853af6d54cb883d8780adc0"
    gas_amounts:
      - 30000000000000000
      - 30000000000000000
      - 30000000000000000
      - 30000000000000000
      - 30000000000000000<|MERGE_RESOLUTION|>--- conflicted
+++ resolved
@@ -6,11 +6,7 @@
 validator_config_info: ~
 parameters:
   chain_start_timestamp_ms: 0
-<<<<<<< HEAD
-  protocol_version: 43
-=======
   protocol_version: 45
->>>>>>> 151ec1d1
   allow_insertion_of_extra_objects: true
   epoch_duration_ms: 86400000
   stake_subsidy_start_epoch: 0
