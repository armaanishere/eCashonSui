---
title: Write a Move Package
description: The first step in getting a package on chain is to write the Move code that defines the logic of your package. The structure of a Move package is similar to those in Rust.
---

To begin, open a terminal or console at the location you plan to store your package. Use the `sui move new` command to create an empty Move package with the name `my_first_package`:

```shell
$ sui move new my_first_package
```

Running the previous command creates a directory with the name you provide (`my_first_package` in this case). The command populates the new directory with a skeleton Move project that consists of a `sources` directory and a `Move.toml` manifest file. Open the manifest with a text editor to review its contents:

{@inject: examples/move/first_package/Move.toml}

The manifest file contents include available sections of the manifest and comments that provide additional information. In Move, you prepend the hash mark (`#`) to a line to denote a comment.

- **[package]:** Contains metadata for the package. By default, the `sui move new` command populates only the `name` value of the metadata. In this case, the example passes `my_first_package` to the command, which becomes the name of the package. You can delete the first `#` of subsequent lines of the `[package]` section to provide values for the other available metadata fields.
- **[dependencies]:** Lists the other packages that your package depends on to run. By default, the `sui move new` command lists the `Sui` package on GitHub (Testnet version) as the lone dependency.
- **[addresses]:** Declares named addresses that your package uses. By default, the section includes the package you create with the `sui move new` command and an address of `0x0`. This value can be left as-is and indicates that [package addresses are automatically managed](../../../../concepts/sui-move-concepts/packages/automated-address-management) when published and upgraded.
- **[dev-dependencies]:** Includes only comments that describe the section.
- **[dev-addresses]:** Includes only comments that describe the section.

### Defining the package

You have a package now but it doesn't do anything. To make your package useful, you must add logic contained in `.move` source files that define _modules_. Use a text editor or the command line to create your first package source file named `my_module.move` in the `sources` directory of the package:

```shell
$ touch my_first_package/sources/my_module.move
```

Populate the `my_module.move` file with the following code:

{@inject: examples/move/first_package/sources/example.move#first noTests}

The comments in the preceding code highlight different parts of a typical Move source file.

<<<<<<< HEAD
* **Part 1: Imports** - Code reuse is a necessity in modern programming. Move supports this concept with imports that allow your module to use types and functions declared in other modules. In this example, the module imports from `object`, `transfer`, and `tx_context` modules. These modules are available to the package because the `Move.toml` file defines the Sui dependency (along with the `sui` named address) where they are defined.
=======
- **Part 1: Imports** - Code reuse is a necessity in modern programming. Move supports this concept with `use` aliases that allow your module to refer to types and functions declared in other modules. In this example, the module imports from `object`, `transfer`, and `tx_context` modules, but it does not need to do so explicitly, because the compiler provides these `use` statements by default. These modules are available to the package because the `Move.toml` file defines the Sui dependency (along with the `sui` named address) where they are defined.
>>>>>>> c724ed0d

- **Part 2: Struct declarations** - Structs define types that a module can create or destroy. Struct definitions can include abilities provided with the `has` keyword. The structs in this example, for instance, have the `key` ability, which indicates that these structs are Sui objects that you can transfer between addresses. The `store` ability on the structs provides the ability to appear in other struct fields and be transferred freely.

- **Part 3: Module initializer** - A special function that is invoked exactly once when the module publishes.

- **Part 4: Accessor functions** - These functions allow the fields of the module's structs to be read from other modules.

After you save the file, you have a complete Move package.

## Related links

- [Build and Test Packages](./build-test.mdx): Continue this example to build and test your package to get it ready for publishing.
- [Sui Move CLI](../../../references/cli/move.mdx): Available Move commands the CLI provides.<|MERGE_RESOLUTION|>--- conflicted
+++ resolved
@@ -35,11 +35,7 @@
 
 The comments in the preceding code highlight different parts of a typical Move source file.
 
-<<<<<<< HEAD
-* **Part 1: Imports** - Code reuse is a necessity in modern programming. Move supports this concept with imports that allow your module to use types and functions declared in other modules. In this example, the module imports from `object`, `transfer`, and `tx_context` modules. These modules are available to the package because the `Move.toml` file defines the Sui dependency (along with the `sui` named address) where they are defined.
-=======
 - **Part 1: Imports** - Code reuse is a necessity in modern programming. Move supports this concept with `use` aliases that allow your module to refer to types and functions declared in other modules. In this example, the module imports from `object`, `transfer`, and `tx_context` modules, but it does not need to do so explicitly, because the compiler provides these `use` statements by default. These modules are available to the package because the `Move.toml` file defines the Sui dependency (along with the `sui` named address) where they are defined.
->>>>>>> c724ed0d
 
 - **Part 2: Struct declarations** - Structs define types that a module can create or destroy. Struct definitions can include abilities provided with the `has` keyword. The structs in this example, for instance, have the `key` ability, which indicates that these structs are Sui objects that you can transfer between addresses. The `store` ability on the structs provides the ability to appear in other struct fields and be transferred freely.
 
