// Copyright (c) Mysten Labs, Inc.
// SPDX-License-Identifier: Apache-2.0

const guides = [
	{
		type: 'doc',
		label: 'Guides',
		id: 'guides',
	},
	{
		type: 'category',
		label: 'Developer Guides',
		collapsed: false,
		link: {
			type: 'doc',
			id: 'guides/developer',
		},
		items: [
			{
				type: 'category',
				label: 'Getting Started',
				collapsed: false,
				link: {
					type: 'doc',
					id: 'guides/developer/getting-started',
				},
				items: [
					'guides/developer/getting-started/sui-install',
					'guides/developer/getting-started/connect',
					'guides/developer/getting-started/local-network',
					'guides/developer/getting-started/get-address',
					'guides/developer/getting-started/get-coins',
					'guides/developer/getting-started/graphql-rpc',
				],
			},
			{
				type: 'category',
				label: 'Your First Sui dApp',
				link: {
					type: 'doc',
					id: 'guides/developer/first-app',
				},
				items: [
					'guides/developer/first-app/write-package',
					'guides/developer/first-app/build-test',
					'guides/developer/first-app/publish',
					'guides/developer/first-app/debug',
					'guides/developer/first-app/client-tssdk',
				],
			},
			{
				type: 'category',
				label: 'Sui 101',
				link: {
					type: 'doc',
					id: 'guides/developer/sui-101',
				},
				items: [
					'guides/developer/sui-101/shared-owned',
					'guides/developer/sui-101/using-events',
					'guides/developer/sui-101/access-time',
					'guides/developer/sui-101/sign-and-send-txn',
					'guides/developer/sui-101/sponsor-txn',
					{
						type: 'category',
						label: 'Working with PTBs',
						items: [
							'guides/developer/sui-101/building-ptb',
							'guides/developer/sui-101/coin-mgt',
							'guides/developer/sui-101/simulating-refs',
						],
					},
				],
			},
			{
				type: 'category',
				label: 'Coins and Tokens',
				link: {
					type: 'doc',
					id: 'guides/developer/coin',
				},
				items: [
					'guides/developer/coin/regulated',
					'guides/developer/coin/in-game-token',
					'guides/developer/coin/loyalty',
				],
			},
			{
				type: 'category',
				label: 'NFTs',
				link: {
					type: 'doc',
					id: 'guides/developer/nft',
				},
				items: ['guides/developer/nft/nft-rental', 'guides/developer/nft/asset-tokenization'],
			},
			{
				type: 'category',
				label: 'Cryptography',
				link: {
					type: 'doc',
					id: 'guides/developer/cryptography',
				},
				items: [
					'guides/developer/cryptography/signing',
					'guides/developer/cryptography/groth16',
					'guides/developer/cryptography/hashing',
					'guides/developer/cryptography/ecvrf',
					'guides/developer/cryptography/multisig',
					{
						type: 'category',
						label: 'zkLogin Integration Guide',
						link: {
							type: 'doc',
							id: 'guides/developer/cryptography/zklogin-integration',
						},
						items: [
							'guides/developer/cryptography/zklogin-integration/developer-account',
							'guides/developer/cryptography/zklogin-integration/zklogin-example',
						],
					},
				],
			},
			{
				type: 'category',
				label: 'Advanced Topics',
				link: {
					type: 'doc',
					id: 'guides/developer/advanced',
				},
				items: [
					/*{
						type: 'category',
						label: 'Efficient Smart Contracts',
						link: {
							type: 'doc',
							id: 'guides/developer/advanced/efficient-smart-contracts',
						},
						items: ['guides/developer/advanced/min-gas-fees'],
					},*/
					'guides/developer/advanced/graphql-migration',
					'guides/developer/advanced/move-2024-migration',
					'guides/developer/advanced/custom-indexer',
					'guides/developer/advanced/randomness-onchain',
				],
			},
			{
				type: 'category',
				label: 'App Examples',
				link: {
					type: 'doc',
					id: 'guides/developer/app-examples',
				},
				items: [
					'guides/developer/app-examples/e2e-counter',
					{
						type: 'category',
						label: 'Trustless Swap',
						link: {
							type: 'doc',
							id: 'guides/developer/app-examples/trustless-swap',
						},
						items: [
							'guides/developer/app-examples/trustless-swap/backend',
							'guides/developer/app-examples/trustless-swap/indexer-api',
							'guides/developer/app-examples/trustless-swap/frontend',
						],
					},
					'guides/developer/app-examples/coin-flip',
					'guides/developer/app-examples/reviews-rating',
					'guides/developer/app-examples/blackjack',
					'guides/developer/app-examples/plinko',
					'guides/developer/app-examples/tic-tac-toe',
<<<<<<< HEAD
					'guides/developer/app-examples/trustless-swap',
					'guides/developer/app-examples/turnip-town',
=======
					{
						type: 'category',
						label: 'Oracles',
						link: {
							type: 'doc',
							id: 'guides/developer/app-examples/oracle',
						},
						items: [
							'guides/developer/app-examples/weather-oracle',
							'guides/developer/app-examples/meta-pricing-oracle',
						],
					},
					// 'guides/developer/app-examples/recaptcha',
					// 'guides/developer/app-examples/trusted-swap',
					// 'guides/developer/app-examples/turnip-town',
					// 'guides/developer/app-examples/auction',
>>>>>>> 71ac1878
				],
			},
			'guides/developer/starter-templates',
			'guides/developer/zklogin-onboarding',
			'guides/developer/dev-cheat-sheet',
		],
	},
	{
		type: 'category',
		label: 'Operator Guides',
		link: {
			type: 'doc',
			id: 'guides/operator',
		},
		items: [
			'guides/operator/sui-full-node',
			'guides/operator/validator-config',
			'guides/operator/data-management',
			'guides/operator/snapshots',
			'guides/operator/archives',
			'guides/operator/genesis',
			'guides/operator/validator-committee',
			'guides/operator/validator-tasks',
			'guides/operator/node-tools',
			'guides/operator/exchange-integration',
		],
	},
];
module.exports = guides;<|MERGE_RESOLUTION|>--- conflicted
+++ resolved
@@ -171,10 +171,6 @@
 					'guides/developer/app-examples/blackjack',
 					'guides/developer/app-examples/plinko',
 					'guides/developer/app-examples/tic-tac-toe',
-<<<<<<< HEAD
-					'guides/developer/app-examples/trustless-swap',
-					'guides/developer/app-examples/turnip-town',
-=======
 					{
 						type: 'category',
 						label: 'Oracles',
@@ -191,7 +187,6 @@
 					// 'guides/developer/app-examples/trusted-swap',
 					// 'guides/developer/app-examples/turnip-town',
 					// 'guides/developer/app-examples/auction',
->>>>>>> 71ac1878
 				],
 			},
 			'guides/developer/starter-templates',
