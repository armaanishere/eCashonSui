---
title: Sui Kiosk
description: Kiosk is a decentralized system for commerce applications on Sui. Kiosk is a part of the Sui framework, native to the system, and available to everyone.
---

Kiosk is a decentralized system for commerce applications on Sui. It consists of Kiosks - shared objects owned by individual parties that store assets and allow listing them for sale as well as utilize custom trading functionality - for example, an auction. While being highly decentralized, Kiosk provides a set of strong guarantees:

- Kiosk owners retain ownership of their assets to the moment of purchase.
- Creators set custom policies - sets of rules applied to every trade (such as pay royalty fee or do some arbitrary action X).
- Marketplaces can index events the Kiosk emits and subscribe to a single feed for on-chain asset trading.

Practically, Kiosk is a part of the Sui framework, and it is native to the system and available to everyone out of the box.

:::info

See the [Kiosk SDK documentation](https://sdk.mystenlabs.com/kiosk) for examples of working with Kiosk using TypeScript.

:::

## Sui Kiosk owners

Anyone can create a Sui Kiosk. Ownership of a kiosk is determined by the owner of the `KioskOwnerCap`, a special object that grants full access to a single kiosk. As the owner, you can sell any asset with a type (T) that has a shared `TransferPolicy` available, or you can use a kiosk to store assets even without a shared policy. You can’t sell or transfer any assets from your kiosk that do not have an associated transfer policy available.

To sell an item, if there is an existing transfer policy for the type (T), you just add your assets to your kiosk and then list them. You specify an offer amount when you list an item. Anyone can then purchase the item for the amount of SUI specified in the listing. The associated transfer policy determines what the buyer can do with the purchased asset.

A Kiosk owner can:

- Place and take items
- List items for sale
- Add and remove Extensions
- Withdraw profits from sales
- Borrow and mutate owned assets
- Access the full set of trading tools, such as auctions, lotteries, and collection bidding

## Sui Kiosk for buyers

A buyer is a party that purchases (or - more generally - receives) items from Kiosks, anyone on the network can be a Buyer (and, for example, a Kiosk Owner at the same time).

<<<<<<< HEAD
**Benefits:**
* Buyers get access to global liquidity and can get the best offer
* Buyers can place bids on collections through their Kiosks
* Most of the actions performed in Kiosks are free (gas-less) for Buyers
=======
** Benefits:**

- Buyers get access to global liquidity and can get the best offer
- Buyers can place bids on collections through their Kiosks
- Most of the actions performed in Kiosks are free (gas-less) for Buyers
>>>>>>> 63609723

**Responsibilities:**

- Buyer is the party that pays the fees if they're set in the policy
- Buyer must follow the rules set by creators or a transaction won't succeed

**Guarantees:**

- When using a custom trading logic such as an Auction, the items are guaranteed to be unchanged until the trade is complete

## Sui Kiosk for marketplaces

As a marketplace operator, you can implement Sui Kiosk to watch for offers made in a collection of kiosks and display them on a marketplace site. You can also implement a custom system using Kiosk extensions (created by the community or third-parties). For example, marketplaces can use a `TransferPolicyCap` to implement application-specific transfer rules.

## Sui Kiosk for creators

As a creator, Sui Kiosk supports strong enforcement for transfer policies and associated rules to protect assets and enforce asset ownership. Sui Kiosk gives creators more control over their creations, and puts creators and owners in control of how their works can be used.

Creator is a party that creates and controls the TransferPolicy for a single type. For example, the authors of SuiFrens are the Creators of the `SuiFren<Capy>` type and act as creators in the Kiosk ecosystem. Creators set the policy, but they might also be the first sellers of their assets through a Kiosk.

**Creators can:**

- Set any rules for trades
- Set multiple ways ("tracks") of rules
- Enable or disable trades at any moment with a policy
- Enforce policies (eg royalties) on all trades
- Perform a primary sale of their assets through a Kiosk

All of the above is effective immediately and globally.

**Creators cannot:**

- Take or modify items stored in someone else's Kiosk
- Restrict taking items from Kiosks if the "locking" rule was not set in the policy

## Sui Kiosk guarantees

Sui Kiosk provides a set of guarantees that Sui enforces through smart contracts.
These guarantees include:

- Every trade in Sui Kiosk requires a `TransferPolicy` resolution. This gives creators control over how their assets can be traded.
- True Ownership, which means that only a kiosk owner can take, list, borrow, or modify the assets added to their kiosk. This is similar to how single-owner objects work on Sui.
- Strong policy enforcement, for example Royalty policies, that lets creators enable or disable policies at any time that applies to all trades on the platform for objects with that policy attached.
- Changes to a `TransferPolicy` apply instantly and globally.

In practice, these guarantees mean that:

- When you list an item for sale, no one can modify it or take it from the kiosk.
- When you define a `PurchaseCap`, an item remains locked and you can’t modify or take the item from the kiosk unless the trade uses or returns the `PurchaseCap`.
- You can remove any rule at any time (as the owner).
- You can disable any extension at any time (as the owner).
- The state of an extension state is always accessible to the extension.

### Asset states in Sui Kiosk {#asset-states}

Sui Kiosk is a shared object that can store heterogeneous values, such as different sets of asset collectibles. When you add an asset to your kiosk, it has one of the following states:

- PLACED - an item placed in the kiosk using the `kiosk::place` function. The Kiosk Owner can withdraw it and use it directly, borrow it (mutably or immutably), or list an item for sale.
- LOCKED - an item placed in the kiosk using the `kiosk::lock` function. You can’t withdraw a Locked item from a kiosk, but you can borrow it mutably and list it for sale. Any item placed in a kiosk that has an associated Kiosk Lock policy have a LOCKED state.
- LISTED - an item in the kiosk that is listed for sale using the `kiosk::list` or `kiosk::place_and_list` functions. You can’t modify an item while listed, but you can borrow it immutably or delist it, which returns it to its previous state.
- LISTED EXCLUSIVELY - an item placed or locked in the kiosk by an extension that calls the `kiosk::list_with_purchase_cap` function. Only the kiosk owner can approve calling the function. The owner can only borrow it immutably. The extension must provide the functionality to delist / unlock the asset, or it might stay locked forever. Given that this action is explicitly performed by the Owner - it is the responsibility of the Owner to choose verified and audited extensions to use.

When someone purchases an asset from a kiosk, the asset leaves the kiosk and ownership transfers to the buyer’s address.

## Open a Sui Kiosk

To use a Sui Kiosk, you must create one and have the `KioskOwnerCap` that matches the `Kiosk` object. You can create a new kiosk using a single transaction by calling the `kiosk::default` function. The function creates and shares a `Kiosk`, and transfers the `KioskOwnerCap` to your address.

### Create a Sui Kiosk using programmable transaction blocks

```javascript
let tx = new Transaction();
tx.moveCall({
	target: '0x2::kiosk::default',
});
```

### Create a Sui Kiosk using the Sui CLI

{@include: ../snippets/info-gas-budget.mdx}

```shell
sui client call \
    --package 0x2 \
    --module kiosk \
    --function default \
    --gas-budget 1000000000
```

### Create a Sui Kiosk with advanced options

For more advanced use cases, when you want to choose the storage model or perform an action right away, you can use the programmable transaction block (PTB) friendly function kiosk::new.
Kiosk is designed to be shared. If you choose a different storage model, such as owned, your kiosk might not function as intended or not be accessible to other users. You can make sure your Kiosk works by testing it on Sui Testnet.

### Create a Sui Kiosk with advanced options using programmable transaction blocks

```javascript
let tx = new Transaction();
let [kiosk, kioskOwnerCap] = tx.moveCall({
	target: '0x2::kiosk::new',
});

tx.transferObjects([kioskOwnerCap], sender);
tx.moveCall({
	target: '0x2::transfer::public_share_object',
	arguments: [kiosk],
	typeArguments: '0x2::kiosk::Kiosk',
});
```

### Create a Sui Kiosk with advanced options using the SUI CLI

Sui CLI does not support PTBs and transaction chaining yet. You can use the `kiosk::default` function instead.

## Place items in and take items from your kiosk

As a kiosk owner, you can place any assets into your Sui Kiosk. You can take any item from your kiosk that is not currently listed for sale.

There's no limitations on which assets you can place in your kiosk. However, you can’t necessarily list and trade all of the items you place in your kiosk. The `TransferPolicy` associated with the type for the item determines whether you can trade it. To learn more, see the [Purchase items from a Kiosk](#purchase) section.

### Place an item in your kiosk

To place an item to the Kiosk, the owner needs to call the `sui::kiosk::place` function on the `Kiosk` object and pass the `KioskOwnerCap` and the `Item` as arguments.

`ITEM_TYPE` in the following examples represents the full type of the item.

### Place an item using programmable transaction blocks

```javascript
let tx = new Transaction();

let itemArg = tx.object('<ID>');
let kioskArg = tx.object('<ID>');
let kioskOwnerCapArg = tx.object('<ID>');

tx.moveCall({
	target: '0x2::kiosk::place',
	arguments: [kioskArg, kioskOwnerCapArg, itemArg],
	typeArguments: ['<ITEM_TYPE>'],
});
```

### Place an item using the Sui CLI

```shell
sui client call \
    --package 0x2 \
    --module kiosk \
    --function place \
    --args "<KIOSK_ID>" "<CAP_ID>" "<ITEM_ID>" \
    --type-args "<ITEM_TYPE>" \
    --gas-budget 1000000000
```

## Take items from a kiosk

To take an item from a kiosk you must be the kiosk owner. As the owner, call the `sui::kiosk::take` function on the `Kiosk` object, and pass the `KioskOwnerCap` and `ID` of the item as arguments.

`ITEM_TYPE` in the following examples represents the full type of the item.

### Take an item from a kiosk using programmable transaction blocks

```javascript
let tx = new Transaction();

let itemId = tx.pure.id('<ITEM_ID>');
let kioskArg = tx.object('<ID>');
let kioskOwnerCapArg = tx.object('<ID>');

let item = tx.moveCall({
	target: '0x2::kiosk::take',
	arguments: [kioskArg, kioskOwnerCapArg, itemId],
	typeArguments: ['<ITEM_TYPE>'],
});
```

### Take an item from a kiosk using the Sui CLI

The `kiosk::take` function is built to be PTB friendly and returns the asset. The Sui CLI does not yet support transaction chaining.

## Lock items in a kiosk

Some policies require that assets never get removed from a kiosk, such as for strong royalty enforcement. To support this, Sui Kiosk provides a locking mechanism. Locking is similar to placing except that you can't take a locked asset out of the kiosk.

To lock an asset in a kiosk, call the `sui::kiosk::lock` function. To ensure that you can later unlock the asset you must associate a `TransferPolicy` with the asset.

:::info

After you lock an asset, you must use `list` or `list_with_purchase_cap` functions to list it.

:::

### Lock an item in a kiosk

When you use the `lock` function, similar to using the `place` function, you specify the `KioskOwnerCap` and the `Item` as arguments. But to lock the item, you must also show the `TransferPolicy`.

`<ITEM_TYPE>` in the following examples represents the full type of the asset.

### Lock an item using programmable transaction blocks

```javascript
const tx = new Transaction();

let kioskArg = tx.object('<ID>');
let kioskOwnerCapArg = tx.object('<ID>');
let itemArg = tx.object('<ID>');
let transferPolicyArg = tx.object('<ID>');

tx.moveCall({
	target: '0x2::kiosk::lock',
	arguments: [kioskArg, kioskOwnerCapArg, transferPolicyArg, itemArg],
	typeArguments: ['<ITEM_TYPE>'],
});
```

### Lock an item using the Sui CLI

```shell
sui client call \
    --package 0x2 \
    --module kiosk \
    --function lock \
    --args "<KIOSK_ID>" "<CAP_ID>" "<TRANSFER_POLICY_ID>" "<ITEM_ID>" \
    --type-args "<ITEM_TYPE>" \
    --gas-budget 1000000000
```

## List and delist items from a kiosk

Sui Kiosk provides basic trading functionality. As a kiosk owner, you can list assets for sale, and buyers can discover and purchase them. Sui Kiosk supports listing items by default with three primary functions:

- `kiosk::list` - list an asset for sale for a fixed price
- `kiosk::delist` - remove an existing listing
- `kiosk::purchase` - purchase an asset listed for sale

Anyone on the network can purchase an item listed from a Sui Kiosk. To learn more about the purchase flow, see the [Purchase section](#purchase). To learn more about asset states and what can be done with a listed item, see the [Asset States](#asset-states) section.

### List an item from a kiosk

As a kiosk owner, you can use the `kiosk::list` function to list any asset you added to your kiosk. Include the item to sell and the list price as arguments. All listings on Sui are in SUI tokens.
When you list an item, Sui emits a `kiosk::ItemListed` event that contains the Kiosk ID, Item ID, type of the Item, and the list price.

### List an item using programmable transaction blocks

```javascript
let tx = new Transaction();

let kioskArg = tx.object('<ID>');
let capArg = tx.object('<ID>');
let itemId = tx.pure.id('<ID>');
let itemType = 'ITEM_TYPE';
let priceArg = tx.pure.u64('<price>'); // in MIST (1 SUI = 10^9 MIST)

tx.moveCall({
	target: '0x2::kiosk::list',
	arguments: [kioskArg, capArg, itemId, priceArg],
	typeArguments: [itemType],
});
```

### List an item using the Sui CLI

```shell
sui client call \
    --package 0x2 \
    --module kiosk \
    --function list \
    --args "<KIOSK_ID>" "<CAP_ID>" "<ITEM_ID>" "<PRICE>" \
    --type-args "ITEM_TYPE" \
    --gas-budget 1000000000
```

### Delist an item

As a kiosk owner you can use the `kiosk::delist` to delist any currently listed asset. Specify the item to delist as an argument.

When you delist an item, Sui returns to the kiosk owner the gas fees charged to list the item.

When you delist an item, Sui emits a `kiosk::ItemDelisted` event that contains the Kiosk ID, Item ID, and the type of the item.

### Delist an item using the programmable transaction blocks

```javascript
let tx = new Transaction();
let kioskArg = tx.object('<ID>');
let capArg = tx.object('<ID>');
let itemId = tx.pure.id('<ID>');
let itemType = 'ITEM_TYPE';

tx.moveCall({
	target: '0x2::kiosk::delist',
	arguments: [kioskArg, capArg, itemId],
	typeArguments: [itemType],
});
```

### Delist an item using the Sui CLI

```shell
sui client call \
    --package 0x2 \
    --module kiosk \
    --function delist \
    --args "<KIOSK_ID>" "<CAP_ID>" "<ITEM_ID>" \
    --type-args "ITEM_TYPE" \
    --gas-budget 1000000000
```

## Purchase an item from a kiosk {#purchase}

Anyone that has an address on the Sui network can purchase an item listed from a Sui Kiosk. To purchase an item, you can use the `kiosk::purchase` function. Specify the item to purchase and pay the list price set by the Kiosk Owner.

You can discover the items listed on the network with the `kiosk::ItemListed` event.

When you use the `kiosk::purchase` function, it returns the purchased asset and the `TransferRequest` for the type associated with the asset. To complete the purchase, you must meet the terms defined in the `TransferPolicy` applied to the asset.

## Borrow an item from a kiosk

As a kiosk owner, you can access an asset placed or locked in a kiosk without taking the asset from the kiosk. You can always borrow the asset immutably. Whether you can mutably borrow an asset depends on the state of the asset. For example, you can’t borrow a listed asset because you can’t modify it while listed. The functions available include:

- `kiosk::borrow` - returns an immutable reference to the asset
- `kiosk::borrow_mut` - returns a mutable reference to the asset
- `kiosk::borrow_val` - a PTB-friendly version of `borrow_mut`, which allows you to take an asset and place it back in the same transaction.

### Immutable borrow

You can always borrow an asset from a kiosk immutably. You can use the `kiosk::borrow` function to borrow an asset, however, it is not possible to use references within a programmable transaction block. To access the asset you must use a published module (function).

### Immutably borrow an asset using Sui Move

```move
module examples::immutable_borrow {
    use sui::object::ID;
    use sui::kiosk::{Self, Kiosk, KioskOwnerCap};

    public fun immutable_borrow_example<T>(self: &Kiosk, cap: &KioskOwnerCap, item_id: ID): &T {
        kiosk::borrow(self, cap, item_id)
    }
}
```

### Mutable borrow with borrow_mut

You can mutably borrow an asset from a kiosk if it is not listed. You can use the `kiosk::borrow_mut` function to mutably borrow an asset. However, it is not possible to use references within a PTB, so to access the mutably borrowed asset you must use a published module (function).

### Mutably borrow an asset using Sui Move

```move
module examples::mutable_borrow
    use sui::object::ID;
    use sui::kiosk::{Self, Kiosk, KioskOwnerCap};

    public fun mutable_borrow_example<T>(
        self: &mut Kiosk, cap: &KioskOwnerCap, item_id: ID
    ): &mut T {
        kiosk::borrow_mut(self, cap, item_id)
    }
}
```

### Mutable borrow with borrow_val

You can use the PTB-friendly kiosk::borrow_val function. It allows you to take an asset and place it back in the same transaction. To make sure the asset is placed back into the kiosk, the function "obliges" the caller with a “Hot Potato”.

### Mutable borrow with `borrow_val` using programmable transaction blocks

```javascript
let tx = new Transaction();

let itemType = 'ITEM_TYPE';
let itemId = tx.pure.id('<ITEM_ID>');
let kioskArg = tx.object('<ID>');
let capArg = tx.object('<ID>');

let [item, promise] = tx.moveCall({
	target: '0x2::kiosk::borrow_val',
	arguments: [kioskArg, capArg, itemId],
	typeArguments: [itemType],
});

// freely mutate or reference the `item`
// any calls are available as long as they take a reference
// `returnValue` must be explicitly called

tx.moveCall({
	target: '0x2::kiosk::return_val',
	arguments: [kioskArg, item, promise],
	typeArguments: [itemType],
});
```

## Withdraw proceeds from a completed sale

When someone purchases an item, Sui stores the proceeds from the sale in the Kiosk. As the kiosk owner, you can withdraw the proceeds at any time by calling the `kiosk::withdraw` function. The function is simple, but because it is PTB friendly it is not currently supported in the Sui CLI.

### Withdraw proceeds using programmable transaction blocks

```javascript
let tx = new Transaction();
let kioskArg = tx.object('<ID>');
let capArg = tx.object('<ID>');

// because the function uses an Option<u64> argument,
// constructing is a bit more complex
let amountArg = tx.moveCall({
	target: '0x1::option::some',
	arguments: [tx.pure.u64('<amount>')],
	typeArguments: ['u64'],
});

// alternatively
let withdrawAllArg = tx.moveCall({
	target: '0x1::option::none',
	typeArguments: ['u64'],
});

let coin = tx.moveCall({
	target: '0x2::kiosk::withdraw',
	arguments: [kioskArg, capArg, amountArg],
	typeArguments: ['u64'],
});
```

### Withdraw proceeds using the Sui CLI

Due to the function being PTB friendly, it is not currently supported in the CLI environment.<|MERGE_RESOLUTION|>--- conflicted
+++ resolved
@@ -36,18 +36,11 @@
 
 A buyer is a party that purchases (or - more generally - receives) items from Kiosks, anyone on the network can be a Buyer (and, for example, a Kiosk Owner at the same time).
 
-<<<<<<< HEAD
-**Benefits:**
-* Buyers get access to global liquidity and can get the best offer
-* Buyers can place bids on collections through their Kiosks
-* Most of the actions performed in Kiosks are free (gas-less) for Buyers
-=======
 ** Benefits:**
 
 - Buyers get access to global liquidity and can get the best offer
 - Buyers can place bids on collections through their Kiosks
 - Most of the actions performed in Kiosks are free (gas-less) for Buyers
->>>>>>> 63609723
 
 **Responsibilities:**
 
