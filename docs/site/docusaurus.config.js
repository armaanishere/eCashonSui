--- conflicted
+++ resolved
@@ -33,10 +33,7 @@
     mermaid: true,
   },
   plugins: [
-<<<<<<< HEAD
     "./src/plugins/sui-docs-inject-code",
-=======
-    // ....
     [
       "@graphql-markdown/docusaurus",
       {
@@ -49,7 +46,6 @@
         },
       },
     ],
->>>>>>> b4e5fe81
     [
       "docusaurus-plugin-includes",
       {
