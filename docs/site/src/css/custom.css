--- conflicted
+++ resolved
@@ -354,7 +354,6 @@
   color: var(--sui-white);
   text-decoration: none;
 }
-<<<<<<< HEAD
 details {
   @apply !bg-sui-gray-45 !border-sui-gray-65;
 }
@@ -369,9 +368,6 @@
 details > div > div {
   @apply !border-t-sui-gray-65;
 }
-=======
-
->>>>>>> 71ac1878
 @media (max-width: 1050px) {
   .navbar .button-cta {
     display: none;
