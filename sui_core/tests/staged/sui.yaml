---
AccountAddress:
  NEWTYPESTRUCT:
    TUPLEARRAY:
      CONTENT: U8
      SIZE: 20
AuthorityBatch:
  STRUCT:
    - next_sequence_number: U64
    - initial_sequence_number: U64
    - size: U64
    - previous_digest:
        OPTION:
          TUPLEARRAY:
            CONTENT: U8
            SIZE: 32
    - transactions_digest:
        TUPLEARRAY:
          CONTENT: U8
          SIZE: 32
AuthoritySignature:
  NEWTYPESTRUCT:
    TUPLEARRAY:
      CONTENT: U8
      SIZE: 64
CallArg:
  ENUM:
    0:
      Pure:
        NEWTYPE:
          SEQ: U8
    1:
      ImmOrOwnedObject:
        NEWTYPE:
          TUPLE:
            - TYPENAME: ObjectID
            - TYPENAME: SequenceNumber
            - TYPENAME: ObjectDigest
    2:
      SharedObject:
        NEWTYPE:
          TYPENAME: ObjectID
Data:
  ENUM:
    0:
      Move:
        NEWTYPE:
          TYPENAME: MoveObject
    1:
      Package:
        NEWTYPE:
          TYPENAME: MovePackage
ExecutionStatus:
  ENUM:
    0:
      Success:
        STRUCT:
          - gas_cost:
              TYPENAME: GasCostSummary
    1:
      Failure:
        STRUCT:
          - gas_cost:
              TYPENAME: GasCostSummary
          - error:
              TYPENAME: SuiError
GasCostSummary:
  STRUCT:
    - computation_cost: U64
    - storage_cost: U64
    - storage_rebate: U64
Identifier:
  NEWTYPESTRUCT: STR
MoveCall:
  STRUCT:
    - package:
        TUPLE:
          - TYPENAME: ObjectID
          - TYPENAME: SequenceNumber
          - TYPENAME: ObjectDigest
    - module:
        TYPENAME: Identifier
    - function:
        TYPENAME: Identifier
    - type_arguments:
        SEQ:
          TYPENAME: TypeTag
    - arguments:
        SEQ:
          TYPENAME: CallArg
MoveFieldLayout:
  STRUCT:
    - name:
        TYPENAME: Identifier
    - layout:
        TYPENAME: MoveTypeLayout
MoveModulePublish:
  STRUCT:
    - modules:
        SEQ: BYTES
MoveObject:
  STRUCT:
    - type_:
        TYPENAME: StructTag
    - contents: BYTES
MovePackage:
  STRUCT:
    - id:
        TYPENAME: ObjectID
    - module_map:
        MAP:
          KEY: STR
          VALUE: BYTES
MoveStructLayout:
  ENUM:
    0:
      Runtime:
        NEWTYPE:
          SEQ:
            TYPENAME: MoveTypeLayout
    1:
      WithFields:
        NEWTYPE:
          SEQ:
            TYPENAME: MoveFieldLayout
    2:
      WithTypes:
        STRUCT:
          - type_:
              TYPENAME: StructTag
          - fields:
              SEQ:
                TYPENAME: MoveFieldLayout
MoveTypeLayout:
  ENUM:
    0:
      bool: UNIT
    1:
      u8: UNIT
    2:
      u64: UNIT
    3:
      u128: UNIT
    4:
      address: UNIT
    5:
      vector:
        NEWTYPE:
          TYPENAME: MoveTypeLayout
    6:
      struct:
        NEWTYPE:
          TYPENAME: MoveStructLayout
    7:
      signer: UNIT
ObjectDigest:
  NEWTYPESTRUCT: BYTES
ObjectFormatOptions:
  STRUCT:
    - include_types: BOOL
ObjectID:
  NEWTYPESTRUCT:
    TYPENAME: AccountAddress
ObjectInfoRequestKind:
  ENUM:
    0:
      LatestObjectInfo:
        NEWTYPE:
          OPTION:
            TYPENAME: ObjectFormatOptions
    1:
      PastObjectInfo:
        NEWTYPE:
          TYPENAME: SequenceNumber
Owner:
  ENUM:
    0:
      AddressOwner:
        NEWTYPE:
          TYPENAME: SuiAddress
    1:
      ObjectOwner:
        NEWTYPE:
          TYPENAME: SuiAddress
    2:
      Shared: UNIT
    3:
      Immutable: UNIT
PublicKeyBytes:
  NEWTYPESTRUCT: BYTES
SequenceNumber:
  NEWTYPESTRUCT: U64
Signature:
  NEWTYPESTRUCT: BYTES
SignedBatch:
  STRUCT:
    - batch:
        TYPENAME: AuthorityBatch
    - authority:
        TYPENAME: PublicKeyBytes
    - signature:
        TYPENAME: AuthoritySignature
SingleTransactionKind:
  ENUM:
    0:
      TransferCoin:
        NEWTYPE:
          TYPENAME: TransferCoin
    1:
      Publish:
        NEWTYPE:
          TYPENAME: MoveModulePublish
    2:
      Call:
        NEWTYPE:
          TYPENAME: MoveCall
StructTag:
  STRUCT:
    - address:
        TYPENAME: AccountAddress
    - module:
        TYPENAME: Identifier
    - name:
        TYPENAME: Identifier
    - type_args:
        SEQ:
          TYPENAME: TypeTag
SuiAddress:
  NEWTYPESTRUCT:
    TUPLEARRAY:
      CONTENT: U8
      SIZE: 20
SuiError:
  ENUM:
    0:
      LockErrors:
        STRUCT:
          - errors:
              SEQ:
                TYPENAME: SuiError
    1:
      TransferUnownedError: UNIT
    2:
      TransferNonCoinError: UNIT
    3:
      MoveObjectAsPackage:
        STRUCT:
          - object_id:
              TYPENAME: ObjectID
    4:
      MovePackageAsObject:
        STRUCT:
          - object_id:
              TYPENAME: ObjectID
    5:
      UnexpectedOwnerType: UNIT
    6:
      UnsupportedSharedObjectError: UNIT
    7:
      NotSharedObjectError: UNIT
    8:
      DeleteObjectOwnedObject: UNIT
    9:
      SharedObjectLockNotSetObject: UNIT
    10:
      InvalidBatchTransaction:
        STRUCT:
          - error: STR
    11:
      InvalidSignature:
        STRUCT:
          - error: STR
    12:
      IncorrectSigner:
        STRUCT:
          - error: STR
    13:
      UnknownSigner: UNIT
    14:
      WrongEpoch:
        STRUCT:
          - expected_epoch: U64
    15:
      CertificateRequiresQuorum: UNIT
    16:
      UnexpectedSequenceNumber:
        STRUCT:
          - object_id:
              TYPENAME: ObjectID
          - expected_sequence:
              TYPENAME: SequenceNumber
          - given_sequence:
              TYPENAME: SequenceNumber
    17:
      ConflictingTransaction:
        STRUCT:
          - pending_transaction:
              TYPENAME: TransactionDigest
    18:
      ErrorWhileProcessingTransaction: UNIT
    19:
      ErrorWhileProcessingTransactionTransaction:
        STRUCT:
          - err: STR
    20:
      ErrorWhileProcessingConfirmationTransaction:
        STRUCT:
          - err: STR
    21:
      ErrorWhileRequestingCertificate: UNIT
    22:
      ErrorWhileProcessingPublish:
        STRUCT:
          - err: STR
    23:
      ErrorWhileProcessingMoveCall:
        STRUCT:
          - err: STR
    24:
      ErrorWhileRequestingInformation: UNIT
    25:
      ObjectFetchFailed:
        STRUCT:
          - object_id:
              TYPENAME: ObjectID
          - err: STR
    26:
      MissingEarlierConfirmations:
        STRUCT:
          - object_id:
              TYPENAME: ObjectID
          - current_sequence_number:
              TYPENAME: SequenceNumber
    27:
      UnexpectedTransactionIndex: UNIT
    28:
      ConcurrentIteratorError: UNIT
    29:
      ClosedNotifierError: UNIT
    30:
      CertificateNotfound:
        STRUCT:
          - certificate_digest:
              TYPENAME: TransactionDigest
    31:
      ParentNotfound:
        STRUCT:
          - object_id:
              TYPENAME: ObjectID
          - sequence:
              TYPENAME: SequenceNumber
    32:
      UnknownSenderAccount: UNIT
    33:
      CertificateAuthorityReuse: UNIT
    34:
      InvalidSequenceNumber: UNIT
    35:
      SequenceOverflow: UNIT
    36:
      SequenceUnderflow: UNIT
    37:
      WrongShard: UNIT
    38:
      InvalidCrossShardUpdate: UNIT
    39:
      InvalidAuthenticator: UNIT
    40:
      InvalidAddress: UNIT
    41:
      InvalidTransactionDigest: UNIT
    42:
      InvalidObjectDigest:
        STRUCT:
          - object_id:
              TYPENAME: ObjectID
          - expected_digest:
              TYPENAME: ObjectDigest
    43:
      InvalidDecoding: UNIT
    44:
      UnexpectedMessage: UNIT
    45:
      DuplicateObjectRefInput: UNIT
    46:
      ClientIoError:
        STRUCT:
          - error: STR
    47:
      TransferImmutableError: UNIT
    48:
      TooManyItemsError:
        NEWTYPE: U64
    49:
      InvalidSequenceRangeError: UNIT
    50:
      NoBatchesFoundError: UNIT
    51:
      CannotSendClientMessageError: UNIT
    52:
      SubscriptionItemsDroppedError:
        NEWTYPE: U64
    53:
      SubscriptionServiceClosed: UNIT
    54:
      ModuleLoadFailure:
        STRUCT:
          - error: STR
    55:
      ModuleVerificationFailure:
        STRUCT:
          - error: STR
    56:
      ModuleDeserializationFailure:
        STRUCT:
          - error: STR
    57:
      ModulePublishFailure:
        STRUCT:
          - error: STR
    58:
      ModuleBuildFailure:
        STRUCT:
          - error: STR
    59:
      DependentPackageNotFound:
        STRUCT:
          - package_id:
              TYPENAME: ObjectID
    60:
      MoveUnitTestFailure:
        STRUCT:
          - error: STR
    61:
      FunctionNotFound:
        STRUCT:
          - error: STR
    62:
      ModuleNotFound:
        STRUCT:
          - module_name: STR
    63:
      InvalidFunctionSignature:
        STRUCT:
          - error: STR
    64:
      TypeError:
        STRUCT:
          - error: STR
    65:
      AbortedExecution:
        STRUCT:
          - error: STR
    66:
      InvalidMoveEvent:
        STRUCT:
          - error: STR
    67:
      CircularObjectOwnership: UNIT
    68:
      InvalidSharedChildUse:
        STRUCT:
          - child:
              TYPENAME: ObjectID
          - child_module: STR
          - ancestor:
              TYPENAME: ObjectID
          - ancestor_module: STR
          - current_module: STR
    69:
      GasBudgetTooHigh:
        STRUCT:
          - error: STR
    70:
      InsufficientGas:
        STRUCT:
          - error: STR
    71:
      InvalidTxUpdate: UNIT
<<<<<<< HEAD
    70:
      TransactionLockExists:
        STRUCT:
          - refs:
            SEQ:
              TYPENAME: ObjectRef
    71:
=======
    72:
      TransactionLockExists: UNIT
    73:
>>>>>>> 73414742
      TransactionLockDoesNotExist: UNIT
    74:
      TransactionLockReset: UNIT
    75:
      TransactionNotFound:
        STRUCT:
          - digest:
              TYPENAME: TransactionDigest
    76:
      ObjectNotFound:
        STRUCT:
          - object_id:
              TYPENAME: ObjectID
    77:
      ObjectDeleted:
        STRUCT:
          - object_ref:
              TUPLE:
                - TYPENAME: ObjectID
                - TYPENAME: SequenceNumber
                - TYPENAME: ObjectDigest
    78:
      BadObjectType:
        STRUCT:
          - error: STR
    79:
      MoveExecutionFailure: UNIT
    80:
      ObjectInputArityViolation: UNIT
    81:
      ExecutionInvariantViolation: UNIT
    82:
      AuthorityInformationUnavailable: UNIT
    83:
      AuthorityUpdateFailure: UNIT
    84:
      ByzantineAuthoritySuspicion:
        STRUCT:
          - authority:
              TYPENAME: PublicKeyBytes
    85:
      PairwiseSyncFailed:
        STRUCT:
          - xsource:
              TYPENAME: PublicKeyBytes
          - destination:
              TYPENAME: PublicKeyBytes
          - tx_digest:
              TYPENAME: TransactionDigest
          - error:
              TYPENAME: SuiError
    86:
      StorageError:
        NEWTYPE:
          TYPENAME: TypedStoreError
    87:
      BatchErrorSender: UNIT
    88:
      GenericAuthorityError:
        STRUCT:
          - error: STR
    89:
      QuorumNotReached:
        STRUCT:
          - errors:
              SEQ:
                TYPENAME: SuiError
    90:
      ObjectSerializationError:
        STRUCT:
          - error: STR
    91:
      ConcurrentTransactionError: UNIT
    92:
      IncorrectRecipientError: UNIT
    93:
      TooManyIncorrectAuthorities:
        STRUCT:
          - errors:
              SEQ:
                TUPLE:
                  - TYPENAME: PublicKeyBytes
                  - TYPENAME: SuiError
    94:
      InconsistentGatewayResult:
        STRUCT:
          - error: STR
    95:
      GatewayInvalidTxRangeQuery:
        STRUCT:
          - error: STR
    96:
      OnlyOneConsensusClientPermitted: UNIT
    97:
      ConsensusConnectionBroken:
        NEWTYPE: STR
    98:
      SharedObjectLockingFailure:
        NEWTYPE: STR
    99:
      ListenerCapacityExceeded: UNIT
    100:
      SignatureSeedInvalidLength:
        NEWTYPE: U64
    101:
      HkdfError:
        NEWTYPE: STR
    102:
      SignatureKeyGenError:
        NEWTYPE: STR
    103:
      RpcError:
        NEWTYPE: STR
TransactionDigest:
  NEWTYPESTRUCT: BYTES
TransactionKind:
  ENUM:
    0:
      Single:
        NEWTYPE:
          TYPENAME: SingleTransactionKind
    1:
      Batch:
        NEWTYPE:
          SEQ:
            TYPENAME: SingleTransactionKind
TransferCoin:
  STRUCT:
    - recipient:
        TYPENAME: SuiAddress
    - object_ref:
        TUPLE:
          - TYPENAME: ObjectID
          - TYPENAME: SequenceNumber
          - TYPENAME: ObjectDigest
TypeTag:
  ENUM:
    0:
      bool: UNIT
    1:
      u8: UNIT
    2:
      u64: UNIT
    3:
      u128: UNIT
    4:
      address: UNIT
    5:
      signer: UNIT
    6:
      vector:
        NEWTYPE:
          TYPENAME: TypeTag
    7:
      struct:
        NEWTYPE:
          TYPENAME: StructTag
TypedStoreError:
  ENUM:
    0:
      RocksDBError:
        NEWTYPE: STR
    1:
      SerializationError:
        NEWTYPE: STR
    2:
      UnregisteredColumn:
        NEWTYPE: STR
    3:
      CrossDBBatch: UNIT
UpdateItem:
  ENUM:
    0:
      Transaction:
        NEWTYPE:
          TUPLE:
            - U64
            - TYPENAME: TransactionDigest
    1:
      Batch:
        NEWTYPE:
          TYPENAME: SignedBatch
<|MERGE_RESOLUTION|>--- conflicted
+++ resolved
@@ -477,19 +477,13 @@
           - error: STR
     71:
       InvalidTxUpdate: UNIT
-<<<<<<< HEAD
-    70:
+    72:
       TransactionLockExists:
         STRUCT:
           - refs:
             SEQ:
               TYPENAME: ObjectRef
-    71:
-=======
-    72:
-      TransactionLockExists: UNIT
     73:
->>>>>>> 73414742
       TransactionLockDoesNotExist: UNIT
     74:
       TransactionLockReset: UNIT
