--- conflicted
+++ resolved
@@ -11,18 +11,13 @@
     transport::{spawn_server, MessageHandler, RwChannel, SpawnedServer},
 };
 use sui_types::{
-<<<<<<< HEAD
-    base_types::context_from_digest, batch::UpdateItem, error::*, messages::*, serialize::*,
-=======
     batch::UpdateItem, crypto::VerificationObligation, error::*, messages::*, serialize::*,
->>>>>>> 541ccd79
 };
 
 use futures::{SinkExt, StreamExt};
 
 use std::time::Duration;
 use tracing::*;
-use tracing_opentelemetry::OpenTelemetrySpanExt;
 
 use async_trait::async_trait;
 use bytes::{Bytes, BytesMut};
@@ -178,59 +173,19 @@
     where
         A: RwChannel<'b>,
     {
-<<<<<<< HEAD
-        let result = deserialize_message(buffer);
-        let reply = match result {
-            Err(_) => Err(SuiError::InvalidDecoding),
-            Ok(result) => {
-                match result {
-                    SerializedMessage::Transaction(message) => {
-                        let tx_digest = message.digest();
-                        // Enable Trace Propagation across spans/processes using tx_digest
-                        let span = tracing::debug_span!(
-                            "process_tx",
-                            ?tx_digest,
-                            tx_kind = message.data.kind_as_str()
-                        );
-                        // span.set_parent(context_from_digest(tx_digest));
-                        self.state
-                            .handle_transaction(*message)
-                            .instrument(span)
-                            .await
-                            .map(|info| Some(serialize_transaction_info(&info)))
-                    }
-                    SerializedMessage::Cert(message) => {
-                        let confirmation_transaction = ConfirmationTransaction {
-                            certificate: message.as_ref().clone(),
-                        };
-                        let tx_digest = message.transaction.digest();
-                        let span = tracing::debug_span!(
-                            "process_cert",
-                            ?tx_digest,
-                            tx_kind = message.transaction.data.kind_as_str()
-                        );
-                        // span.set_parent(context_from_digest(tx_digest));
-                        match self
-                            .state
-                            .handle_confirmation_transaction(confirmation_transaction)
-                            .instrument(span)
-                            .await
-                        {
-                            Ok(info) => {
-                                // Response
-                                Ok(Some(serialize_transaction_info(&info)))
-                            }
-                            Err(error) => Err(error),
-                        }
-=======
         let reply = match message {
             SerializedMessage::Transaction(message) => {
                 let tx_digest = message.digest();
+                // Enable Trace Propagation across spans/processes using tx_digest
+                let span = tracing::debug_span!(
+                    "process_tx",
+                    ?tx_digest,
+                    tx_kind = message.data.kind_as_str()
+                );
                 // No allocations: it's a 'static str!
-                let tx_kind = message.data.kind_as_str();
                 self.state
                     .handle_transaction(*message)
-                    .instrument(tracing::debug_span!("process_tx", ?tx_digest, tx_kind))
+                    .instrument(span)
                     .await
                     .map(|info| Some(serialize_transaction_info(&info)))
             }
@@ -238,18 +193,21 @@
                 let confirmation_transaction = ConfirmationTransaction {
                     certificate: message.as_ref().clone(),
                 };
-                let tx_kind = message.transaction.data.kind_as_str();
                 let tx_digest = *message.digest();
+                let span = tracing::debug_span!(
+                    "process_cert",
+                    ?tx_digest,
+                    tx_kind = message.transaction.data.kind_as_str()
+                );
                 match self
                     .state
                     .handle_confirmation_transaction(confirmation_transaction)
-                    .instrument(tracing::debug_span!("process_cert", ?tx_digest, tx_kind))
+                    .instrument(span)
                     .await
                 {
                     Ok(info) => {
                         // Response
                         Ok(Some(serialize_transaction_info(&info)))
->>>>>>> 541ccd79
                     }
                     Err(error) => Err(error),
                 }
