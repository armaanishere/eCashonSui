--- conflicted
+++ resolved
@@ -184,12 +184,8 @@
     async fn handle_transaction_impl(
         &self,
         transaction: Transaction,
-        transaction_digest: TransactionDigest,
     ) -> Result<TransactionInfoResponse, SuiError> {
-<<<<<<< HEAD
-=======
         let transaction_digest = *transaction.digest();
->>>>>>> a70ca6b2
         // Ensure an idempotent answer.
         if self._database.transaction_exists(&transaction_digest)? {
             let transaction_info = self.make_transaction_info(&transaction_digest).await?;
@@ -234,17 +230,10 @@
     ) -> Result<TransactionInfoResponse, SuiError> {
         // Check the sender's signature.
         transaction.check_signature()?;
-<<<<<<< HEAD
-        let transaction_digest = transaction.digest();
-
-        let response = self
-            .handle_transaction_impl(transaction, transaction_digest)
-            .await;
-=======
+
         let transaction_digest = *transaction.digest();
 
         let response = self.handle_transaction_impl(transaction).await;
->>>>>>> a70ca6b2
         match response {
             Ok(r) => Ok(r),
             // If we see an error, it is possible that a certificate has already been processed.
