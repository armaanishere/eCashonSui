--- conflicted
+++ resolved
@@ -13,15 +13,10 @@
 use futures::future;
 use move_core_types::identifier::Identifier;
 use move_core_types::language_storage::TypeTag;
-<<<<<<< HEAD
 use prometheus_exporter::prometheus::{
     register_histogram, register_int_counter, Histogram, IntCounter,
 };
-use sui_adapter::adapter::resolve_and_type_check;
-use tracing::{error, Instrument};
-=======
 use tracing::{debug, error, Instrument};
->>>>>>> 0a315ed1
 
 use sui_adapter::adapter::resolve_and_type_check;
 use sui_types::gas_coin::GasCoin;
@@ -69,6 +64,8 @@
     num_tx_movecall: IntCounter,
     num_tx_splitcoin: IntCounter,
     num_tx_mergecoin: IntCounter,
+    total_tx_retries: IntCounter,
+    shared_obj_tx: IntCounter,
     pub total_tx_certificates: IntCounter,
     pub num_signatures: Histogram,
     pub num_good_stake: Histogram,
@@ -118,6 +115,16 @@
             total_tx_certificates: register_int_counter!(
                 "total_tx_certificates",
                 "Total number of certificates made from validators",
+            )
+            .unwrap(),
+            total_tx_retries: register_int_counter!(
+                "total_tx_retries",
+                "Total number of retries for transactions",
+            )
+            .unwrap(),
+            shared_obj_tx: register_int_counter!(
+                "gateway_shared_obj_tx",
+                "Number of transactions involving shared objects"
             )
             .unwrap(),
             // It's really important to use the right histogram buckets for accurate histogram collection.
@@ -412,8 +419,12 @@
         self.sync_input_objects_with_authorities(&transaction)
             .await?;
 
-        let (_gas_status, all_objects) =
-            transaction_input_checker::check_transaction_input(&self.store, &transaction).await?;
+        let (_gas_status, all_objects) = transaction_input_checker::check_transaction_input(
+            &self.store,
+            &transaction,
+            &self.metrics.shared_obj_tx,
+        )
+        .await?;
 
         let owned_objects = transaction_input_checker::filter_owned_objects(&all_objects);
         self.set_transaction_lock(&owned_objects, transaction.clone())
@@ -773,13 +784,6 @@
         tx: Transaction,
     ) -> Result<TransactionResponse, anyhow::Error> {
         let tx_kind = tx.data.kind.clone();
-<<<<<<< HEAD
-        // Use start_coarse_time() if the below turns out to have a perf impact
-        let timer = self.metrics.transaction_latency.start_timer();
-        let (certificate, effects) = self.execute_transaction_impl(tx).await?;
-        // NOTE: below only records latency if this completes.
-        timer.stop_and_record();
-=======
         let tx_digest = tx.digest();
 
         debug!(?tx_digest, ?tx, "Received execute_transaction request");
@@ -789,12 +793,15 @@
             ?tx_digest,
             tx_kind = tx.data.kind_as_str()
         );
->>>>>>> 0a315ed1
-
+
+        // Use start_coarse_time() if the below turns out to have a perf impact
+        let timer = self.metrics.transaction_latency.start_timer();
         let mut res = self
             .execute_transaction_impl(tx.clone())
             .instrument(span.clone())
             .await;
+        // NOTE: below only records latency if this completes.
+        timer.stop_and_record();
 
         let mut remaining_retries = MAX_NUM_TX_RETRIES;
         while res.is_err() {
@@ -809,6 +816,7 @@
                 return Err(res.unwrap_err());
             }
             remaining_retries -= 1;
+            self.metrics.total_tx_retries.inc();
 
             debug!(
                 remaining_retries,
