// Copyright (c) 2022, Mysten Labs, Inc.
// SPDX-License-Identifier: Apache-2.0
use super::*;
use crate::gateway_state::GatewayTxSeqNumber;

use narwhal_executor::ExecutionIndices;
use rocksdb::Options;
use serde::{Deserialize, Serialize};
use std::collections::BTreeSet;
use std::path::Path;
<<<<<<< HEAD
use sui_storage::LockService;
use sui_types::crypto::{AuthoritySignInfo, EmptySignInfo};

use sui_types::base_types::SequenceNumber;
use sui_types::batch::{SignedBatch, TxSequenceNumber};
=======
use sui_types::base_types::SequenceNumber;
use sui_types::batch::{SignedBatch, TxSequenceNumber};
use sui_types::crypto::{AuthoritySignInfo, EmptySignInfo};
use tracing::warn;
>>>>>>> 6261723c
use typed_store::rocks::{DBBatch, DBMap};

use typed_store::{reopen, traits::Map};

pub type AuthorityStore = SuiDataStore<false, AuthoritySignInfo>;
#[allow(dead_code)]
pub type ReplicaStore = SuiDataStore<true, EmptySignInfo>;
pub type GatewayStore = SuiDataStore<false, EmptySignInfo>;

const NUM_SHARDS: usize = 4096;

/// The key where the latest consensus index is stored in the database.
// TODO: Make a single table (e.g., called `variables`) storing all our lonely variables in one place.
const LAST_CONSENSUS_INDEX_ADDR: u64 = 0;

/// ALL_OBJ_VER determines whether we want to store all past
/// versions of every object in the store. Authority doesn't store
/// them, but other entities such as replicas will.
/// S is a template on Authority signature state. This allows SuiDataStore to be used on either
/// authorities or non-authorities. Specifically, when storing transactions and effects,
/// S allows SuiDataStore to either store the authority signed version or unsigned version.
pub struct SuiDataStore<const ALL_OBJ_VER: bool, S> {
    /// This is a map between the object ID and the latest state of the object, namely the
    /// state that is needed to process new transactions. If an object is deleted its entry is
    /// removed from this map.
    objects: DBMap<ObjectID, Object>,

    /// Stores all history versions of all objects.
    /// This is not needed by an authority, but is needed by a replica.
    #[allow(dead_code)]
    all_object_versions: DBMap<(ObjectID, SequenceNumber), Object>,

    /// The LockService this store depends on for locking functionality
    lock_service: LockService,

    /// Internal vector of locks to manage concurrent writes to the database
    lock_table: Vec<parking_lot::Mutex<()>>,

    /// This is a an index of object references to currently existing objects, indexed by the
    /// composite key of the SuiAddress of their owner and the object ID of the object.
    /// This composite index allows an efficient iterator to list all objected currently owned
    /// by a specific user, and their object reference.
    owner_index: DBMap<(SuiAddress, ObjectID), ObjectRef>,

    /// This is map between the transaction digest and transactions found in the `transaction_lock`.
    /// NOTE: after a lock is deleted the corresponding entry here could be deleted, but right
    /// now this is not done. If a certificate is processed (see `certificates`) the
    /// transaction can also be deleted from this structure.
    transactions: DBMap<TransactionDigest, TransactionEnvelope<S>>,

    /// This is a map between the transaction digest and the corresponding certificate for all
    /// certificates that have been successfully processed by this authority. This set of certificates
    /// along with the genesis allows the reconstruction of all other state, and a full sync to this
    /// authority.
    certificates: DBMap<TransactionDigest, CertifiedTransaction>,

    /// The map between the object ref of objects processed at all versions and the transaction
    /// digest of the certificate that lead to the creation of this version of the object.
    ///
    /// When an object is deleted we include an entry into this table for its next version and
    /// a digest of ObjectDigest::deleted(), along with a link to the transaction that deleted it.
    parent_sync: DBMap<ObjectRef, TransactionDigest>,

    /// A map between the transaction digest of a certificate that was successfully processed
    /// (ie in `certificates`) and the effects its execution has on the authority state. This
    /// structure is used to ensure we do not double process a certificate, and that we can return
    /// the same response for any call after the first (ie. make certificate processing idempotent).
    effects: DBMap<TransactionDigest, TransactionEffectsEnvelope<S>>,

    /// Hold the lock for shared objects. These locks are written by a single task: upon receiving a valid
    /// certified transaction from consensus, the authority assigns a lock to each shared objects of the
    /// transaction. Note that all authorities are guaranteed to assign the same lock to these objects.
    /// TODO: These two maps should be merged into a single one (no reason to have two).
    sequenced: DBMap<(TransactionDigest, ObjectID), SequenceNumber>,
    schedule: DBMap<ObjectID, SequenceNumber>,

    // Tables used for authority batch structure
    /// A sequence on all executed certificates and effects.
    pub executed_sequence: DBMap<TxSequenceNumber, TransactionDigest>,

    /// A sequence of batches indexing into the sequence of executed transactions.
    pub batches: DBMap<TxSequenceNumber, SignedBatch>,

    /// The following table is used to store a single value (the corresponding key is a constant). The value
    /// represents the index of the latest consensus message this authority processed. This field is written
    /// by a single process acting as consensus (light) client. It is used to ensure the authority processes
    /// every message output by consensus (and in the right order).
    last_consensus_index: DBMap<u64, ExecutionIndices>,
}

impl<const ALL_OBJ_VER: bool, S: Eq + Serialize + for<'de> Deserialize<'de>>
    SuiDataStore<ALL_OBJ_VER, S>
{
    /// Open an authority store by directory path
    pub fn open<P: AsRef<Path>>(path: P, db_options: Option<Options>) -> Self {
        let mut options = db_options.unwrap_or_default();

        /* The table cache is locked for updates and this determines the number
           of shareds, ie 2^10. Increase in case of lock contentions.
        */
        let row_cache = rocksdb::Cache::new_lru_cache(1_000_000).expect("Cache is ok");
        options.set_row_cache(&row_cache);
        options.set_table_cache_num_shard_bits(10);
        options.set_compression_type(rocksdb::DBCompressionType::None);

        let mut point_lookup = options.clone();
        point_lookup.optimize_for_point_lookup(1024 * 1024);
        point_lookup.set_memtable_whole_key_filtering(true);

        let transform = rocksdb::SliceTransform::create("bytes_8_to_16", |key| &key[8..16], None);
        point_lookup.set_prefix_extractor(transform);
        point_lookup.set_memtable_prefix_bloom_ratio(0.2);

        let db = {
            let path = &path;
            let db_options = Some(options.clone());
            let opt_cfs: &[(&str, &rocksdb::Options)] = &[
                ("objects", &point_lookup),
                ("all_object_versions", &options),
                ("transactions", &point_lookup),
                ("owner_index", &options),
                ("certificates", &point_lookup),
                ("parent_sync", &options),
                ("effects", &point_lookup),
                ("sequenced", &options),
                ("schedule", &options),
                ("executed_sequence", &options),
                ("batches", &options),
                ("last_consensus_index", &options),
            ];
            typed_store::rocks::open_cf_opts(path, db_options, opt_cfs)
        }
        .expect("Cannot open DB.");

        let executed_sequence =
            DBMap::reopen(&db, Some("executed_sequence")).expect("Cannot open CF.");

        let (
            objects,
            all_object_versions,
            owner_index,
            transactions,
            certificates,
            parent_sync,
            effects,
            sequenced,
            schedule,
            batches,
            last_consensus_index,
        ) = reopen! (
            &db,
            "objects";<ObjectID, Object>,
            "all_object_versions";<(ObjectID, SequenceNumber), Object>,
            "owner_index";<(SuiAddress, ObjectID), ObjectRef>,
            "transactions";<TransactionDigest, TransactionEnvelope<S>>,
            "certificates";<TransactionDigest, CertifiedTransaction>,
            "parent_sync";<ObjectRef, TransactionDigest>,
            "effects";<TransactionDigest, TransactionEffectsEnvelope<S>>,
            "sequenced";<(TransactionDigest, ObjectID), SequenceNumber>,
            "schedule";<ObjectID, SequenceNumber>,
            "batches";<TxSequenceNumber, SignedBatch>,
            "last_consensus_index";<u64, ExecutionIndices>
        );

        // For now, create one LockService for each SuiDataStore, and we use a specific
        // subdir of the data store directory
        let lockdb_path = path.as_ref().join("lockdb");
        let lock_service =
            LockService::new(lockdb_path, None).expect("Could not initialize lockdb");

        Self {
            objects,
            all_object_versions,
            lock_service,
            lock_table: (0..NUM_SHARDS)
                .into_iter()
                .map(|_| parking_lot::Mutex::new(()))
                .collect(),
            owner_index,
            transactions,
            certificates,
            parent_sync,
            effects,
            sequenced,
            schedule,
            executed_sequence,
            batches,
            last_consensus_index,
        }
    }

    /// Returns true if we have a signed_effects structure for this transaction digest
    pub fn effects_exists(&self, transaction_digest: &TransactionDigest) -> SuiResult<bool> {
        self.effects
            .contains_key(transaction_digest)
            .map_err(|e| e.into())
    }

    /// Returns true if we have a signed_effects structure for this transaction digest
    pub fn transaction_exists(&self, transaction_digest: &TransactionDigest) -> SuiResult<bool> {
        self.transactions
            .contains_key(transaction_digest)
            .map_err(|e| e.into())
    }

    /// Returns true if there are no objects in the database
    pub fn database_is_empty(&self) -> SuiResult<bool> {
        Ok(self
            .objects
            .iter()
            .skip_to(&ObjectID::ZERO)?
            .next()
            .is_none())
    }

    pub fn next_sequence_number(&self) -> Result<TxSequenceNumber, SuiError> {
        Ok(self
            .executed_sequence
            .iter()
            .skip_prior_to(&TxSequenceNumber::MAX)?
            .next()
            .map(|(v, _)| v + 1u64)
            .unwrap_or(0))
    }

    #[cfg(test)]
    pub fn side_sequence(&self, seq: TxSequenceNumber, digest: &TransactionDigest) {
        self.executed_sequence.insert(&seq, digest).unwrap();
    }

    /// A function that acquires all locks associated with the objects (in order to avoid deadlocks).
    fn acquire_locks(&self, _input_objects: &[ObjectRef]) -> Vec<parking_lot::MutexGuard<'_, ()>> {
        let num_locks = self.lock_table.len();
        // TODO: randomize the lock mapping based on a secret to avoid DoS attacks.
        let lock_number: BTreeSet<usize> = _input_objects
            .iter()
            .map(|(_, _, digest)| {
                usize::from_le_bytes(digest.0[0..8].try_into().unwrap()) % num_locks
            })
            .collect();
        // Note: we need to iterate over the sorted unique elements, hence the use of a Set
        //       in order to prevent deadlocks when trying to acquire many locks.
        lock_number
            .into_iter()
            .map(|lock_seq| self.lock_table[lock_seq].lock())
            .collect()
    }

    // Methods to read the store

    pub fn get_account_objects(&self, account: SuiAddress) -> Result<Vec<ObjectRef>, SuiError> {
        Ok(self
            .owner_index
            .iter()
            // The object id 0 is the smallest possible
            .skip_to(&(account, ObjectID::ZERO))?
            .take_while(|((owner, _id), _object_ref)| (owner == &account))
            .map(|((_owner, _id), object_ref)| object_ref)
            .collect())
    }

    /// Read an object and return it, or Err(ObjectNotFound) if the object was not found.
    pub fn get_object(&self, object_id: &ObjectID) -> Result<Option<Object>, SuiError> {
        self.objects.get(object_id).map_err(|e| e.into())
    }

    /// Get many objects
    pub fn get_objects(&self, _objects: &[ObjectID]) -> Result<Vec<Option<Object>>, SuiError> {
        self.objects.multi_get(_objects).map_err(|e| e.into())
    }

    /// Read a transaction envelope via lock or returns Err(TransactionLockDoesNotExist) if the lock does not exist.
    pub async fn get_transaction_envelope(
        &self,
        object_ref: &ObjectRef,
    ) -> Result<Option<TransactionEnvelope<S>>, SuiError> {
        let transaction_option = self
            .lock_service
            .get_lock(*object_ref)
            .await?
            .ok_or(SuiError::TransactionLockDoesNotExist)?;

        match transaction_option {
            Some(tx_digest) => Ok(Some(
                self.transactions
                    .get(&tx_digest)?
                    .expect("Stored a lock without storing transaction?"),
            )),
            None => Ok(None),
        }
    }

    /// Read a certificate and return an option with None if it does not exist.
    pub fn read_certificate(
        &self,
        digest: &TransactionDigest,
    ) -> Result<Option<CertifiedTransaction>, SuiError> {
        self.certificates.get(digest).map_err(|e| e.into())
    }

    /// Read the transactionDigest that is the parent of an object reference
    /// (ie. the transaction that created an object at this version.)
    pub fn parent(&self, object_ref: &ObjectRef) -> Result<Option<TransactionDigest>, SuiError> {
        self.parent_sync.get(object_ref).map_err(|e| e.into())
    }

    /// Batch version of `parent` function.
    pub fn multi_get_parents(
        &self,
        object_refs: &[ObjectRef],
    ) -> Result<Vec<Option<TransactionDigest>>, SuiError> {
        self.parent_sync
            .multi_get(object_refs)
            .map_err(|e| e.into())
    }

    /// Returns all parents (object_ref and transaction digests) that match an object_id, at
    /// any object version, or optionally at a specific version.
    pub fn get_parent_iterator(
        &self,
        object_id: ObjectID,
        seq: Option<SequenceNumber>,
    ) -> Result<Vec<(ObjectRef, TransactionDigest)>, SuiError> {
        let seq_inner = seq.unwrap_or_else(|| SequenceNumber::from(0));
        let obj_dig_inner = ObjectDigest::new([0; 32]);

        Ok(self
            .parent_sync
            .iter()
            // The object id [0; 16] is the smallest possible
            .skip_to(&(object_id, seq_inner, obj_dig_inner))?
            .take_while(|((id, iseq, _digest), _txd)| {
                let mut flag = id == &object_id;
                if seq.is_some() {
                    flag &= seq_inner == *iseq;
                }
                flag
            })
            .collect())
    }

    /// Read a lock for a specific (transaction, shared object) pair.
    pub fn sequenced<'a>(
        &self,
        transaction_digest: &TransactionDigest,
        object_ids: impl Iterator<Item = &'a ObjectID>,
    ) -> Result<Vec<Option<SequenceNumber>>, SuiError> {
        let keys = object_ids.map(|objid| (*transaction_digest, *objid));

        self.sequenced.multi_get(keys).map_err(SuiError::from)
    }

    /// Read a lock for a specific (transaction, shared object) pair.
    pub fn all_shared_locks(
        &self,
        transaction_digest: &TransactionDigest,
    ) -> Result<Vec<(ObjectID, SequenceNumber)>, SuiError> {
        Ok(self
            .sequenced
            .iter()
            .skip_to(&(*transaction_digest, ObjectID::ZERO))?
            .take_while(|((tx, _objid), _ver)| tx == transaction_digest)
            .map(|((_tx, objid), ver)| (objid, ver))
            .collect())
    }

    // Methods to mutate the store

    /// Insert a genesis object.
    pub async fn insert_genesis_object(&self, object: Object) -> SuiResult {
        // We only side load objects with a genesis parent transaction.
        debug_assert!(object.previous_transaction == TransactionDigest::genesis());
        let object_ref = object.compute_object_reference();
        self.insert_object_direct(object_ref, &object).await
    }

    /// Insert an object directly into the store, and also update relevant tables
    /// NOTE: does not handle transaction lock.
    /// This is used by the gateway to insert object directly.
    /// TODO: We need this today because we don't have another way to sync an account.
    pub async fn insert_object_direct(&self, object_ref: ObjectRef, object: &Object) -> SuiResult {
        // Insert object
        self.objects.insert(&object_ref.0, object)?;

        // Update the index
        if let Some(address) = object.get_single_owner() {
            self.owner_index
                .insert(&(address, object_ref.0), &object_ref)?;
        }
        // Update the parent
        self.parent_sync
            .insert(&object_ref, &object.previous_transaction)?;

        self.lock_service.initialize_locks(vec![object_ref]).await?;

        Ok(())
    }

    /// This function is used by the bench.rs script, and should not be used in other contexts
    /// In particular it does not check the old locks before inserting new ones, so the objects
    /// must be new.
    pub async fn bulk_object_insert(&self, objects: &[&Object]) -> SuiResult<()> {
        let batch = self.objects.batch();
        let ref_and_objects: Vec<_> = objects
            .iter()
            .map(|o| (o.compute_object_reference(), o))
            .collect();

        batch
            .insert_batch(
                &self.objects,
                ref_and_objects.iter().map(|(oref, o)| (oref.0, **o)),
            )?
            .insert_batch(
                &self.owner_index,
                ref_and_objects.iter().filter_map(|(oref, o)| {
                    o.get_single_owner()
                        .map(|address| ((address, oref.0), oref))
                }),
            )?
            .insert_batch(
                &self.parent_sync,
                ref_and_objects
                    .iter()
                    .map(|(oref, o)| (oref, o.previous_transaction)),
            )?
            .write()?;

        let refs: Vec<_> = ref_and_objects.iter().map(|(oref, _)| *oref).collect();
        self.lock_service.initialize_locks(refs).await?;

        Ok(())
    }

    /// Acquires the transaction lock for a specific transaction, writing the transaction
    /// to the transaction column family if acquiring the lock succeeds.
    /// The lock service is used to atomically acquire locks.
    pub async fn lock_and_write_transaction(
        &self,
        owned_input_objects: &[ObjectRef],
        tx_digest: TransactionDigest,
        transaction: TransactionEnvelope<S>,
    ) -> Result<(), SuiError> {
        // Write transaction first as this is idempotent and then once we acquire lock we know the Tx
        // will be present
        self.transactions.insert(&tx_digest, &transaction)?;

        // Acquire the lock on input objects
        self.lock_service
            .acquire_locks(owned_input_objects.to_owned(), tx_digest)
            .await?;

        Ok(())
    }

    /// Updates the state resulting from the execution of a certificate.
    ///
    /// Internally it checks that all locks for active inputs are at the correct
    /// version, and then writes locks, objects, certificates, parents atomically.
    pub async fn update_state<BackingPackageStore>(
        &self,
        temporary_store: AuthorityTemporaryStore<BackingPackageStore>,
        certificate: &CertifiedTransaction,
        effects: &TransactionEffectsEnvelope<S>,
        sequence_number: Option<TxSequenceNumber>,
    ) -> SuiResult {
        // Extract the new state from the execution
        // TODO: events are already stored in the TxDigest -> TransactionEffects store. Is that enough?
        let mut write_batch = self.certificates.batch();

        // Store the certificate indexed by transaction digest
        let transaction_digest: &TransactionDigest = certificate.digest();
        write_batch = write_batch.insert_batch(
            &self.certificates,
            std::iter::once((transaction_digest, certificate)),
        )?;

        // Store the signed effects of the transaction
        write_batch = write_batch.insert_batch(
            &self.effects,
            std::iter::once((transaction_digest, effects)),
        )?;

        // Cleanup the lock of the shared objects.
        let write_batch = self.remove_shared_objects_locks(
            write_batch,
            transaction_digest,
            &certificate.transaction,
        )?;

        // Safe to unwrap since the "true" flag ensures we get a sequence value back.
        self.batch_update_objects(
            write_batch,
            temporary_store,
            *transaction_digest,
            sequence_number,
        )
        .await
    }

    /// Persist temporary storage to DB for genesis modules
    pub async fn update_objects_state_for_genesis<BackingPackageStore>(
        &self,
        temporary_store: AuthorityTemporaryStore<BackingPackageStore>,
        transaction_digest: TransactionDigest,
    ) -> Result<(), SuiError> {
        debug_assert_eq!(transaction_digest, TransactionDigest::genesis());
        let write_batch = self.certificates.batch();
        self.batch_update_objects(write_batch, temporary_store, transaction_digest, None)
            .await
    }

    /// This is used by the Gateway to update its local store after a transaction succeeded
    /// on the authorities. Since we don't yet have local execution on the gateway, we will
    /// need to recreate the temporary store based on the inputs and effects to update it properly.
    pub async fn update_gateway_state(
        &self,
        active_inputs: &[(InputObjectKind, Object)],
        mutated_objects: HashMap<ObjectRef, Object>,
        certificate: CertifiedTransaction,
        effects: TransactionEffects,
        sequence_number: GatewayTxSeqNumber,
    ) -> SuiResult {
        let transaction_digest = certificate.digest();
        let mut temporary_store =
            AuthorityTemporaryStore::new(Arc::new(&self), active_inputs, *transaction_digest);
        for (_, object) in mutated_objects {
            temporary_store.write_object(object);
        }
        for obj_ref in &effects.deleted {
            temporary_store.delete_object(&obj_ref.0, obj_ref.1, DeleteKind::Normal);
        }
        for obj_ref in &effects.wrapped {
            temporary_store.delete_object(&obj_ref.0, obj_ref.1, DeleteKind::Wrap);
        }

        let mut write_batch = self.certificates.batch();

        // Store the certificate indexed by transaction digest
        write_batch = write_batch.insert_batch(
            &self.certificates,
            std::iter::once((transaction_digest, &certificate)),
        )?;

        // Once a transaction is done processing and effects committed, we no longer
        // need it in the transactions table. This also allows us to track pending
        // transactions.
        write_batch =
            write_batch.delete_batch(&self.transactions, std::iter::once(transaction_digest))?;
        self.batch_update_objects(
            write_batch,
            temporary_store,
            *transaction_digest,
            Some(sequence_number),
        )
        .await
    }

    /// Helper function for updating the objects in the state
    async fn batch_update_objects<BackingPackageStore>(
        &self,
        mut write_batch: DBBatch,
        temporary_store: AuthorityTemporaryStore<BackingPackageStore>,
        transaction_digest: TransactionDigest,
        seq_opt: Option<TxSequenceNumber>,
    ) -> Result<(), SuiError> {
        let (objects, active_inputs, written, deleted, _events) = temporary_store.into_inner();

        // Delete objects.
        // Wrapped objects need to be deleted as well because we can no longer track their
        // content nor use them directly.
        write_batch = write_batch.delete_batch(&self.objects, deleted.iter().map(|(id, _)| *id))?;

        // Make an iterator over all objects that are either deleted or have changed owner,
        // along with their old owner.  This is used to update the owner index.
        // For wrapped objects, although their owners technically didn't change, we will lose track
        // of them and there is no guarantee on their owner in the future. Hence we treat them
        // the same as deleted.
        let old_object_owners = deleted
            .iter()
            // We need to call get() on objects because some object that were just deleted may not
            // be in the objects list. This can happen if these deleted objects were wrapped in the past,
            // and hence will not show up in the input objects.
            .filter_map(|(id, _)| objects.get(id).and_then(Object::get_single_owner_and_id))
            .chain(
                written
                    .iter()
                    .filter_map(|(id, (_, new_object))| match objects.get(id) {
                        Some(old_object) if old_object.owner != new_object.owner => {
                            old_object.get_single_owner_and_id()
                        }
                        _ => None,
                    }),
            );

        // Delete the old owner index entries
        write_batch = write_batch.delete_batch(&self.owner_index, old_object_owners)?;

        // Index the certificate by the objects mutated
        write_batch = write_batch.insert_batch(
            &self.parent_sync,
            written
                .iter()
                .map(|(_, (object_ref, _object_))| (object_ref, transaction_digest)),
        )?;

        // Index the certificate by the objects deleted
        write_batch = write_batch.insert_batch(
            &self.parent_sync,
            deleted.iter().map(|(object_id, (version, kind))| {
                (
                    (
                        *object_id,
                        *version,
                        if kind == &DeleteKind::Wrap {
                            ObjectDigest::OBJECT_DIGEST_WRAPPED
                        } else {
                            ObjectDigest::OBJECT_DIGEST_DELETED
                        },
                    ),
                    transaction_digest,
                )
            }),
        )?;

<<<<<<< HEAD
=======
        // Create locks for new objects, if they are not immutable
        write_batch = write_batch.insert_batch(
            &self.transaction_lock,
            written.iter().filter_map(|(_, (object_ref, new_object))| {
                if !new_object.is_immutable() {
                    Some((object_ref, None))
                } else {
                    None
                }
            }),
        )?;

>>>>>>> 6261723c
        if ALL_OBJ_VER {
            // Keep all versions of every object if ALL_OBJ_VER is true.
            write_batch = write_batch.insert_batch(
                &self.all_object_versions,
                written
                    .iter()
                    .map(|(id, (_object_ref, object))| ((*id, object.version()), object)),
            )?;
        }

        // Update the indexes of the objects written
        write_batch = write_batch.insert_batch(
            &self.owner_index,
            written
                .iter()
                .filter_map(|(_id, (object_ref, new_object))| {
                    new_object
                        .get_single_owner_and_id()
                        .map(|owner_id| (owner_id, object_ref))
                }),
        )?;

        // Insert each output object into the stores
        write_batch = write_batch.insert_batch(
            &self.objects,
            written
                .iter()
                .map(|(object_id, (_, new_object))| (object_id, new_object)),
        )?;

        // Need to have a critical section for now because we need to prevent execution of older
        // certs which may overwrite newer objects with older ones.  This can be removed once we have
        // an object storage supporting multiple object versions at once, then there is idempotency and
        // old writes would be OK.
        {
            // Acquire the lock to ensure no one else writes when we are in here.
            let _mutexes = self.acquire_locks(&active_inputs[..]);

            // NOTE: We just check here that locks exist, not that they are locked to a specific TX.  Why?
            // 1. Lock existence prevents re-execution of old certs when objects have been upgraded
            // 2. Not all validators lock, just 2f+1, so transaction should proceed regardless
            //    (But the lock should exist which means previous transactions finished)
            // 3. Equivocation possible (different TX) but as long as 2f+1 approves current TX its fine
            self.lock_service.locks_exist(active_inputs.clone()).await?;

            if let Some(next_seq) = seq_opt {
                // Now we are sure we are going to execute, add to the sequence
                // number and insert into authority sequence.
                //
                // NOTE: it is possible that we commit to the database transactions
                //       out of order with respect to their sequence number. It is also
                //       possible for the authority to crash without committing the
                //       full sequence, and the batching logic needs to deal with this.
                write_batch = write_batch.insert_batch(
                    &self.executed_sequence,
                    std::iter::once((next_seq, transaction_digest)),
                )?;
            }

            // Atomic write of all data other than locks
            write_batch.write()?;

            // Initialize object locks for new objects.  After this point, transactions on new objects
            // can run.  So it is critical this is done AFTER objects are done writing.
            // TODO: what if we fail to initialize the locks?  That should NOT happen, but try rolling back
            let new_locks_to_init: Vec<_> = written
                .iter()
                .filter_map(|(_, (object_ref, new_object))| {
                    if !new_object.is_read_only() {
                        Some(*object_ref)
                    } else {
                        None
                    }
                })
                .collect();
            self.lock_service
                .initialize_locks(new_locks_to_init)
                .await?;

            // Remove the old lock - timing of this matters less
            let locks_to_remove = active_inputs;
            self.lock_service.remove_locks(locks_to_remove).await?;

            // implicit: drop(_mutexes);
        }

        Ok(())
    }

    /// Returns the last entry we have for this object in the parents_sync index used
    /// to facilitate client and authority sync. In turn the latest entry provides the
    /// latest object_reference, and also the latest transaction that has interacted with
    /// this object.
    ///
    /// This parent_sync index also contains entries for deleted objects (with a digest of
    /// ObjectDigest::deleted()), and provides the transaction digest of the certificate
    /// that deleted the object. Note that a deleted object may re-appear if the deletion
    /// was the result of the object being wrapped in another object.
    ///
    /// If no entry for the object_id is found, return None.
    pub fn get_latest_parent_entry(
        &self,
        object_id: ObjectID,
    ) -> Result<Option<(ObjectRef, TransactionDigest)>, SuiError> {
        let mut iterator = self
            .parent_sync
            .iter()
            // Make the max possible entry for this object ID.
            .skip_prior_to(&(object_id, SequenceNumber::MAX, ObjectDigest::MAX))?;

        Ok(iterator.next().and_then(|(obj_ref, tx_digest)| {
            if obj_ref.0 == object_id {
                Some((obj_ref, tx_digest))
            } else {
                None
            }
        }))
    }

    /// Remove the shared objects locks. This function is not safety-critical and is only need to cleanup the store.
    pub fn remove_shared_objects_locks(
        &self,
        mut write_batch: DBBatch,
        transaction_digest: &TransactionDigest,
        transaction: &Transaction,
    ) -> SuiResult<DBBatch> {
        let mut sequenced_to_delete = Vec::new();
        let mut schedule_to_delete = Vec::new();
        for object_id in transaction.shared_input_objects() {
            sequenced_to_delete.push((*transaction_digest, *object_id));
            if self.get_object(object_id)?.is_none() {
                schedule_to_delete.push(*object_id);
            }
        }
        write_batch = write_batch.delete_batch(&self.sequenced, sequenced_to_delete)?;
        write_batch = write_batch.delete_batch(&self.schedule, schedule_to_delete)?;
        Ok(write_batch)
    }

    /// Lock a sequence number for the shared objects of the input transaction. Also update the
    /// last consensus index.
    pub fn persist_certificate_and_lock_shared_objects(
        &self,
        certificate: CertifiedTransaction,
        consensus_index: ExecutionIndices,
    ) -> Result<(), SuiError> {
        // Make an iterator to save the certificate.
        let transaction_digest = *certificate.digest();
        let certificate_to_write = std::iter::once((transaction_digest, &certificate));

        // Make an iterator to update the locks of the transaction's shared objects.
        let ids = certificate.transaction.shared_input_objects();
        let versions = self.schedule.multi_get(ids)?;

        let ids = certificate.transaction.shared_input_objects();
        let (sequenced_to_write, schedule_to_write): (Vec<_>, Vec<_>) = ids
            .zip(versions.iter())
            .map(|(id, v)| {
                let version = v.unwrap_or_else(SequenceNumber::new);
                let next_version = v
                    .map(|v| v.increment())
                    .unwrap_or_else(|| SequenceNumber::from(1));

                let sequenced = ((transaction_digest, *id), version);
                let scheduled = (id, next_version);

                (sequenced, scheduled)
            })
            .unzip();

        // Make an iterator to update the last consensus index.
        let index_to_write = std::iter::once((LAST_CONSENSUS_INDEX_ADDR, consensus_index));

        // Atomically store all elements.
        let mut write_batch = self.sequenced.batch();
        write_batch = write_batch.insert_batch(&self.certificates, certificate_to_write)?;
        write_batch = write_batch.insert_batch(&self.sequenced, sequenced_to_write)?;
        write_batch = write_batch.insert_batch(&self.schedule, schedule_to_write)?;
        write_batch = write_batch.insert_batch(&self.last_consensus_index, index_to_write)?;
        write_batch.write().map_err(SuiError::from)
    }

    pub fn transactions_in_seq_range(
        &self,
        start: GatewayTxSeqNumber,
        end: GatewayTxSeqNumber,
    ) -> SuiResult<Vec<(GatewayTxSeqNumber, TransactionDigest)>> {
        Ok(self
            .executed_sequence
            .iter()
            .skip_to(&start)?
            .take_while(|(seq, _tx)| *seq < end)
            .collect())
    }

    /// Retrieves batches including transactions within a range.
    ///
    /// This function returns all signed batches that enclose the requested transaction
    /// including the batch preceding the first requested transaction, the batch including
    /// the last requested transaction (if there is one) and all batches in between.
    ///
    /// Transactions returned include all transactions within the batch that include the
    /// first requested transaction, all the way to at least all the transactions that are
    /// included in the last batch returned. If the last requested transaction is outside a
    /// batch (one has not yet been generated) the function returns all transactions at the
    /// end of the sequence that are in TxSequenceOrder (and ignores any that are out of
    /// order.)
    #[allow(clippy::type_complexity)]
    pub fn batches_and_transactions(
        &self,
        start: u64,
        end: u64,
    ) -> Result<(Vec<SignedBatch>, Vec<(TxSequenceNumber, TransactionDigest)>), SuiError> {
        /*
        Get all batches that include requested transactions. This includes the signed batch
        prior to the first requested transaction, the batch including the last requested
        transaction and all batches in between.

        So for example if we got a request for start: 3 end: 9 and we have:
        B0 T0 T1 B2 T2 T3 B3 T3 T4 T5 B6 T6 T8 T9

        This will return B2, B3, B6


        */
        let batches: Vec<SignedBatch> = self
            .batches
            .iter()
            .skip_prior_to(&start)?
            .take_while(|(_seq, batch)| batch.batch.initial_sequence_number < end)
            .map(|(_, batch)| batch)
            .collect();

        /*
        Get transactions in the retrieved batches. The first batch is included
        without transactions, so get transactions of all subsequent batches, or
        until the end of the sequence if the last batch does not contain the
        requested end sequence number.

        So for example if we got a request for start: 3 end: 9 and we have:
        B0 T0 T1 B2 T2 T3 B3 T3 T4 T5 B6 T6 T8 T9

        The code below will return T2 .. T6

        Note: T8 is out of order so the sequence returned ends at T6.

        */

        let first_seq = batches
            .first()
            .ok_or(SuiError::NoBatchesFoundError)?
            .batch
            .next_sequence_number;
        let mut last_seq = batches
            .last()
            .unwrap() // if the first exists the last exists too
            .batch
            .next_sequence_number;

        let mut in_sequence = last_seq;
        let in_sequence_ptr = &mut in_sequence;

        if last_seq < end {
            // This means that the request needs items beyond the end of the
            // last batch, so we include all items.
            last_seq = TxSequenceNumber::MAX;
        }

        /* Since the database writes are asynchronous it may be the case that the tail end of the
        sequence misses items. This will confuse calling logic, so we filter them out and allow
        callers to use the subscription API to catch the latest items in order. */

        let transactions: Vec<(TxSequenceNumber, TransactionDigest)> = self
            .executed_sequence
            .iter()
            .skip_to(&first_seq)?
            .take_while(|(seq, _tx)| {
                // Before the end of the last batch we want everything.
                if *seq < *in_sequence_ptr {
                    return true;
                };

                // After the end of the last batch we only take items in sequence.
                if *seq < last_seq && *seq == *in_sequence_ptr {
                    *in_sequence_ptr += 1;
                    return true;
                }

                // If too large or out of sequence after the last batch
                // we stop taking items.
                false
            })
            .collect();

        Ok((batches, transactions))
    }

    /// Return the latest consensus index. It is used to bootstrap the consensus client.
    pub fn last_consensus_index(&self) -> SuiResult<ExecutionIndices> {
        self.last_consensus_index
            .get(&LAST_CONSENSUS_INDEX_ADDR)
            .map(|x| x.unwrap_or_default())
            .map_err(SuiError::from)
    }

    pub fn get_transaction(
        &self,
        transaction_digest: &TransactionDigest,
    ) -> SuiResult<Option<TransactionEnvelope<S>>> {
        let transaction = self.transactions.get(transaction_digest)?;
        Ok(transaction)
    }

    pub fn get_certified_transaction(
        &self,
        transaction_digest: &TransactionDigest,
    ) -> SuiResult<Option<CertifiedTransaction>> {
        let transaction = self.certificates.get(transaction_digest)?;
        Ok(transaction)
    }

    #[cfg(test)]
    /// Provide read access to the `schedule` table (useful for testing).
    pub fn get_schedule(&self, object_id: &ObjectID) -> SuiResult<Option<SequenceNumber>> {
        self.schedule.get(object_id).map_err(SuiError::from)
    }
}

impl<const A: bool> SuiDataStore<A, AuthoritySignInfo> {
    pub fn get_signed_transaction_info(
        &self,
        transaction_digest: &TransactionDigest,
    ) -> Result<TransactionInfoResponse, SuiError> {
        Ok(TransactionInfoResponse {
            signed_transaction: self.transactions.get(transaction_digest)?,
            certified_transaction: self.certificates.get(transaction_digest)?,
            signed_effects: self.effects.get(transaction_digest)?,
        })
    }
}

impl<const A: bool> SuiDataStore<A, EmptySignInfo> {
    pub fn pending_transactions(&self) -> &DBMap<TransactionDigest, Transaction> {
        &self.transactions
    }
}

impl<const A: bool, S: Eq + Serialize + for<'de> Deserialize<'de>> BackingPackageStore
    for SuiDataStore<A, S>
{
    fn get_package(&self, package_id: &ObjectID) -> SuiResult<Option<Object>> {
        let package = self.get_object(package_id)?;
        if let Some(obj) = &package {
            fp_ensure!(
                obj.is_package(),
                SuiError::BadObjectType {
                    error: format!("Package expected, Move object found: {package_id}"),
                }
            );
        }
        Ok(package)
    }
}

impl<const A: bool, S: Eq + Serialize + for<'de> Deserialize<'de>> ModuleResolver
    for SuiDataStore<A, S>
{
    type Error = SuiError;

    fn get_module(&self, module_id: &ModuleId) -> Result<Option<Vec<u8>>, Self::Error> {
        // TODO: We should cache the deserialized modules to avoid
        // fetching from the store / re-deserializing them everytime.
        // https://github.com/MystenLabs/sui/issues/809
        Ok(self
            .get_package(&ObjectID::from(*module_id.address()))?
            .and_then(|package| {
                // unwrap safe since get_package() ensures it's a package object.
                package
                    .data
                    .try_as_package()
                    .unwrap()
                    .serialized_module_map()
                    .get(module_id.name().as_str())
                    .cloned()
            }))
    }
}<|MERGE_RESOLUTION|>--- conflicted
+++ resolved
@@ -8,20 +8,11 @@
 use serde::{Deserialize, Serialize};
 use std::collections::BTreeSet;
 use std::path::Path;
-<<<<<<< HEAD
 use sui_storage::LockService;
-use sui_types::crypto::{AuthoritySignInfo, EmptySignInfo};
-
-use sui_types::base_types::SequenceNumber;
-use sui_types::batch::{SignedBatch, TxSequenceNumber};
-=======
 use sui_types::base_types::SequenceNumber;
 use sui_types::batch::{SignedBatch, TxSequenceNumber};
 use sui_types::crypto::{AuthoritySignInfo, EmptySignInfo};
-use tracing::warn;
->>>>>>> 6261723c
 use typed_store::rocks::{DBBatch, DBMap};
-
 use typed_store::{reopen, traits::Map};
 
 pub type AuthorityStore = SuiDataStore<false, AuthoritySignInfo>;
@@ -645,21 +636,6 @@
             }),
         )?;
 
-<<<<<<< HEAD
-=======
-        // Create locks for new objects, if they are not immutable
-        write_batch = write_batch.insert_batch(
-            &self.transaction_lock,
-            written.iter().filter_map(|(_, (object_ref, new_object))| {
-                if !new_object.is_immutable() {
-                    Some((object_ref, None))
-                } else {
-                    None
-                }
-            }),
-        )?;
-
->>>>>>> 6261723c
         if ALL_OBJ_VER {
             // Keep all versions of every object if ALL_OBJ_VER is true.
             write_batch = write_batch.insert_batch(
@@ -728,7 +704,7 @@
             let new_locks_to_init: Vec<_> = written
                 .iter()
                 .filter_map(|(_, (object_ref, new_object))| {
-                    if !new_object.is_read_only() {
+                    if !new_object.is_immutable() {
                         Some(*object_ref)
                     } else {
                         None
