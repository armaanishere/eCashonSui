// Copyright (c) 2022, Mysten Labs, Inc.
// SPDX-License-Identifier: Apache-2.0
use super::*;

use rocksdb::Options;
use std::collections::BTreeSet;
use std::convert::TryInto;
use std::path::Path;

use std::sync::atomic::AtomicU64;
use sui_types::base_types::SequenceNumber;
use typed_store::rocks::{open_cf, DBBatch, DBMap};

use std::sync::atomic::Ordering;
use typed_store::traits::Map;

pub use crate::authority_batch::AuthorityBatch;
use crate::authority_batch::{SignedBatch, TxSequenceNumber};

pub struct AuthorityStore {
    /// This is a map between the object ID and the latest state of the object, namely the
    /// state that is needed to process new transactions. If an object is deleted its entry is
    /// removed from this map.
    objects: DBMap<ObjectID, Object>,

    /// This is a map between object references of currently active objects that can be mutated,
    /// and the transaction that they are lock on for use by this specific authority. Where an object
    /// lock exists for an object version, but no transaction has been seen using it the lock is set
    /// to None. The safety of consistent broadcast depend on each honest authority never changing
    /// the lock once it is set. After a certificate for this object is processed it can be
    /// forgotten.
    transaction_lock: DBMap<ObjectRef, Option<TransactionDigest>>,

    /// This is a an index of object references to currently existing objects, indexed by the
    /// composite key of the SuiAddress of their owner and the object ID of the object.
    /// This composite index allows an efficient iterator to list all objected currently owned
    /// by a specific user, and their object reference.
    owner_index: DBMap<(SuiAddress, ObjectID), ObjectRef>,

    /// This is map between the transaction digest and signed transactions found in the `transaction_lock`.
    /// NOTE: after a lock is deleted the corresponding entry here could be deleted, but right
    /// now this is not done. If a certificate is processed (see `certificates`) the signed
    /// transaction can also be deleted from this structure.
    signed_transactions: DBMap<TransactionDigest, SignedTransaction>,

    /// This is a map between the transaction digest and the corresponding certificate for all
    /// certificates that have been successfully processed by this authority. This set of certificates
    /// along with the genesis allows the reconstruction of all other state, and a full sync to this
    /// authority.
    certificates: DBMap<TransactionDigest, CertifiedTransaction>,

    /// The map between the object ref of objects processed at all versions and the transaction
    /// digest of the certificate that lead to the creation of this version of the object.
    ///
    /// When an object is deleted we include an entry into this table for its next version and
    /// a digest of ObjectDigest::deleted(), along with a link to the transaction that deleted it.
    parent_sync: DBMap<ObjectRef, TransactionDigest>,

    /// A map between the transaction digest of a certificate that was successfully processed
    /// (ie in `certificates`) and the effects its execution has on the authority state. This
    /// structure is used to ensure we do not double process a certificate, and that we can return
    /// the same response for any call after the first (ie. make certificate processing idempotent).
    signed_effects: DBMap<TransactionDigest, SignedTransactionEffects>,

    /// Hold the lock for shared objects. These locks are written by a single task: upon receiving a valid
    /// certified transaction from consensus, the authority assigns a lock to each shared objects of the
    /// transaction. Note that all authorities are guaranteed to assign the same lock to these objects.
    /// TODO: These two maps should be merged into a single one (no reason to have two).
    sequenced: DBMap<(TransactionDigest, ObjectID), SequenceNumber>,
    schedule: DBMap<ObjectID, SequenceNumber>,

    /// Internal vector of locks to manage concurrent writes to the database
    lock_table: Vec<parking_lot::Mutex<()>>,

    // Tables used for authority batch structure
    /// A sequence on all executed certificates and effects.
    pub executed_sequence: DBMap<TxSequenceNumber, TransactionDigest>,

    /// A sequence of batches indexing into the sequence of executed transactions.
    pub batches: DBMap<TxSequenceNumber, SignedBatch>,

    /// The next available sequence number to use in the `executed sequence` table.
    pub next_sequence_number: AtomicU64,
}

impl AuthorityStore {
    /// Open an authority store by directory path
    pub fn open<P: AsRef<Path>>(path: P, db_options: Option<Options>) -> AuthorityStore {
        let db = open_cf(
            &path,
            db_options,
            &[
                "objects",
                "owner_index",
                "transaction_lock",
                "signed_transactions",
                "certificates",
                "parent_sync",
                "signed_effects",
                "sequenced",
                "schedule",
                "executed_sequence",
                "batches",
            ],
        )
        .expect("Cannot open DB.");

        let executed_sequence =
            DBMap::reopen(&db, Some("executed_sequence")).expect("Cannot open CF.");

        // Read the index of the last entry in the sequence of commands
        // to extract the next sequence number or it is zero.
        let next_sequence_number = AtomicU64::new(
            executed_sequence
                .iter()
                .skip_prior_to(&TxSequenceNumber::MAX)
                .expect("Error reading table.")
                .next()
                .map(|(v, _)| v + 1u64)
                .unwrap_or(0),
        );

        AuthorityStore {
            objects: DBMap::reopen(&db, Some("objects")).expect("Cannot open CF."),
            owner_index: DBMap::reopen(&db, Some("owner_index")).expect("Cannot open CF."),
            transaction_lock: DBMap::reopen(&db, Some("transaction_lock"))
                .expect("Cannot open CF."),
            signed_transactions: DBMap::reopen(&db, Some("signed_transactions"))
                .expect("Cannot open CF."),
            certificates: DBMap::reopen(&db, Some("certificates")).expect("Cannot open CF."),
            parent_sync: DBMap::reopen(&db, Some("parent_sync")).expect("Cannot open CF."),
            signed_effects: DBMap::reopen(&db, Some("signed_effects")).expect("Cannot open CF."),
            sequenced: DBMap::reopen(&db, Some("sequenced")).expect("Cannot open CF."),
            schedule: DBMap::reopen(&db, Some("schedule")).expect("Cannot open CF."),
            lock_table: (0..1024)
                .into_iter()
                .map(|_| parking_lot::Mutex::new(()))
                .collect(),
            executed_sequence,
            batches: DBMap::reopen(&db, Some("batches")).expect("Cannot open CF."),
            next_sequence_number,
        }
    }

    /// A function that acquires all locks associated with the objects (in order to avoid deadlocks).
    fn acquire_locks(&self, _input_objects: &[ObjectRef]) -> Vec<parking_lot::MutexGuard<'_, ()>> {
        let num_locks = self.lock_table.len();
        // TODO: randomize the lock mapping based on a secret to avoid DoS attacks.
        let lock_number: BTreeSet<usize> = _input_objects
            .iter()
            .map(|(_, _, digest)| {
                usize::from_le_bytes(digest.0[0..8].try_into().unwrap()) % num_locks
            })
            .collect();
        // Note: we need to iterate over the sorted unique elements, hence the use of a Set
        //       in order to prevent deadlocks when trying to acquire many locks.
        lock_number
            .into_iter()
            .map(|lock_seq| self.lock_table[lock_seq].lock())
            .collect()
    }

    // Methods to read the store

    pub fn get_account_objects(&self, account: SuiAddress) -> Result<Vec<ObjectRef>, SuiError> {
        Ok(self
            .owner_index
            .iter()
            // The object id 0 is the smallest possible
            .skip_to(&(account, ObjectID::ZERO))?
            .take_while(|((owner, _id), _object_ref)| (owner == &account))
            .map(|((_owner, _id), object_ref)| object_ref)
            .collect())
    }

    pub fn get_transaction_info(
        &self,
        transaction_digest: &TransactionDigest,
    ) -> Result<TransactionInfoResponse, SuiError> {
        Ok(TransactionInfoResponse {
            signed_transaction: self.signed_transactions.get(transaction_digest)?,
            certified_transaction: self.certificates.get(transaction_digest)?,
            signed_effects: self.signed_effects.get(transaction_digest)?,
        })
    }

    /// Read an object and return it, or Err(ObjectNotFound) if the object was not found.
    pub fn get_object(&self, object_id: &ObjectID) -> Result<Option<Object>, SuiError> {
        self.objects.get(object_id).map_err(|e| e.into())
    }

    /// Get many objects
    pub fn get_objects(&self, _objects: &[ObjectID]) -> Result<Vec<Option<Object>>, SuiError> {
        self.objects.multi_get(_objects).map_err(|e| e.into())
    }

    /// Read a lock or returns Err(TransactionLockDoesNotExist) if the lock does not exist.
    pub fn get_transaction_lock(
        &self,
        object_ref: &ObjectRef,
    ) -> Result<Option<SignedTransaction>, SuiError> {
        let transaction_option = self
            .transaction_lock
            .get(object_ref)?
            .ok_or(SuiError::TransactionLockDoesNotExist)?;

        match transaction_option {
            Some(tx_digest) => Ok(Some(
                self.signed_transactions
                    .get(&tx_digest)?
                    .expect("Stored a lock without storing transaction?"),
            )),
            None => Ok(None),
        }
    }

    /// Read a certificate and return an option with None if it does not exist.
    pub fn read_certificate(
        &self,
        digest: &TransactionDigest,
    ) -> Result<Option<CertifiedTransaction>, SuiError> {
        self.certificates.get(digest).map_err(|e| e.into())
    }

    /// Read the transactionDigest that is the parent of an object reference
    /// (ie. the transaction that created an object at this version.)
    pub fn parent(&self, object_ref: &ObjectRef) -> Result<Option<TransactionDigest>, SuiError> {
        self.parent_sync.get(object_ref).map_err(|e| e.into())
    }

    /// Batch version of `parent` function.
    pub fn multi_get_parents(
        &self,
        object_refs: &[ObjectRef],
    ) -> Result<Vec<Option<TransactionDigest>>, SuiError> {
        self.parent_sync
            .multi_get(object_refs)
            .map_err(|e| e.into())
    }

    /// Returns all parents (object_ref and transaction digests) that match an object_id, at
    /// any object version, or optionally at a specific version.
    pub fn get_parent_iterator(
        &self,
        object_id: ObjectID,
        seq: Option<SequenceNumber>,
    ) -> Result<Vec<(ObjectRef, TransactionDigest)>, SuiError> {
        let seq_inner = seq.unwrap_or_else(|| SequenceNumber::from(0));
        let obj_dig_inner = ObjectDigest::new([0; 32]);

        Ok(self
            .parent_sync
            .iter()
            // The object id [0; 16] is the smallest possible
            .skip_to(&(object_id, seq_inner, obj_dig_inner))?
            .take_while(|((id, iseq, _digest), _txd)| {
                let mut flag = id == &object_id;
                if seq.is_some() {
                    flag &= seq_inner == *iseq;
                }
                flag
            })
            .collect())
    }

    /// Read a lock for a specific (transaction, shared object) pair.
    pub fn sequenced(
        &self,
        transaction_digest: TransactionDigest,
        object_id: ObjectID,
    ) -> Result<Option<SequenceNumber>, SuiError> {
        self.sequenced
            .get(&(transaction_digest, object_id))
            .map_err(SuiError::from)
    }

    // Methods to mutate the store

    /// Insert an object
    pub fn insert_object(&self, object: Object) -> Result<(), SuiError> {
        self.objects.insert(&object.id(), &object)?;

        // Update the index
        if let Some(address) = object.get_single_owner() {
            self.owner_index
                .insert(&(address, object.id()), &object.to_object_reference())?;
        }

        // Update the parent
        self.parent_sync
            .insert(&object.to_object_reference(), &object.previous_transaction)?;

        // We only side load objects with a genesis parent transaction.
        debug_assert!(object.previous_transaction == TransactionDigest::genesis());

        Ok(())
    }

    /// Initialize a lock to an object reference to None, but keep it
    /// as it is if a value is already present.
    pub fn init_transaction_lock(&self, object_ref: ObjectRef) -> Result<(), SuiError> {
        self.transaction_lock.get_or_insert(&object_ref, || None)?;
        Ok(())
    }

    /// Set the transaction lock to a specific transaction
    ///
    /// This function checks all locks exist, are either None or equal to the passed transaction
    /// and then sets them to the transaction. Otherwise an Err is returned. Locks are set
    /// atomically in this implementation.
    ///
    pub fn set_transaction_lock(
        &self,
        mutable_input_objects: &[ObjectRef],
        signed_transaction: SignedTransaction,
    ) -> Result<(), SuiError> {
        let tx_digest = signed_transaction.transaction.digest();
        let lock_batch = self
            .transaction_lock
            .batch()
            .insert_batch(
                &self.transaction_lock,
                mutable_input_objects
                    .iter()
                    .map(|obj_ref| (obj_ref, Some(tx_digest))),
            )?
            .insert_batch(
                &self.signed_transactions,
                std::iter::once((tx_digest, signed_transaction)),
            )?;

        // This is the critical region: testing the locks and writing the
        // new locks must be atomic, and not writes should happen in between.
        {
            // Aquire the lock to ensure no one else writes when we are in here.
            let _mutexes = self.acquire_locks(mutable_input_objects);

            let locks = self.transaction_lock.multi_get(mutable_input_objects)?;

            for (obj_ref, lock) in mutable_input_objects.iter().zip(locks) {
                // The object / version must exist, and therefore lock initialized.
                let lock = lock.ok_or(SuiError::TransactionLockDoesNotExist)?;

                if let Some(previous_tx_digest) = lock {
                    if previous_tx_digest != tx_digest {
                        let prev_transaction = self
                            .get_transaction_lock(obj_ref)?
                            .expect("If we have a lock we should have a transaction.");

                        // TODO: modify ConflictingTransaction to only return the transaction digest here.
                        return Err(SuiError::ConflictingTransaction {
                            pending_transaction: prev_transaction.transaction,
                        });
                    }
                }
            }

            // Atomic write of all locks
            lock_batch.write().map_err(|e| e.into())

            // Implicit: drop(_mutexes);
        } // End of critical region
    }

    /// Updates the state resulting from the execution of a certificate.
    ///
    /// Internally it checks that all locks for active inputs are at the correct
    /// version, and then writes locks, objects, certificates, parents atomically.
    pub fn update_state(
        &self,
        temporary_store: AuthorityTemporaryStore,
        certificate: CertifiedTransaction,
        signed_effects: SignedTransactionEffects,
    ) -> Result<(TxSequenceNumber, TransactionInfoResponse), SuiError> {
        // Extract the new state from the execution
        // TODO: events are already stored in the TxDigest -> TransactionEffects store. Is that enough?
        let mut write_batch = self.transaction_lock.batch();

        // Store the certificate indexed by transaction digest
        let transaction_digest: TransactionDigest = certificate.transaction.digest();
        write_batch = write_batch.insert_batch(
            &self.certificates,
            std::iter::once((transaction_digest, &certificate)),
        )?;

        // Store the signed effects of the transaction
        write_batch = write_batch.insert_batch(
            &self.signed_effects,
            std::iter::once((transaction_digest, &signed_effects)),
        )?;

        // Safe to unwrap since the "true" flag ensures we get a sequence value back.
        let seq: TxSequenceNumber = self
            .batch_update_objects(write_batch, temporary_store, transaction_digest, true)?
            .unwrap();

        Ok((
            seq,
            TransactionInfoResponse {
                signed_transaction: self.signed_transactions.get(&transaction_digest)?,
                certified_transaction: Some(certificate),
                signed_effects: Some(signed_effects),
            },
        ))
    }

    /// Persist temporary storage to DB for genesis modules
    pub fn update_objects_state_for_genesis(
        &self,
        temporary_store: AuthorityTemporaryStore,
        transaction_digest: TransactionDigest,
    ) -> Result<(), SuiError> {
        debug_assert_eq!(transaction_digest, TransactionDigest::genesis());
        let write_batch = self.transaction_lock.batch();
        self.batch_update_objects(write_batch, temporary_store, transaction_digest, false)
            .map(|_| ())
    }

    /// Helper function for updating the objects in the state
    fn batch_update_objects(
        &self,
        mut write_batch: DBBatch,
        temporary_store: AuthorityTemporaryStore,
        transaction_digest: TransactionDigest,
        should_sequence: bool,
    ) -> Result<Option<TxSequenceNumber>, SuiError> {
        let (objects, active_inputs, written, deleted, _events) = temporary_store.into_inner();

        // Archive the old lock.
        write_batch = write_batch.delete_batch(&self.transaction_lock, active_inputs.iter())?;

        // Delete objects
        write_batch = write_batch.delete_batch(&self.objects, deleted.iter())?;

        // Make an iterator over all objects that are either deleted or have changed owner,
        // along with their old owner.  This is used to update the owner index.
        let old_object_owners = deleted
            .iter()
            .filter_map(|id| objects[id].get_single_owner_and_id())
            .chain(
                written
                    .iter()
                    .filter_map(|(id, new_object)| match objects.get(id) {
                        Some(old_object) if old_object.owner != new_object.owner => {
                            old_object.get_single_owner_and_id()
                        }
                        _ => None,
                    }),
            );

        // Delete the old owner index entries
        write_batch = write_batch.delete_batch(&self.owner_index, old_object_owners)?;

        // Index the certificate by the objects mutated
        write_batch = write_batch.insert_batch(
            &self.parent_sync,
            written
                .iter()
                .map(|(_, object)| (object.to_object_reference(), transaction_digest)),
        )?;

        // Index the certificate by the objects deleted
        write_batch = write_batch.insert_batch(
            &self.parent_sync,
            deleted.iter().map(|object_id| {
                (
                    (
                        *object_id,
                        objects[object_id].version().increment(),
                        ObjectDigest::deleted(),
                    ),
                    transaction_digest,
                )
            }),
        )?;

        // Create locks for new objects, if they are not immutable
        write_batch = write_batch.insert_batch(
            &self.transaction_lock,
            written.iter().filter_map(|(_, new_object)| {
                if !new_object.is_read_only() {
                    Some((new_object.to_object_reference(), None))
                } else {
                    None
                }
            }),
        )?;

        // Update the indexes of the objects written
        write_batch = write_batch.insert_batch(
            &self.owner_index,
            written.iter().filter_map(|(_id, new_object)| {
                new_object
                    .get_single_owner_and_id()
                    .map(|owner_id| (owner_id, new_object.to_object_reference()))
            }),
        )?;

        // Insert each output object into the stores
        write_batch = write_batch.insert_batch(&self.objects, written.iter())?;

        // Update the indexes of the objects written

        // This is the critical region: testing the locks and writing the
        // new locks must be atomic, and no writes should happen in between.
        let mut return_seq = None;
        {
            // Acquire the lock to ensure no one else writes when we are in here.
            let _mutexes = self.acquire_locks(&active_inputs[..]);

            // Check the locks are still active
            // TODO: maybe we could just check if the certificate is there instead?
            let locks = self.transaction_lock.multi_get(&active_inputs[..])?;
            for object_lock in locks {
                object_lock.ok_or(SuiError::TransactionLockDoesNotExist)?;
            }

            if should_sequence {
                // Now we are sure we are going to execute, add to the sequence
                // number and insert into authority sequence.
                //
                // NOTE: it is possible that we commit to the database transactions
                //       out of order with respect to their sequence number. It is also
                //       possible for the authority to crash without committing the
                //       full sequence, and the batching logic needs to deal with this.
                let next_seq = self.next_sequence_number.fetch_add(1, Ordering::SeqCst);
                write_batch = write_batch.insert_batch(
                    &self.executed_sequence,
                    std::iter::once((next_seq, transaction_digest)),
                )?;

                return_seq = Some(next_seq);
            }

            // Atomic write of all locks & other data
            write_batch.write()?;

            // implicit: drop(_mutexes);
        } // End of critical region

        Ok(return_seq)
    }

    /// Returns the last entry we have for this object in the parents_sync index used
    /// to facilitate client and authority sync. In turn the latest entry provides the
    /// latest object_reference, and also the latest transaction that has interacted with
    /// this object.
    ///
    /// This parent_sync index also contains entries for deleted objects (with a digest of
    /// ObjectDigest::deleted()), and provides the transaction digest of the certificate
    /// that deleted the object. Note that a deleted object may re-appear if the deletion
    /// was the result of the object being wrapped in another object.
    ///
    /// If no entry for the object_id is found, return None.
    pub fn get_latest_parent_entry(
        &self,
        object_id: ObjectID,
    ) -> Result<Option<(ObjectRef, TransactionDigest)>, SuiError> {
        let mut iterator = self
            .parent_sync
            .iter()
            // Make the max possible entry for this object ID.
            .skip_prior_to(&(object_id, SequenceNumber::MAX, OBJECT_DIGEST_MAX))?;

        Ok(iterator.next().and_then(|(obj_ref, tx_digest)| {
            if obj_ref.0 == object_id {
                Some((obj_ref, tx_digest))
            } else {
                None
            }
        }))
    }

    /// Delete a lock of a shared object.
    pub fn delete_sequence_lock(
        &self,
        transaction_digest: TransactionDigest,
        object_id: ObjectID,
    ) -> Result<(), SuiError> {
        self.sequenced
            .remove(&(transaction_digest, object_id))
            .map_err(SuiError::from)
    }

    /// Free the schedule data structure.
    pub fn delete_schedule(&self, object_id: &ObjectID) -> Result<(), SuiError> {
        self.schedule.remove(object_id).map_err(SuiError::from)
    }

    /// Persist a certificate.
    pub fn persist_certificate(
        &self,
        transaction_digest: &TransactionDigest,
        certificate: &CertifiedTransaction,
    ) -> Result<(), SuiError> {
        self.certificates
            .insert(transaction_digest, certificate)
            .map_err(SuiError::from)
    }

    /// Lock a sequence number for the shared objects of the input transaction.
    pub fn persist_certificate_and_lock_shared_objects(
        &self,
        transaction_digest: TransactionDigest,
        transaction: &Transaction,
        certificate: CertifiedTransaction,
    ) -> Result<(), SuiError> {
<<<<<<< HEAD
        let certificate_to_write = vec![(transaction_digest, certificate)];
=======
        let certificate_to_write = std::iter::once((transaction_digest, certificate));
>>>>>>> e6463fd9

        let mut sequenced_to_write = Vec::new();
        let mut schedule_to_write = Vec::new();
        for id in transaction.shared_input_objects() {
            let version = self.schedule.get(id)?.unwrap_or_default();
            sequenced_to_write.push(((transaction_digest, *id), version));
            let next_version = version.increment();
            schedule_to_write.push((id, next_version));
        }

        // TODO [#676]: The writes below should be atomic.
        let mut write_batch = self.sequenced.batch();
        write_batch = write_batch.insert_batch(&self.certificates, certificate_to_write)?;
        write_batch = write_batch.insert_batch(&self.sequenced, sequenced_to_write)?;
        write_batch = write_batch.insert_batch(&self.schedule, schedule_to_write)?;
        write_batch.write().map_err(SuiError::from)
    }
}

impl ModuleResolver for AuthorityStore {
    type Error = SuiError;

    fn get_module(&self, module_id: &ModuleId) -> Result<Option<Vec<u8>>, Self::Error> {
        match self.get_object(&ObjectID::from(*module_id.address()))? {
            Some(o) => match &o.data {
                Data::Package(c) => Ok(c
                    .serialized_module_map()
                    .get(module_id.name().as_str())
                    .cloned()
                    .map(|m| m.into_vec())),
                _ => Err(SuiError::BadObjectType {
                    error: "Expected module object".to_string(),
                }),
            },
            None => Ok(None),
        }
    }
}<|MERGE_RESOLUTION|>--- conflicted
+++ resolved
@@ -605,11 +605,7 @@
         transaction: &Transaction,
         certificate: CertifiedTransaction,
     ) -> Result<(), SuiError> {
-<<<<<<< HEAD
-        let certificate_to_write = vec![(transaction_digest, certificate)];
-=======
         let certificate_to_write = std::iter::once((transaction_digest, certificate));
->>>>>>> e6463fd9
 
         let mut sequenced_to_write = Vec::new();
         let mut schedule_to_write = Vec::new();
