--- conflicted
+++ resolved
@@ -520,10 +520,7 @@
             temporary_store.delete_object(&obj_ref.0, obj_ref.1, DeleteKind::Wrap);
         }
 
-<<<<<<< HEAD
         let mut write_batch = self.certificates.batch();
-=======
-        let mut write_batch = self.transaction_lock.batch();
 
         // Store the certificate indexed by transaction digest
         write_batch = write_batch.insert_batch(
@@ -531,24 +528,17 @@
             std::iter::once((transaction_digest, &certificate)),
         )?;
 
->>>>>>> 2a7c58ef
         // Once a transaction is done processing and effects committed, we no longer
         // need it in the transactions table. This also allows us to track pending
         // transactions.
         write_batch =
-<<<<<<< HEAD
-            write_batch.delete_batch(&self.transactions, std::iter::once(certificate.digest()))?;
-        self.batch_update_objects(write_batch, temporary_store, *transaction_digest, None)
-            .await
-=======
             write_batch.delete_batch(&self.transactions, std::iter::once(transaction_digest))?;
         self.batch_update_objects(
             write_batch,
             temporary_store,
             *transaction_digest,
             Some(sequence_number),
-        )
->>>>>>> 2a7c58ef
+        ).await
     }
 
     /// Helper function for updating the objects in the state
