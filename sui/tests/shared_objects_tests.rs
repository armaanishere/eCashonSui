// Copyright (c) 2022, Mysten Labs, Inc.
// SPDX-License-Identifier: Apache-2.0
use bytes::Bytes;
use futures::{sink::SinkExt, stream::StreamExt};
use sui::config::AuthorityPrivateInfo;
use sui_types::error::SuiError;
use sui_types::messages::CallArg;
use sui_types::messages::Transaction;
use sui_types::messages::TransactionInfoResponse;
use sui_types::messages::{ConsensusTransaction, ExecutionStatus};
use sui_types::serialize::{
    deserialize_message, deserialize_transaction_info, serialize_cert,
    serialize_consensus_transaction, SerializedMessage,
};
use test_utils::authority::{spawn_test_authorities, test_authority_configs};
use test_utils::messages::{make_certificates, move_transaction, publish_move_package_transaction};
use test_utils::messages::{parse_package_ref, test_shared_object_transactions};
use test_utils::objects::{test_gas_objects, test_shared_object};
use tokio::net::TcpStream;
use tokio_util::codec::Framed;
use tokio_util::codec::LengthDelimitedCodec;

/// Send bytes to a Sui authority.
async fn transmit(transaction: Bytes, config: &AuthorityPrivateInfo) -> SerializedMessage {
    let authority_address = format!("{}:{}", config.host, config.port);
    let stream = TcpStream::connect(authority_address).await.unwrap();
    let mut connection = Framed::new(stream, LengthDelimitedCodec::new());

    connection.send(transaction).await.unwrap();
    let bytes = connection.next().await.unwrap().unwrap();
    deserialize_message(&bytes[..]).unwrap()
}

/// Submit a certificate containing only owned-objects to all authorities.
async fn submit_single_owner_transaction(
    transaction: Transaction,
    configs: &[AuthorityPrivateInfo],
) -> Vec<TransactionInfoResponse> {
    let certificate = make_certificates(vec![transaction]).pop().unwrap();
    let serialized = Bytes::from(serialize_cert(&certificate));

    let mut responses = Vec::new();
    for config in configs {
        let bytes = transmit(serialized.clone(), config).await;
        let reply = deserialize_transaction_info(bytes).unwrap();
        responses.push(reply);
    }
    responses
}

// Keep submitting the certificate until it is sequenced by consensus. We use the loop
// since some consensus protocols (like Tusk) are not guaranteed to include the transaction
// (but it has high probability to do so, so it should virtually never be used).
async fn submit_shared_object_transaction(
    transaction: Transaction,
    configs: &[AuthorityPrivateInfo],
) -> TransactionInfoResponse {
    let certificate = make_certificates(vec![transaction]).pop().unwrap();
    let message = ConsensusTransaction::UserTransaction(certificate);
    let serialized = Bytes::from(serialize_consensus_transaction(&message));

    'main: loop {
        match transmit(serialized.clone(), &configs[0]).await {
            SerializedMessage::TransactionResp(reply) => {
                // We got a reply from the Sui authority.
                break 'main *reply;
<<<<<<< HEAD
            }
            SerializedMessage::Error(error) => match *error {
                SuiError::ConsensusConnectionBroken(_) => {
                    // This is the (confusing) error message returned by the consensus
                    // adapter. It means it didn't hear back from consensus and timed out.
                }
                error => panic!("{error}"),
            },
            message => panic!("Unexpected protocol message: {message:?}"),
        }
    }
}

/// Same as `submit_shared_object_transaction` but the transaction is submitted to every
/// authority rather than only the first.
async fn submit_shared_object_transaction_all(
    transaction: Transaction,
    configs: &[AuthorityPrivateInfo],
) -> TransactionInfoResponse {
    let certificate = make_certificates(vec![transaction]).pop().unwrap();
    let message = ConsensusTransaction::UserTransaction(certificate);
    let serialized = Bytes::from(serialize_consensus_transaction(&message));

    'main: loop {
        let futures: Vec<_> = configs
            .iter()
            .map(|config| transmit(serialized.clone(), config))
            .collect();

        for result in futures::future::join_all(futures).await {
            match result {
                SerializedMessage::TransactionResp(reply) => {
                    // We got a reply from the Sui authority.
                    break 'main *reply;
                }
                SerializedMessage::Error(error) => match *error {
                    SuiError::ConsensusConnectionBroken(_) => {
                        // This is the (confusing) error message returned by the consensus
                        // adapter. It means it didn't hear back from consensus and timed out.
                    }
                    error => panic!("{error}"),
                },
                message => panic!("Unexpected protocol message: {message:?}"),
=======
>>>>>>> 46887727
            }
            SerializedMessage::Error(error) => match *error {
                SuiError::ConsensusConnectionBroken(_) => {
                    // This is the (confusing) error message returned by the consensus
                    // adapter. It means it didn't hear back from consensus and timed out.
                }
                error => panic!("{error}"),
            },
            message => panic!("Unexpected protocol message: {message:?}"),
        }
    }
}

/// Send a simple shared object transaction to Sui and ensures the client gets back a response.
#[tokio::test]
#[ignore = "Flaky, see #1624"]
async fn shared_object_transaction() {
    let mut objects = test_gas_objects();
    objects.push(test_shared_object());

    // Get the authority configs and spawn them. Note that it is important to not drop
    // the handles (or the authorities will stop).
    let configs = test_authority_configs();
    let _handles = spawn_test_authorities(objects, &configs).await;

    // Make a test shared object certificate.
    let transaction = test_shared_object_transactions().pop().unwrap();

    // Submit the transaction. Note that this transaction is random and we do not expect
    // it to be successfully executed by the Move execution engine.
    tokio::task::yield_now().await;
    let reply = submit_shared_object_transaction_all(transaction, &configs).await;
    assert!(reply.signed_effects.is_some());
}

/// End-to-end shared transaction test for a Sui validator. It does not test the client, wallet,
/// or gateway but tests the end-to-end flow from Sui to consensus.
#[tokio::test]
async fn call_shared_object_contract() {
    let mut gas_objects = test_gas_objects();

    // Get the authority configs and spawn them. Note that it is important to not drop
    // the handles (or the authorities will stop).
    let configs = test_authority_configs();
    let _handles = spawn_test_authorities(gas_objects.clone(), &configs).await;

    // Publish the move package to all authorities and get the new package ref.
    tokio::task::yield_now().await;
    let transaction = publish_move_package_transaction(gas_objects.pop().unwrap());
    let replies = submit_single_owner_transaction(transaction, &configs).await;
    let mut package_refs = Vec::new();
    for reply in replies {
        let effects = reply.signed_effects.unwrap().effects;
        assert!(matches!(effects.status, ExecutionStatus::Success { .. }));
        package_refs.push(parse_package_ref(&effects).unwrap());
    }
    let package_ref = package_refs.pop().unwrap();

    // Make a transaction to create a counter.
    tokio::task::yield_now().await;
    let transaction = move_transaction(
        gas_objects.pop().unwrap(),
        "Counter",
        "create",
        package_ref,
        /* arguments */ Vec::default(),
    );
    let replies = submit_single_owner_transaction(transaction, &configs).await;
    let mut counter_ids = Vec::new();
    for reply in replies {
        let effects = reply.signed_effects.unwrap().effects;
        assert!(matches!(effects.status, ExecutionStatus::Success { .. }));
        let ((shared_object_id, _, _), _) = effects.created[0];
        counter_ids.push(shared_object_id);
    }
    let counter_id = counter_ids.pop().unwrap();

    // Ensure the value of the counter is `0`.
    tokio::task::yield_now().await;
    let transaction = move_transaction(
        gas_objects.pop().unwrap(),
        "Counter",
        "assert_value",
        package_ref,
        vec![
            CallArg::SharedObject(counter_id),
            CallArg::Pure(0u64.to_le_bytes().to_vec()),
        ],
    );
    let reply = submit_shared_object_transaction(transaction, &configs).await;
    let effects = reply.signed_effects.unwrap().effects;
    assert!(matches!(effects.status, ExecutionStatus::Success { .. }));

    // Make a transaction to increment the counter.
    tokio::task::yield_now().await;
    let transaction = move_transaction(
        gas_objects.pop().unwrap(),
        "Counter",
        "increment",
        package_ref,
        vec![CallArg::SharedObject(counter_id)],
    );
    let reply = submit_shared_object_transaction(transaction, &configs).await;
    let effects = reply.signed_effects.unwrap().effects;
    assert!(matches!(effects.status, ExecutionStatus::Success { .. }));

    // Ensure the value of the counter is `1`.
    tokio::task::yield_now().await;
    let transaction = move_transaction(
        gas_objects.pop().unwrap(),
        "Counter",
        "assert_value",
        package_ref,
        vec![
            CallArg::SharedObject(counter_id),
            CallArg::Pure(1u64.to_le_bytes().to_vec()),
        ],
    );
    let reply = submit_shared_object_transaction(transaction, &configs).await;
    let effects = reply.signed_effects.unwrap().effects;
    assert!(matches!(effects.status, ExecutionStatus::Success { .. }));
}

/// Same test as `call_shared_object_contract` but the clients submits many times the same
/// transaction (one copy per authority).
#[tokio::test]
async fn call_shared_object_contract_flood() {
    let mut gas_objects = test_gas_objects();

    // Get the authority configs and spawn them. Note that it is important to not drop
    // the handles (or the authorities will stop).
    let configs = test_authority_configs();
    let _handles = spawn_test_authorities(gas_objects.clone(), &configs).await;

    // Publish the move package to all authorities and get the new pacakge ref.
    tokio::task::yield_now().await;
    let transaction = publish_move_package_transaction(gas_objects.pop().unwrap());
    let replies = submit_single_owner_transaction(transaction, &configs).await;
    let mut package_refs = Vec::new();
    for reply in replies {
        let effects = reply.signed_effects.unwrap().effects;
        assert!(matches!(effects.status, ExecutionStatus::Success { .. }));
        package_refs.push(parse_package_ref(&effects).unwrap());
    }
    let package_ref = package_refs.pop().unwrap();

    // Make a transaction to create a counter.
    tokio::task::yield_now().await;
    let transaction = move_transaction(
        gas_objects.pop().unwrap(),
        "Counter",
        "create",
        package_ref,
        /* arguments */ Vec::default(),
    );
    let replies = submit_single_owner_transaction(transaction, &configs).await;
    let mut counter_ids = Vec::new();
    for reply in replies {
        let effects = reply.signed_effects.unwrap().effects;
        assert!(matches!(effects.status, ExecutionStatus::Success { .. }));
        let ((shared_object_id, _, _), _) = effects.created[0];
        counter_ids.push(shared_object_id);
    }
    let counter_id = counter_ids.pop().unwrap();

    // Ensure the value of the counter is `0`.
    tokio::task::yield_now().await;
    let transaction = move_transaction(
        gas_objects.pop().unwrap(),
        "Counter",
        "assert_value",
        package_ref,
        vec![
            CallArg::SharedObject(counter_id),
            CallArg::Pure(0u64.to_le_bytes().to_vec()),
        ],
    );
    let reply = submit_shared_object_transaction_all(transaction, &configs).await;
    let effects = reply.signed_effects.unwrap().effects;
    assert!(matches!(effects.status, ExecutionStatus::Success { .. }));

    // Make a transaction to increment the counter.
    tokio::task::yield_now().await;
    let transaction = move_transaction(
        gas_objects.pop().unwrap(),
        "Counter",
        "increment",
        package_ref,
        vec![CallArg::SharedObject(counter_id)],
    );
    let reply = submit_shared_object_transaction_all(transaction, &configs).await;
    let effects = reply.signed_effects.unwrap().effects;
    assert!(matches!(effects.status, ExecutionStatus::Success { .. }));

    // Ensure the value of the counter is `1`.
    tokio::task::yield_now().await;
    let transaction = move_transaction(
        gas_objects.pop().unwrap(),
        "Counter",
        "assert_value",
        package_ref,
        vec![
            CallArg::SharedObject(counter_id),
            CallArg::Pure(1u64.to_le_bytes().to_vec()),
        ],
    );
    let reply = submit_shared_object_transaction_all(transaction, &configs).await;
    let effects = reply.signed_effects.unwrap().effects;
    assert!(matches!(effects.status, ExecutionStatus::Success { .. }));
}<|MERGE_RESOLUTION|>--- conflicted
+++ resolved
@@ -64,7 +64,6 @@
             SerializedMessage::TransactionResp(reply) => {
                 // We got a reply from the Sui authority.
                 break 'main *reply;
-<<<<<<< HEAD
             }
             SerializedMessage::Error(error) => match *error {
                 SuiError::ConsensusConnectionBroken(_) => {
@@ -108,24 +107,13 @@
                     error => panic!("{error}"),
                 },
                 message => panic!("Unexpected protocol message: {message:?}"),
-=======
->>>>>>> 46887727
             }
-            SerializedMessage::Error(error) => match *error {
-                SuiError::ConsensusConnectionBroken(_) => {
-                    // This is the (confusing) error message returned by the consensus
-                    // adapter. It means it didn't hear back from consensus and timed out.
-                }
-                error => panic!("{error}"),
-            },
-            message => panic!("Unexpected protocol message: {message:?}"),
         }
     }
 }
 
 /// Send a simple shared object transaction to Sui and ensures the client gets back a response.
 #[tokio::test]
-#[ignore = "Flaky, see #1624"]
 async fn shared_object_transaction() {
     let mut objects = test_gas_objects();
     objects.push(test_shared_object());
