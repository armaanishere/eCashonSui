--- conflicted
+++ resolved
@@ -1,19 +1,12 @@
 // Copyright (c) 2022, Mysten Labs, Inc.
 // SPDX-License-Identifier: Apache-2.0
-<<<<<<< HEAD
-use sui::config::AuthorityInfo;
-use sui_core::authority_client::{AuthorityAPI, NetworkAuthorityClient};
-use sui_types::object::OBJECT_START_VERSION;
-=======
-
 use std::sync::Arc;
-
 use sui_config::ValidatorInfo;
 use sui_core::{
     authority_client::{AuthorityAPI, NetworkAuthorityClient},
     gateway_state::{GatewayAPI, GatewayState},
 };
->>>>>>> 2746dd49
+use sui_types::object::OBJECT_START_VERSION;
 use sui_types::{
     base_types::ObjectRef,
     error::{SuiError, SuiResult},
@@ -445,6 +438,46 @@
             }
             Err(error) => panic!("{error}"),
         }
+    }
+}
+
+/// Send a simple shared object transaction to Sui and ensures the client gets back a response.
+#[tokio::test]
+async fn replay_shared_object_transaction() {
+    let mut gas_objects = test_gas_objects();
+
+    // Get the authority configs and spawn them. Note that it is important to not drop
+    // the handles (or the authorities will stop).
+    let configs = test_authority_configs();
+    let _handles = spawn_test_authorities(gas_objects.clone(), &configs).await;
+
+    // Publish the move package to all authorities and get the new package ref.
+    tokio::task::yield_now().await;
+    let package_ref =
+        publish_counter_package(gas_objects.pop().unwrap(), &configs.validator_set()).await;
+
+    // Send a transaction to create a counter (only to one authority) -- twice.
+    tokio::task::yield_now().await;
+    let create_counter_transaction = move_transaction(
+        gas_objects.pop().unwrap(),
+        "Counter",
+        "create",
+        package_ref,
+        /* arguments */ Vec::default(),
+    );
+    for _ in 0..2 {
+        let mut replies = submit_single_owner_transaction(
+            create_counter_transaction.clone(),
+            &configs.validator_set()[0..1],
+        )
+        .await;
+        let reply = replies.pop().unwrap();
+        let effects = reply.signed_effects.unwrap().effects;
+        assert!(matches!(effects.status, ExecutionStatus::Success { .. }));
+
+        // Ensure the sequence number of the shared object did not change.
+        let ((_, seq, _), _) = effects.created[0];
+        assert_eq!(seq, OBJECT_START_VERSION);
     }
 }
 
