[package]
name = "sui"
version = "0.1.0"
authors = ["Libra <oncall+libra@xmail.facebook.com>"]
license = "Apache-2.0"
publish = false
edition = "2021"

[dependencies]
anyhow = "1.0.53"
bytes = "1.1.0"
futures = "0.3.19"
serde = { version = "1.0.136", features = ["derive"] }
serde_json = "1.0.78"
structopt = "0.3.26"
tempfile = "3.3.0"
tokio = { version = "1.16.1", features = ["full"] }
rand = "0.8.4"
toml = "0.5.8"
strum = "0.23.0"
strum_macros = "0.23.1"
num_cpus = "1.13.1"
base64 = "0.13.0"
ed25519-dalek = { version = "1.0.1", features = ["batch", "serde"] }
rocksdb = "0.17.0"
hex = "0.4.3"
async-trait = "0.1.52"
serde_with = "1.11.0"
tracing = { version = "0.1", features = ["log"] }
tracing-subscriber = { version = "0.3", features = ["time", "env-filter"] }
serde-value = "0.7.0"

bcs = "0.1.3"
sui_core = { path = "../sui_core" }
sui-adapter = { path = "../sui_programmability/adapter" }
sui-framework = { path = "../sui_programmability/framework" }
sui-network = { path = "../network_utils" }
sui-types = { path = "../sui_types" }

rustyline = "9.1.2"
rustyline-derive = "0.6.0"
colored = "2.0.0"
unescape = "0.1.0"

<<<<<<< HEAD
move-binary-format = { git = "https://github.com/diem/move", rev = "7683d09732dd930c581583bf5fde97fb7ac02ff7" }
move-bytecode-utils = { git = "https://github.com/diem/move", rev = "7683d09732dd930c581583bf5fde97fb7ac02ff7" }
=======
# Deps for rest server
dropshot = "0.6.0"
http = "0.2.6"
hyper = "0.14.16"
schemars = "0.8.8"

move-package = { git = "https://github.com/diem/move", rev = "7683d09732dd930c581583bf5fde97fb7ac02ff7" }
>>>>>>> e71c3a0b
move-core-types = { git = "https://github.com/diem/move", rev = "7683d09732dd930c581583bf5fde97fb7ac02ff7", features = ["address20"] }
move-package = { git = "https://github.com/diem/move", rev = "7683d09732dd930c581583bf5fde97fb7ac02ff7" }
move-bytecode-verifier = { git = "https://github.com/diem/move", rev = "7683d09732dd930c581583bf5fde97fb7ac02ff7" }

once_cell = "1.9.0"

[dev-dependencies]
tracing-test = "0.2.1"

[[bin]]
name = "bench"
path = "src/bench.rs"

[[bin]]
name = "wallet"
path = "src/wallet.rs"

[[bin]]
name = "sui"
path = "src/sui.rs"

[[bin]]
name = "sui-move"
path = "src/sui-move.rs"

[[bin]]
name = "rest_server"
path = "src/rest_server.rs"<|MERGE_RESOLUTION|>--- conflicted
+++ resolved
@@ -42,10 +42,6 @@
 colored = "2.0.0"
 unescape = "0.1.0"
 
-<<<<<<< HEAD
-move-binary-format = { git = "https://github.com/diem/move", rev = "7683d09732dd930c581583bf5fde97fb7ac02ff7" }
-move-bytecode-utils = { git = "https://github.com/diem/move", rev = "7683d09732dd930c581583bf5fde97fb7ac02ff7" }
-=======
 # Deps for rest server
 dropshot = "0.6.0"
 http = "0.2.6"
@@ -53,10 +49,10 @@
 schemars = "0.8.8"
 
 move-package = { git = "https://github.com/diem/move", rev = "7683d09732dd930c581583bf5fde97fb7ac02ff7" }
->>>>>>> e71c3a0b
 move-core-types = { git = "https://github.com/diem/move", rev = "7683d09732dd930c581583bf5fde97fb7ac02ff7", features = ["address20"] }
-move-package = { git = "https://github.com/diem/move", rev = "7683d09732dd930c581583bf5fde97fb7ac02ff7" }
 move-bytecode-verifier = { git = "https://github.com/diem/move", rev = "7683d09732dd930c581583bf5fde97fb7ac02ff7" }
+move-binary-format = { git = "https://github.com/diem/move", rev = "7683d09732dd930c581583bf5fde97fb7ac02ff7" }
+move-bytecode-utils = { git = "https://github.com/diem/move", rev = "7683d09732dd930c581583bf5fde97fb7ac02ff7" }
 
 once_cell = "1.9.0"
 
