// Copyright (c) 2022, Mysten Labs, Inc.
// SPDX-License-Identifier: Apache-2.0

#![allow(clippy::large_enum_variant)]
use crate::benchmark::bench_types::RunningMode;
use crate::benchmark::load_generator::spawn_authority_server;
use sui_config::NetworkConfig;
use sui_config::ObjectConfig;

use multiaddr::Multiaddr;
use rocksdb::Options;
use std::{
    env, fs, panic,
    path::{Path, PathBuf},
    process::{Child, Command},
    sync::Arc,
    thread,
    thread::sleep,
    time::Duration,
};
use sui_adapter::genesis;
use sui_core::authority::*;
use sui_types::{
    base_types::{SuiAddress, *},
    committee::*,
    crypto::{KeyPair, PublicKeyBytes},
    gas_coin::GasCoin,
    object::Object,
};
use tokio::runtime::{Builder, Runtime};
use tracing::{error, info};

pub const VALIDATOR_BINARY_NAME: &str = "validator";

/// A helper class to set up validators for benchmarking
#[allow(unused)]
pub struct ValidatorPreparer {
    running_mode: RunningMode,
    pub network_config: NetworkConfig,
    main_authority_address_hex: String,
    pub committee: Committee,
    validator_config: ValidatorConfig,
}

pub enum ValidatorConfig {
    LocalSingleValidatorThreadConfig {
        authority_state: Option<AuthorityState>,
        authority_store: Arc<AuthorityStore>,
    },
    LocalSingleValidatorProcessConfig {
        working_dir: PathBuf,
        validator_process: Option<Child>,
    },
    RemoteValidatorConfig,
}

impl ValidatorPreparer {
    pub fn new_for_remote(network_config: NetworkConfig) -> Self {
        let committee = network_config.committee();

        Self {
            running_mode: RunningMode::RemoteValidator,
            network_config,
            main_authority_address_hex: "".to_string(),
            committee,
            validator_config: ValidatorConfig::RemoteValidatorConfig,
        }
    }
    pub fn new_for_local(
        running_mode: RunningMode,
        working_dir: Option<PathBuf>,
        committee_size: usize,
        _validator_address: Multiaddr,
        db_cpus: usize,
    ) -> Self {
        let temp_dir = tempfile::tempdir().unwrap();
        let network_config = NetworkConfig::generate(temp_dir.path(), committee_size);

        let main_authority_address_hex =
            format!("{}", network_config.validator_configs()[0].sui_address());
        info!("authority address hex: {}", main_authority_address_hex);

        let committee = network_config.committee();

        match running_mode {
            RunningMode::SingleValidatorProcess => Self {
                running_mode,
                network_config,
                main_authority_address_hex,
                committee,
                validator_config: ValidatorConfig::LocalSingleValidatorProcessConfig {
                    working_dir: working_dir.unwrap(),
                    validator_process: None,
                },
            },

            RunningMode::SingleValidatorThread => {
                // Pick the first validator and create state.
                let validator_config = &network_config.validator_configs()[0];

                // Create a random directory to store the DB
                let path = env::temp_dir().join(format!("DB_{:?}", ObjectID::random()));
                let auth_state = make_authority_state(
                    &path,
                    db_cpus as i32,
                    &validator_config.committee_config().committee(),
                    &validator_config.public_key(),
                    validator_config.key_pair().copy(),
                );

                Self {
                    running_mode,
                    network_config,
                    main_authority_address_hex,
                    committee,
                    validator_config: ValidatorConfig::LocalSingleValidatorThreadConfig {
                        authority_state: Some(auth_state.0),
                        authority_store: auth_state.1,
                    },
                }
            }
            RunningMode::RemoteValidator => panic!("Use new_for_remote"),
        }
    }

    pub fn deploy_validator(&mut self, address: Multiaddr) {
        match self.running_mode {
            RunningMode::SingleValidatorProcess => {
                if let ValidatorConfig::LocalSingleValidatorProcessConfig {
                    working_dir,
                    validator_process,
                } = &mut self.validator_config
                {
                    let config_path = working_dir.clone().join("node.conf");

                    let config = &self.network_config.validator_configs()[0];

                    fs::write(&config_path, serde_json::to_string_pretty(&config).unwrap())
                        .unwrap();

                    info!("Spawning a validator process...");
                    let child = Command::new(working_dir.clone().join(VALIDATOR_BINARY_NAME))
                        .arg("--network-config-path")
                        .arg(config_path)
                        .spawn()
                        .expect("failed to spawn a validator process");
                    validator_process.replace(child);
                } else {
                    panic!("Invalid validator config in local-single-validator-process mode");
                }
            }
            RunningMode::SingleValidatorThread => {
                if let ValidatorConfig::LocalSingleValidatorThreadConfig {
                    authority_state,
                    authority_store: _,
                } = &mut self.validator_config
                {
                    // Make multi-threaded runtime for the authority
                    let state = authority_state.take().unwrap();
                    thread::spawn(move || {
                        info!("Spawning a validator thread...");
                        get_multithread_runtime().block_on(async move {
                            let server = spawn_authority_server(address, state).await;
                            if let Err(e) = server.join().await {
                                error!("Server ended with an error: {e}");
                            }
                        });
                    });
                } else {
                    panic!("Invalid validator config in local-single-validator-thread mode");
                }
            }
            RunningMode::RemoteValidator => (),
        }
        // Wait for server start
        sleep(Duration::from_secs(3));
    }

<<<<<<< HEAD
    pub async fn update_objects_for_validator(
        &mut self,
        objects: Vec<Object>,
        address: SuiAddress,
    ) {
=======
    pub fn update_objects_for_validator(&mut self, objects: Vec<Object>, _address: SuiAddress) {
>>>>>>> 976b6bbc
        match self.running_mode {
            RunningMode::SingleValidatorProcess => {
                let _all_objects: Vec<ObjectConfig> = objects
                    .iter()
                    .map(|object| ObjectConfig {
                        object_id: object.id(),
                        gas_value: get_gas_value(object),
                    })
                    .collect();
                if let ValidatorConfig::LocalSingleValidatorProcessConfig {
                    working_dir: _,
                    validator_process: _,
                } = &mut self.validator_config
                {
                    //TODO objects need to be inserted at genesis time
                    todo!()
                } else {
                    panic!("invalid validator config in local-single-validator-process mode");
                }
            }
            RunningMode::SingleValidatorThread => {
                if let ValidatorConfig::LocalSingleValidatorThreadConfig {
                    authority_state: _,
                    authority_store,
                } = &mut self.validator_config
                {
                    authority_store
                        .bulk_object_insert(&objects[..].iter().collect::<Vec<&Object>>())
                        .await
                        .unwrap();
                } else {
                    panic!("invalid validator config in local-single-validator-thread mode");
                }
            }

            // Nothing to do here. Remote machine must be provisioned separately
            RunningMode::RemoteValidator => (),
        }
    }

    pub fn clean_up(&mut self) {
        if let RunningMode::SingleValidatorProcess = self.running_mode {
            info!("Cleaning up local validator process...");
            if let ValidatorConfig::LocalSingleValidatorProcessConfig {
                working_dir: _,
                validator_process,
            } = &mut self.validator_config
            {
                validator_process
                    .take()
                    .unwrap()
                    .kill()
                    .expect("Failed to kill validator process");
            } else {
                panic!("invalid validator config in local-single-validator-process mode");
            }
        }
    }
}

fn get_gas_value(o: &Object) -> u64 {
    GasCoin::try_from(o.data.try_as_move().unwrap())
        .unwrap()
        .value()
}

pub fn get_multithread_runtime() -> Runtime {
    Builder::new_multi_thread()
        .enable_all()
        .thread_stack_size(32 * 1024 * 1024)
        .worker_threads(usize::min(num_cpus::get(), 24))
        .build()
        .unwrap()
}

fn make_authority_state(
    store_path: &Path,
    db_cpus: i32,
    committee: &Committee,
    pubx: &PublicKeyBytes,
    secx: KeyPair,
) -> (AuthorityState, Arc<AuthorityStore>) {
    fs::create_dir(&store_path).unwrap();
    info!("Open database on path: {:?}", store_path.as_os_str());

    let mut opts = Options::default();
    opts.increase_parallelism(db_cpus);
    opts.set_write_buffer_size(256 * 1024 * 1024);
    opts.enable_statistics();
    opts.set_stats_dump_period_sec(5);
    opts.set_enable_pipelined_write(true);

    // NOTE: turn off the WAL, but is not guaranteed to
    // recover from a crash. Keep turned off to max safety,
    // but keep as an option if we periodically flush WAL
    // manually.
    // opts.set_manual_wal_flush(true);

    let store = Arc::new(AuthorityStore::open(store_path, Some(opts)));
    (
        Runtime::new().unwrap().block_on(async {
            AuthorityState::new(
                committee.clone(),
                *pubx,
                Arc::pin(secx),
                store.clone(),
                genesis::clone_genesis_compiled_modules(),
                &mut genesis::get_genesis_context(),
            )
            .await
        }),
        store,
    )
}<|MERGE_RESOLUTION|>--- conflicted
+++ resolved
@@ -176,15 +176,7 @@
         sleep(Duration::from_secs(3));
     }
 
-<<<<<<< HEAD
-    pub async fn update_objects_for_validator(
-        &mut self,
-        objects: Vec<Object>,
-        address: SuiAddress,
-    ) {
-=======
-    pub fn update_objects_for_validator(&mut self, objects: Vec<Object>, _address: SuiAddress) {
->>>>>>> 976b6bbc
+    pub async fn update_objects_for_validator(&mut self, objects: Vec<Object>, _address: SuiAddress) {
         match self.running_mode {
             RunningMode::SingleValidatorProcess => {
                 let _all_objects: Vec<ObjectConfig> = objects
