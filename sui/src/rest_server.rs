// Copyright (c) 2022, Mysten Labs, Inc.
// SPDX-License-Identifier: Apache-2.0

use dropshot::endpoint;
use dropshot::{
    ApiDescription, ConfigDropshot, ConfigLogging, ConfigLoggingLevel, HttpError, HttpResponseOk,
    HttpResponseUpdatedNoContent, HttpServerStarter, RequestContext,
};
use hyper::StatusCode;
use serde_json::json;
use sui::config::{Config, GenesisConfig, NetworkConfig, WalletConfig};
use sui::sui_commands;
use sui::wallet_commands::WalletContext;
use sui_core::client::Client;
use sui_types::base_types::*;
use sui_types::committee::Committee;

use futures::stream::{futures_unordered::FuturesUnordered, StreamExt as _};

use schemars::JsonSchema;
use serde::{Deserialize, Serialize};
use std::fs;
use std::net::{Ipv6Addr, SocketAddr};
use std::path::PathBuf;
use tokio::task::{self, JoinHandle};
use tracing::{error, info};

use std::sync::{Arc, Mutex};

#[tokio::main]
async fn main() -> Result<(), String> {
    let config_dropshot: ConfigDropshot = ConfigDropshot {
        bind_address: SocketAddr::from((Ipv6Addr::LOCALHOST, 5000)),
        ..Default::default()
    };

    let config_logging = ConfigLogging::StderrTerminal {
        level: ConfigLoggingLevel::Info,
    };
    let log = config_logging
        .to_logger("rest_server")
        .map_err(|error| format!("failed to create logger: {}", error))?;

    tracing_subscriber::fmt().init();

    let mut api = ApiDescription::new();
    api.register(start).unwrap();
    api.register(genesis).unwrap();
    api.register(stop).unwrap();
    api.register(get_addresses).unwrap();

    let api_context = ServerContext::new();

    let server = HttpServerStarter::new(&config_dropshot, api, api_context, &log)
        .map_err(|error| format!("failed to create server: {}", error))?
        .start();

    server.await
}

/**
 * Server context (state shared by handler functions)
 */
struct ServerContext {
    genesis_config_path: String,
    wallet_config_path: String,
    network_config_path: String,
    authority_db_path: String,
    client_db_path: Arc<Mutex<String>>,
    authority_handles: Arc<Mutex<Vec<JoinHandle<()>>>>,
    wallet_context: Arc<Mutex<Option<WalletContext>>>,
}

impl ServerContext {
    pub fn new() -> ServerContext {
        ServerContext {
            genesis_config_path: String::from("genesis.conf"),
            wallet_config_path: String::from("wallet.conf"),
            network_config_path: String::from("./network.conf"),
            authority_db_path: String::from("./authorities_db"),
            client_db_path: Arc::new(Mutex::new(String::new())),
            authority_handles: Arc::new(Mutex::new(Vec::new())),
            wallet_context: Arc::new(Mutex::new(None)),
        }
    }
}

/**
 * 'GenesisResponse' returns the genesis of wallet & network config.
 */
#[derive(Deserialize, Serialize, JsonSchema)]
struct GenesisResponse {
    wallet_config: serde_json::Value,
    network_config: serde_json::Value,
}

/**
 * [SUI] Use to provide server configurations for genesis.
 */
#[endpoint {
    method = POST,
    path = "/debug/sui/genesis",
}]
async fn genesis(
    rqctx: Arc<RequestContext<ServerContext>>,
) -> Result<HttpResponseOk<GenesisResponse>, HttpError> {
    let server_context = rqctx.context();
    let genesis_config_path = &server_context.genesis_config_path;
    let network_config_path = &server_context.network_config_path;
    let wallet_config_path = &server_context.wallet_config_path;

    let mut network_config = NetworkConfig::read_or_create(&PathBuf::from(network_config_path))
        .map_err(|error| {
            custom_http_error(
                StatusCode::CONFLICT,
                format!("Unable to read network config: {error}"),
            )
        })?;

    if !network_config.authorities.is_empty() {
        return Err(custom_http_error(
            StatusCode::CONFLICT,
            String::from("Cannot run genesis on a existing network, stop network to try again."),
        ));
    }

    let working_dir = network_config.config_path().parent().unwrap().to_owned();
    let genesis_conf = GenesisConfig::default_genesis(&working_dir.join(genesis_config_path))
        .map_err(|error| {
            custom_http_error(
                StatusCode::CONFLICT,
                format!("Unable to create default genesis configuration: {error}"),
            )
        })?;

    let wallet_path = working_dir.join(wallet_config_path);
    let mut wallet_config =
        WalletConfig::create(&working_dir.join(wallet_path)).map_err(|error| {
            custom_http_error(
                StatusCode::CONFLICT,
                format!("Wallet config was unable to be created: {error}"),
            )
        })?;
    // Need to use a random id because rocksdb locks on current process which means even if the directory is deleted
    // the lock will remain causing an IO Error when a restart is attempted.
    let client_db_path = format!("client_db_{:?}", ObjectID::random());
    wallet_config.db_folder_path = working_dir.join(&client_db_path);
    *server_context.client_db_path.lock().unwrap() = client_db_path;

    sui_commands::genesis(&mut network_config, genesis_conf, &mut wallet_config)
        .await
        .map_err(|err| {
            custom_http_error(
                StatusCode::FAILED_DEPENDENCY,
                format!("Genesis error: {:?}", err),
            )
        })?;

    Ok(HttpResponseOk(GenesisResponse {
        wallet_config: json!(wallet_config),
        network_config: json!(network_config),
    }))
}

/**
 * [SUI] Start servers with specified configurations.
 */
#[endpoint {
    method = POST,
    path = "/debug/sui/start",
}]
async fn start(
    rqctx: Arc<RequestContext<ServerContext>>,
) -> Result<HttpResponseOk<String>, HttpError> {
    let server_context = rqctx.context();
    let network_config_path = &server_context.network_config_path;

    let network_config = NetworkConfig::read_or_create(&PathBuf::from(network_config_path))
        .map_err(|error| {
            custom_http_error(
                StatusCode::CONFLICT,
                format!("Unable to read network config: {error}"),
            )
        })?;

    if network_config.authorities.is_empty() {
        return Err(custom_http_error(
            StatusCode::CONFLICT,
            String::from("No authority configured for the network, please run genesis."),
        ));
    }

    {
        if !(*server_context.authority_handles.lock().unwrap()).is_empty() {
            return Err(custom_http_error(
                StatusCode::FORBIDDEN,
                String::from("Sui network is already running."),
            ));
        }
    }

    let committee = Committee::new(
        network_config
            .authorities
            .iter()
            .map(|info| (*info.key_pair.public_key_bytes(), info.stake))
            .collect(),
    );
    let mut handles = FuturesUnordered::new();

    for authority in &network_config.authorities {
        let server = sui_commands::make_server(
            authority,
            &committee,
            vec![],
            &[],
            network_config.buffer_size,
        )
        .await
        .map_err(|error| {
            custom_http_error(
                StatusCode::CONFLICT,
                format!("Unable to make server: {error}"),
            )
        })?;
        handles.push(async move {
            match server.spawn().await {
                Ok(server) => Ok(server),
                Err(err) => {
                    return Err(custom_http_error(
                        StatusCode::FAILED_DEPENDENCY,
                        format!("Failed to start server: {}", err),
                    ));
                }
            }
        })
    }

    let num_authorities = handles.len();
    info!("Started {} authorities", num_authorities);

    while let Some(spawned_server) = handles.next().await {
        server_context
            .authority_handles
            .lock()
            .unwrap()
            .push(task::spawn(async {
                if let Err(err) = spawned_server.unwrap().join().await {
                    error!("Server ended with an error: {}", err);
                }
            }));
    }

    let wallet_config_path = &server_context.wallet_config_path;

    let wallet_config =
        WalletConfig::read_or_create(&PathBuf::from(wallet_config_path)).map_err(|error| {
            custom_http_error(
                StatusCode::CONFLICT,
                format!("Unable to read wallet config: {error}"),
            )
        })?;

    let addresses = wallet_config
        .accounts
        .iter()
        .map(|info| info.address)
        .collect::<Vec<_>>();
    let mut wallet_context = WalletContext::new(wallet_config).map_err(|error| {
        custom_http_error(
            StatusCode::CONFLICT,
            format!("Can't create new wallet context: {error}"),
        )
    })?;

    // Sync all accounts.
    for address in addresses.iter() {
        let client_state = wallet_context
            .get_or_create_client_state(address)
            .map_err(|error| {
                custom_http_error(
                    StatusCode::CONFLICT,
                    format!("Can't create client state: {error}"),
                )
            })?;

        client_state.sync_client_state().await.map_err(|err| {
            custom_http_error(
                StatusCode::FAILED_DEPENDENCY,
                format!("Sync error: {:?}", err),
            )
        })?;
    }

    *server_context.wallet_context.lock().unwrap() = Some(wallet_context);

    Ok(HttpResponseOk(format!(
        "Started {} authorities",
        num_authorities
    )))
}

/**
 * [SUI] Stop servers and delete storage.
 */
#[endpoint {
    method = POST,
    path = "/debug/sui/stop",
}]
async fn stop(
    rqctx: Arc<RequestContext<ServerContext>>,
) -> Result<HttpResponseUpdatedNoContent, HttpError> {
    let server_context = rqctx.context();

    for authority_handle in &*server_context.authority_handles.lock().unwrap() {
        authority_handle.abort();
    }
    (*server_context.authority_handles.lock().unwrap()).clear();

    fs::remove_dir_all(server_context.client_db_path.lock().unwrap().clone()).ok();
    fs::remove_dir_all(&server_context.authority_db_path).ok();
    fs::remove_file(&server_context.network_config_path).ok();
    fs::remove_file(&server_context.wallet_config_path).ok();

    Ok(HttpResponseUpdatedNoContent())
}

/**
 * `GetAddressResponse` represents the list of managed accounts for this client.
 */
#[derive(Deserialize, Serialize, JsonSchema)]
struct GetAddressResponse {
    addresses: Vec<String>,
}

/**
 * [WALLET] Retrieve all managed accounts.
 */
#[endpoint {
    method = GET,
    path = "/wallet/addresses",
}]
async fn get_addresses(
    rqctx: Arc<RequestContext<ServerContext>>,
) -> Result<HttpResponseOk<GetAddressResponse>, HttpError> {
    let server_context = rqctx.context();
<<<<<<< HEAD
    let wallet_context = server_context.wallet_context.lock().unwrap().take();
    if wallet_context.is_none() {
        return Err(HttpError::for_client_error(
            None,
            StatusCode::FAILED_DEPENDENCY,
            "Wallet Context does not exist.".to_string(),
        ));
    }
    let mut wallet_context = wallet_context.unwrap();
=======
    // TODO: Find a better way to utilize wallet context here that does not require 'take()'
    let wallet_context = server_context.wallet_context.lock().unwrap().take();
    let mut wallet_context = wallet_context.ok_or_else(|| {
        HttpError::for_client_error(
            None,
            StatusCode::FAILED_DEPENDENCY,
            "Wallet Context does not exist.".to_string(),
        )
    })?;
>>>>>>> 3821c3c0

    let addresses: Vec<SuiAddress> = wallet_context
        .address_manager
        .get_managed_address_states()
        .keys()
        .copied()
        .collect();

<<<<<<< HEAD
    // Sync all accounts.
    for address in addresses.iter() {
        let client_state = match wallet_context.get_or_create_client_state(address) {
            Ok(client_state) => client_state,
            Err(error) => {
                return Err(HttpError::for_client_error(
                    None,
                    StatusCode::FAILED_DEPENDENCY,
                    format!("Can't create client state: {error}"),
                ))
            }
        };

        client_state.sync_client_state().await.map_err(|err| {
            custom_http_error(
                StatusCode::FAILED_DEPENDENCY,
                format!("Sync error: {:?}", err),
            )
        })?;
=======
    // TODO: Speed up sync operations by kicking them off concurrently.
    // Also need to investigate if this should be an automatic sync or manually triggered.
    for address in addresses.iter() {
        let client_state = match wallet_context.get_or_create_client_state(address) {
            Ok(client_state) => client_state,
            Err(err) => {
                *server_context.wallet_context.lock().unwrap() = Some(wallet_context);
                return Err(custom_http_error(
                    StatusCode::FAILED_DEPENDENCY,
                    format!("Can't create client state: {err}"),
                ));
            }
        };

        if let Err(err) = client_state.sync_client_state().await {
            *server_context.wallet_context.lock().unwrap() = Some(wallet_context);
            return Err(custom_http_error(
                StatusCode::FAILED_DEPENDENCY,
                format!("Can't create client state: {err}"),
            ));
        }
>>>>>>> 3821c3c0
    }

    *server_context.wallet_context.lock().unwrap() = Some(wallet_context);

<<<<<<< HEAD
    // TODO: check if we should strip 'k#' as part of address output
    Ok(HttpResponseOk(GetAddressResponse {
        addresses: addresses
            .into_iter()
            .map(|address| format!("{:?}", address))
=======
    Ok(HttpResponseOk(GetAddressResponse {
        addresses: addresses
            .into_iter()
            .map(|address| format!("{}", address))
>>>>>>> 3821c3c0
            .collect(),
    }))
}

fn custom_http_error(status_code: http::StatusCode, message: String) -> HttpError {
    HttpError::for_client_error(None, status_code, message)
}<|MERGE_RESOLUTION|>--- conflicted
+++ resolved
@@ -20,7 +20,7 @@
 use schemars::JsonSchema;
 use serde::{Deserialize, Serialize};
 use std::fs;
-use std::net::{Ipv6Addr, SocketAddr};
+use std::net::{Ipv4Addr, SocketAddr};
 use std::path::PathBuf;
 use tokio::task::{self, JoinHandle};
 use tracing::{error, info};
@@ -30,7 +30,7 @@
 #[tokio::main]
 async fn main() -> Result<(), String> {
     let config_dropshot: ConfigDropshot = ConfigDropshot {
-        bind_address: SocketAddr::from((Ipv6Addr::LOCALHOST, 5000)),
+        bind_address: SocketAddr::from((Ipv4Addr::new(127, 0, 0, 1), 5000)),
         ..Default::default()
     };
 
@@ -344,17 +344,6 @@
     rqctx: Arc<RequestContext<ServerContext>>,
 ) -> Result<HttpResponseOk<GetAddressResponse>, HttpError> {
     let server_context = rqctx.context();
-<<<<<<< HEAD
-    let wallet_context = server_context.wallet_context.lock().unwrap().take();
-    if wallet_context.is_none() {
-        return Err(HttpError::for_client_error(
-            None,
-            StatusCode::FAILED_DEPENDENCY,
-            "Wallet Context does not exist.".to_string(),
-        ));
-    }
-    let mut wallet_context = wallet_context.unwrap();
-=======
     // TODO: Find a better way to utilize wallet context here that does not require 'take()'
     let wallet_context = server_context.wallet_context.lock().unwrap().take();
     let mut wallet_context = wallet_context.ok_or_else(|| {
@@ -364,7 +353,6 @@
             "Wallet Context does not exist.".to_string(),
         )
     })?;
->>>>>>> 3821c3c0
 
     let addresses: Vec<SuiAddress> = wallet_context
         .address_manager
@@ -373,27 +361,6 @@
         .copied()
         .collect();
 
-<<<<<<< HEAD
-    // Sync all accounts.
-    for address in addresses.iter() {
-        let client_state = match wallet_context.get_or_create_client_state(address) {
-            Ok(client_state) => client_state,
-            Err(error) => {
-                return Err(HttpError::for_client_error(
-                    None,
-                    StatusCode::FAILED_DEPENDENCY,
-                    format!("Can't create client state: {error}"),
-                ))
-            }
-        };
-
-        client_state.sync_client_state().await.map_err(|err| {
-            custom_http_error(
-                StatusCode::FAILED_DEPENDENCY,
-                format!("Sync error: {:?}", err),
-            )
-        })?;
-=======
     // TODO: Speed up sync operations by kicking them off concurrently.
     // Also need to investigate if this should be an automatic sync or manually triggered.
     for address in addresses.iter() {
@@ -415,23 +382,14 @@
                 format!("Can't create client state: {err}"),
             ));
         }
->>>>>>> 3821c3c0
     }
 
     *server_context.wallet_context.lock().unwrap() = Some(wallet_context);
 
-<<<<<<< HEAD
-    // TODO: check if we should strip 'k#' as part of address output
-    Ok(HttpResponseOk(GetAddressResponse {
-        addresses: addresses
-            .into_iter()
-            .map(|address| format!("{:?}", address))
-=======
     Ok(HttpResponseOk(GetAddressResponse {
         addresses: addresses
             .into_iter()
             .map(|address| format!("{}", address))
->>>>>>> 3821c3c0
             .collect(),
     }))
 }
