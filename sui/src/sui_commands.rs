// Copyright (c) 2022, Mysten Labs, Inc.
// SPDX-License-Identifier: Apache-2.0
use crate::{
    config::{
        sui_config_dir, Config, GatewayConfig, GatewayType, PersistedConfig, WalletConfig,
        FULL_NODE_DB_PATH, SUI_GATEWAY_CONFIG, SUI_NETWORK_CONFIG, SUI_WALLET_CONFIG,
    },
    keystore::{Keystore, KeystoreType, SuiKeystore},
    sui_genesis::GenesisState,
};
use anyhow::{anyhow, bail};
use base64ct::{Base64, Encoding};
use clap::*;
use futures::future::join_all;
<<<<<<< HEAD

use std::collections::BTreeMap;
=======
>>>>>>> 76b88749
use std::fs;
use std::path::PathBuf;
use std::sync::Arc;
use std::time::Duration;
<<<<<<< HEAD

use sui_config::NetworkConfig;
=======
use std::{collections::BTreeMap, num::NonZeroUsize};
use sui_config::{builder::ConfigBuilder, NetworkConfig};
>>>>>>> 76b88749
use sui_config::{GenesisConfig, ValidatorConfig};
use sui_core::authority::{AuthorityState, AuthorityStore};
use sui_core::authority_active::ActiveAuthority;
use sui_core::authority_client::NetworkAuthorityClient;
use sui_core::authority_server::AuthorityServer;
use sui_core::authority_server::AuthorityServerHandle;
use sui_core::consensus_adapter::ConsensusListener;
use sui_types::base_types::decode_bytes_hex;
use sui_types::base_types::SuiAddress;
use sui_types::error::SuiResult;
use tokio::sync::mpsc::channel;
use tracing::{error, info};

#[derive(Parser)]
#[clap(rename_all = "kebab-case")]
pub enum SuiCommand {
    /// Start sui network.
    #[clap(name = "start")]
    Start {
        #[clap(long)]
        config: Option<PathBuf>,
    },
    #[clap(name = "network")]
    Network {
        #[clap(long)]
        config: Option<PathBuf>,
        #[clap(short, long, help = "Dump the public keys of all authorities")]
        dump_addresses: bool,
    },
    #[clap(name = "genesis")]
    Genesis {
        #[clap(long, help = "Start genesis with a given config file")]
        from_config: Option<PathBuf>,
        #[clap(
            long,
            help = "Build a genesis config, write it to the specified path, and exit"
        )]
        write_config: Option<PathBuf>,
        #[clap(long)]
        working_dir: Option<PathBuf>,
        #[clap(short, long, help = "Forces overwriting existing configuration")]
        force: bool,
    },
    #[clap(name = "signtool")]
    SignTool {
        #[clap(long)]
        keystore_path: Option<PathBuf>,
        #[clap(long, parse(try_from_str = decode_bytes_hex))]
        address: SuiAddress,
        #[clap(long)]
        data: String,
    },
}

impl SuiCommand {
    pub async fn execute(&self) -> Result<(), anyhow::Error> {
        match self {
            SuiCommand::Start { config } => {
                // Load the config of the Sui authority.
                let network_config_path = config
                    .clone()
                    .unwrap_or(sui_config_dir()?.join(SUI_NETWORK_CONFIG));
                let network_config: NetworkConfig = PersistedConfig::read(&network_config_path)
                    .map_err(|err| {
                        err.context(format!(
                            "Cannot open Sui network config file at {:?}",
                            network_config_path
                        ))
                    })?;

                // Start a sui validator (including its consensus node).
                SuiNetwork::start(&network_config)
                    .await?
                    .wait_for_completion()
                    .await
            }
            SuiCommand::Network {
                config,
                dump_addresses,
            } => {
                let config_path = config
                    .clone()
                    .unwrap_or(sui_config_dir()?.join(SUI_NETWORK_CONFIG));
                let config: NetworkConfig = PersistedConfig::read(&config_path).map_err(|err| {
                    err.context(format!(
                        "Cannot open Sui network config file at {:?}",
                        config_path
                    ))
                })?;

                if *dump_addresses {
                    for validator in config.validator_configs() {
                        println!(
                            "{} - {}",
                            validator.network_address(),
                            validator.sui_address()
                        );
                    }
                }
                Ok(())
            }
            SuiCommand::Genesis {
                working_dir,
                force,
                from_config,
                write_config,
            } => {
                let sui_config_dir = &match working_dir {
                    // if a directory is specified, it must exist (it
                    // will not be created)
                    Some(v) => v.clone(),
                    // create default Sui config dir if not specified
                    // on the command line and if it does not exist
                    // yet
                    None => {
                        let config_path = sui_config_dir()?;
                        fs::create_dir_all(&config_path)?;
                        config_path
                    }
                };

                // if Sui config dir is not empty then either clean it
                // up (if --force/-f option was specified or report an
                // error
                if write_config.is_none()
                    && sui_config_dir
                        .read_dir()
                        .map_err(|err| {
                            anyhow!(err)
                                .context(format!("Cannot open Sui config dir {:?}", sui_config_dir))
                        })?
                        .next()
                        .is_some()
                {
                    if *force {
                        fs::remove_dir_all(sui_config_dir).map_err(|err| {
                            anyhow!(err).context(format!(
                                "Cannot remove Sui config dir {:?}",
                                sui_config_dir
                            ))
                        })?;
                        fs::create_dir(sui_config_dir).map_err(|err| {
                            anyhow!(err).context(format!(
                                "Cannot create Sui config dir {:?}",
                                sui_config_dir
                            ))
                        })?;
                    } else {
                        bail!("Cannot run genesis with non-empty Sui config directory {}, please use --force/-f option to remove existing configuration", sui_config_dir.to_str().unwrap());
                    }
                }

                let network_path = sui_config_dir.join(SUI_NETWORK_CONFIG);
                let wallet_path = sui_config_dir.join(SUI_WALLET_CONFIG);
                let gateway_path = sui_config_dir.join(SUI_GATEWAY_CONFIG);
                let keystore_path = sui_config_dir.join("wallet.key");
                let db_folder_path = sui_config_dir.join("client_db");
                let gateway_db_folder_path = sui_config_dir.join("gateway_client_db");
                let full_node_db_path = sui_config_dir.join(FULL_NODE_DB_PATH);

                let genesis_conf = match from_config {
                    Some(q) => PersistedConfig::read(q)?,
                    None => GenesisConfig::for_local_testing()?,
                };

                if let Some(path) = write_config {
                    let persisted = genesis_conf.persisted(path);
                    persisted.save()?;
                    return Ok(());
                }

<<<<<<< HEAD
                let (network_config, accounts, mut keystore) =
                    validator_and_full_node_genesis(genesis_conf, full_node_db_path).await?;
=======
                let network_config = ConfigBuilder::new(sui_config_dir)
                    .committee_size(NonZeroUsize::new(genesis_conf.committee_size).unwrap())
                    .initial_accounts_config(genesis_conf)
                    .build();

                let mut accounts = Vec::new();
                let mut keystore = SuiKeystore::default();

                for key in &network_config.account_keys {
                    let address = SuiAddress::from(key.public_key_bytes());
                    accounts.push(address);
                    keystore.add_key(address, key.copy())?;
                }

>>>>>>> 76b88749
                info!("Network genesis completed.");
                let network_config = network_config.persisted(&network_path);
                network_config.save()?;
                info!("Network config file is stored in {:?}.", network_path);
                keystore.set_path(&keystore_path);
                keystore.save()?;
                info!("Wallet keystore is stored in {:?}.", keystore_path);

                // Use the first address if any
                let active_address = accounts.get(0).copied();

                let validator_set = network_config.validator_configs()[0]
                    .committee_config()
                    .validator_set();

                GatewayConfig {
                    db_folder_path: gateway_db_folder_path,
                    validator_set: validator_set.to_owned(),
                    ..Default::default()
                }
                .persisted(&gateway_path)
                .save()?;
                info!("Gateway config file is stored in {:?}.", gateway_path);

                let wallet_gateway_config = GatewayConfig {
                    db_folder_path,
                    validator_set: validator_set.to_owned(),
                    ..Default::default()
                };

                let wallet_config = WalletConfig {
                    accounts,
                    keystore: KeystoreType::File(keystore_path),
                    gateway: GatewayType::Embedded(wallet_gateway_config),
                    active_address,
                };

                let wallet_config = wallet_config.persisted(&wallet_path);
                wallet_config.save()?;
                info!("Wallet config file is stored in {:?}.", wallet_path);

                Ok(())
            }
            SuiCommand::SignTool {
                keystore_path,
                address,
                data,
            } => {
                let keystore_path = keystore_path
                    .clone()
                    .unwrap_or(sui_config_dir()?.join("wallet.key"));
                let keystore = SuiKeystore::load_or_create(&keystore_path)?;
                info!("Data to sign : {}", data);
                info!("Address : {}", address);
                let message = Base64::decode_vec(data).map_err(|e| anyhow!(e))?;
                let signature = keystore.sign(address, &message)?;
                // Separate pub key and signature string, signature and pub key are concatenated with an '@' symbol.
                let signature_string = format!("{:?}", signature);
                let sig_split = signature_string.split('@').collect::<Vec<_>>();
                let signature = sig_split
                    .first()
                    .ok_or_else(|| anyhow!("Error creating signature."))?;
                let pub_key = sig_split
                    .last()
                    .ok_or_else(|| anyhow!("Error creating signature."))?;
                info!("Public Key Base64: {}", pub_key);
                info!("Signature : {}", signature);
                Ok(())
            }
        }
    }
}

pub struct SuiNetwork {
    pub spawned_authorities: Vec<AuthorityServerHandle>,
}

impl SuiNetwork {
    pub async fn start(config: &NetworkConfig) -> Result<Self, anyhow::Error> {
        if config.validator_configs().is_empty() {
            return Err(anyhow!(
                "No authority configured for the network, please run genesis."
            ));
        }

        info!(
            "Starting network with {} authorities",
            config.validator_configs().len()
        );

        let mut spawned_authorities = Vec::new();
        for validator in config.validator_configs() {
            let server = make_server_with_genesis(validator).await?;
            spawned_authorities.push(server.spawn().await?);
        }
        info!("Started {} authorities", spawned_authorities.len());

        Ok(Self {
            spawned_authorities,
        })
    }

    pub async fn kill(self) -> Result<(), anyhow::Error> {
        for spawned_server in self.spawned_authorities {
            spawned_server.kill().await?;
        }
        Ok(())
    }

    pub async fn wait_for_completion(self) -> Result<(), anyhow::Error> {
        let mut handles = Vec::new();
        for spawned_server in self.spawned_authorities {
            handles.push(async move {
                if let Err(err) = spawned_server.join().await {
                    error!("Server ended with an error: {err}");
                }
            });
        }
        join_all(handles).await;
        info!("All servers stopped.");
        Ok(())
    }
}

<<<<<<< HEAD
// TODO: Move this out to sui_genesis.rs
pub async fn validator_and_full_node_genesis(
    genesis_conf: GenesisConfig,
    full_node_db_path: PathBuf,
) -> Result<(NetworkConfig, Vec<SuiAddress>, SuiKeystore), anyhow::Error> {
    let num_to_provision = genesis_conf.committee_size;
    info!("Creating {} new authorities...", num_to_provision);
    let mut gen_state = GenesisState::new_from_config(genesis_conf).await?;

    for (i, _) in gen_state
        .network_config
        .validator_configs()
        .iter()
        .enumerate()
    {
        gen_state.populate_authority_with_genesis_ctx(i).await?;
    }

    info!("Provisioning full node...");

    gen_state
        .make_full_node_state_with_genesis_ctx(full_node_db_path)
        .await?;

    Ok((
        gen_state.network_config,
        gen_state.addresses,
        gen_state.keystore,
    ))
}

=======
>>>>>>> 76b88749
pub async fn make_server(validator_config: &ValidatorConfig) -> SuiResult<AuthorityServer> {
    let store = Arc::new(AuthorityStore::open(validator_config.db_path(), None));
    let name = validator_config.public_key();
    let state = AuthorityState::new_without_genesis(
        validator_config.committee_config().committee(),
        name,
        Arc::pin(validator_config.key_pair().copy()),
        store,
    )
    .await;

    make_authority(validator_config, state).await
}

<<<<<<< HEAD
=======
pub async fn make_server_with_genesis(
    validator_config: &ValidatorConfig,
) -> SuiResult<AuthorityServer> {
    let store = Arc::new(AuthorityStore::open(validator_config.db_path(), None));
    let name = validator_config.public_key();
    let state = AuthorityState::new_with_genesis(
        validator_config.committee_config().committee(),
        name,
        Arc::pin(validator_config.key_pair().copy()),
        store,
        validator_config.genesis(),
    )
    .await;

    make_authority(validator_config, state).await
}

>>>>>>> 76b88749
/// Spawn all the subsystems run by a Sui authority: a consensus node, a sui authority server,
/// and a consensus listener bridging the consensus node and the sui authority.
pub async fn make_authority(
    validator_config: &ValidatorConfig,
    state: AuthorityState,
) -> SuiResult<AuthorityServer> {
    let (tx_consensus_to_sui, rx_consensus_to_sui) = channel(1_000);
    let (tx_sui_to_consensus, rx_sui_to_consensus) = channel(1_000);

    let authority_state = Arc::new(state);

    // Spawn the consensus node of this authority.
    let consensus_keypair = validator_config.key_pair().make_narwhal_keypair();
    let consensus_name = consensus_keypair.name.clone();
    let consensus_store =
        narwhal_node::NodeStorage::reopen(validator_config.consensus_config().db_path());
    narwhal_node::Node::spawn_primary(
        consensus_keypair,
        validator_config
            .committee_config()
            .narwhal_committee()
            .to_owned(),
        &consensus_store,
        validator_config
            .consensus_config()
            .narwhal_config()
            .to_owned(),
        /* consensus */ true, // Indicate that we want to run consensus.
        /* execution_state */ authority_state.clone(),
        /* tx_confirmation */ tx_consensus_to_sui,
    )
    .await?;
    narwhal_node::Node::spawn_workers(
        consensus_name,
        /* ids */ vec![0], // We run a single worker with id '0'.
        validator_config
            .committee_config()
            .narwhal_committee()
            .to_owned(),
        &consensus_store,
        validator_config
            .consensus_config()
            .narwhal_config()
            .to_owned(),
    );

    // Spawn a consensus listener. It listen for consensus outputs and notifies the
    // authority server when a sequenced transaction is ready for execution.
    ConsensusListener::spawn(
        rx_sui_to_consensus,
        rx_consensus_to_sui,
        /* max_pending_transactions */ 1_000_000,
    );

    // If we have network information make authority clients
    // to all authorities in the system.
    let _active_authority: Option<()> = {
        let mut authority_clients = BTreeMap::new();
        let mut config = mysten_network::config::Config::new();
        config.connect_timeout = Some(Duration::from_secs(5));
        config.request_timeout = Some(Duration::from_secs(5));
        for validator in validator_config.committee_config().validator_set() {
            let channel = config.connect_lazy(validator.network_address()).unwrap();
            let client = NetworkAuthorityClient::new(channel);
            authority_clients.insert(validator.public_key(), client);
        }

        let _active_authority = ActiveAuthority::new(authority_state.clone(), authority_clients)?;

        // TODO: turn on to start the active part of validators
        //
        // let join_handle = active_authority.spawn_all_active_processes().await;
        // Some(join_handle)
        None
    };

    // Return new authority server. It listen to users transactions and send back replies.
    Ok(AuthorityServer::new(
        validator_config.network_address().to_owned(),
        authority_state,
        validator_config.consensus_config().address().to_owned(),
        /* tx_consensus_listener */ tx_sui_to_consensus,
    ))
}<|MERGE_RESOLUTION|>--- conflicted
+++ resolved
@@ -3,31 +3,22 @@
 use crate::{
     config::{
         sui_config_dir, Config, GatewayConfig, GatewayType, PersistedConfig, WalletConfig,
-        FULL_NODE_DB_PATH, SUI_GATEWAY_CONFIG, SUI_NETWORK_CONFIG, SUI_WALLET_CONFIG,
+        SUI_GATEWAY_CONFIG, SUI_NETWORK_CONFIG, SUI_WALLET_CONFIG,
     },
     keystore::{Keystore, KeystoreType, SuiKeystore},
-    sui_genesis::GenesisState,
 };
 use anyhow::{anyhow, bail};
 use base64ct::{Base64, Encoding};
 use clap::*;
 use futures::future::join_all;
-<<<<<<< HEAD
-
 use std::collections::BTreeMap;
-=======
->>>>>>> 76b88749
 use std::fs;
 use std::path::PathBuf;
 use std::sync::Arc;
 use std::time::Duration;
-<<<<<<< HEAD
-
-use sui_config::NetworkConfig;
-=======
-use std::{collections::BTreeMap, num::NonZeroUsize};
+
+use std::num::NonZeroUsize;
 use sui_config::{builder::ConfigBuilder, NetworkConfig};
->>>>>>> 76b88749
 use sui_config::{GenesisConfig, ValidatorConfig};
 use sui_core::authority::{AuthorityState, AuthorityStore};
 use sui_core::authority_active::ActiveAuthority;
@@ -186,7 +177,6 @@
                 let keystore_path = sui_config_dir.join("wallet.key");
                 let db_folder_path = sui_config_dir.join("client_db");
                 let gateway_db_folder_path = sui_config_dir.join("gateway_client_db");
-                let full_node_db_path = sui_config_dir.join(FULL_NODE_DB_PATH);
 
                 let genesis_conf = match from_config {
                     Some(q) => PersistedConfig::read(q)?,
@@ -199,10 +189,6 @@
                     return Ok(());
                 }
 
-<<<<<<< HEAD
-                let (network_config, accounts, mut keystore) =
-                    validator_and_full_node_genesis(genesis_conf, full_node_db_path).await?;
-=======
                 let network_config = ConfigBuilder::new(sui_config_dir)
                     .committee_size(NonZeroUsize::new(genesis_conf.committee_size).unwrap())
                     .initial_accounts_config(genesis_conf)
@@ -217,7 +203,6 @@
                     keystore.add_key(address, key.copy())?;
                 }
 
->>>>>>> 76b88749
                 info!("Network genesis completed.");
                 let network_config = network_config.persisted(&network_path);
                 network_config.save()?;
@@ -342,40 +327,6 @@
     }
 }
 
-<<<<<<< HEAD
-// TODO: Move this out to sui_genesis.rs
-pub async fn validator_and_full_node_genesis(
-    genesis_conf: GenesisConfig,
-    full_node_db_path: PathBuf,
-) -> Result<(NetworkConfig, Vec<SuiAddress>, SuiKeystore), anyhow::Error> {
-    let num_to_provision = genesis_conf.committee_size;
-    info!("Creating {} new authorities...", num_to_provision);
-    let mut gen_state = GenesisState::new_from_config(genesis_conf).await?;
-
-    for (i, _) in gen_state
-        .network_config
-        .validator_configs()
-        .iter()
-        .enumerate()
-    {
-        gen_state.populate_authority_with_genesis_ctx(i).await?;
-    }
-
-    info!("Provisioning full node...");
-
-    gen_state
-        .make_full_node_state_with_genesis_ctx(full_node_db_path)
-        .await?;
-
-    Ok((
-        gen_state.network_config,
-        gen_state.addresses,
-        gen_state.keystore,
-    ))
-}
-
-=======
->>>>>>> 76b88749
 pub async fn make_server(validator_config: &ValidatorConfig) -> SuiResult<AuthorityServer> {
     let store = Arc::new(AuthorityStore::open(validator_config.db_path(), None));
     let name = validator_config.public_key();
@@ -390,8 +341,6 @@
     make_authority(validator_config, state).await
 }
 
-<<<<<<< HEAD
-=======
 pub async fn make_server_with_genesis(
     validator_config: &ValidatorConfig,
 ) -> SuiResult<AuthorityServer> {
@@ -409,7 +358,6 @@
     make_authority(validator_config, state).await
 }
 
->>>>>>> 76b88749
 /// Spawn all the subsystems run by a Sui authority: a consensus node, a sui authority server,
 /// and a consensus listener bridging the consensus node and the sui authority.
 pub async fn make_authority(
