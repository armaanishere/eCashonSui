--- conflicted
+++ resolved
@@ -553,15 +553,11 @@
 
     // Spawn a consensus listener. It listen for consensus outputs and notifies the
     // authority server when a sequenced transaction is ready for execution.
-<<<<<<< HEAD
     ConsensusListener::spawn(
         rx_sui_to_consensus,
         rx_consensus_to_sui,
-        /* max_pending_transactions */ 10_000,
+        /* max_pending_transactions */ 1_000_000,
     );
-=======
-    ConsensusListener::spawn(rx_sui_to_consensus, rx_consensus_to_sui);
->>>>>>> 4a2e116e
 
     // If we have network information make authority clients
     // to all authorities in the system.
