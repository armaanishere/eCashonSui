--- conflicted
+++ resolved
@@ -37,28 +37,24 @@
   RUSTDOCFLAGS: -D warnings
 
 jobs:
-<<<<<<< HEAD
-  test:
-=======
   diff:
     runs-on: [ubuntu-latest]
     outputs:
       isRust: ${{ steps.diff.outputs.isRust }}
       isMove: ${{ steps.diff.outputs.isMove }}
-      isSolidity: ${{ steps.diff.outputs.isSolidity }}
       isReleaseNotesEligible: ${{ steps.diff.outputs.isReleaseNotesEligible }}
       isMoveAutoFormatter: ${{ steps.diff.outputs.isMoveAutoFormatter }}
     steps:
-      - uses: actions/checkout@b4ffde65f46336ab88eb53be808477a3936bae11 # Pin v4.1.1
+      - uses: actions/checkout@b4ffde65f46336ab88eb53be808477a3936bae11  # Pin v4.1.1
       - name: Detect Changes
-        uses: './.github/actions/diffs'
+        uses: "./.github/actions/diffs"
         id: diff
 
   license-check:
     name: license-check
     runs-on: [ubuntu-latest]
     steps:
-      - uses: actions/checkout@b4ffde65f46336ab88eb53be808477a3936bae11 # Pin v4.1.1
+      - uses: actions/checkout@b4ffde65f46336ab88eb53be808477a3936bae11  # Pin v4.1.1
       - uses: bmwill/rust-cache@v1 # Fork of 'Swatinem/rust-cache' which allows caching additional paths
       - name: Install cargo-hakari, and cache the binary
         uses: baptiste0928/cargo-install@1cd874a5478fdca35d868ccc74640c5aabbb8f1b # pin@v3.0.0
@@ -73,7 +69,7 @@
     if: needs.diff.outputs.isReleaseNotesEligible == 'true'
     runs-on: [ubuntu-latest]
     steps:
-      - uses: actions/checkout@b4ffde65f46336ab88eb53be808477a3936bae11 # Pin v4.1.1
+      - uses: actions/checkout@b4ffde65f46336ab88eb53be808477a3936bae11  # Pin v4.1.1
       - uses: actions/setup-python@0a5c61591373683505ea898e09a3ea4f39ef2b9c # pin@v5.0.0
         with:
           python-version: 3.10.10
@@ -90,15 +86,15 @@
       matrix:
         node-version: [20]
     steps:
-      - uses: actions/checkout@b4ffde65f46336ab88eb53be808477a3936bae11 # Pin v4.1.1
+      - uses: actions/checkout@b4ffde65f46336ab88eb53be808477a3936bae11  # Pin v4.1.1
       - uses: pnpm/action-setup@a3252b78c470c02df07e9d59298aecedc3ccdd6d # pin@v3.0.0
         with:
-          version: 9
+          version: 8.15.6
       - name: Setup Node
         uses: actions/setup-node@60edb5dd545a775178f52524783378180af0d1f8 # pin@v4.0.2
         with:
           node-version: '20.x'
-          cache: 'pnpm'
+          cache: "pnpm"
       - name: Install dependencies
         working-directory: ./external-crates/move/crates/move-analyzer/prettier-plugin
         run: npm install && npm i web-tree-sitter
@@ -109,63 +105,24 @@
 
   test:
     needs: diff
-    if: needs.diff.outputs.isRust == 'true' || needs.diff.outputs.isSolidity == 'true'
+    if: needs.diff.outputs.isRust == 'true'
     timeout-minutes: 45
->>>>>>> b10ea733
     env:
       # Tests written with #[sim_test] are often flaky if run as #[tokio::test] - this var
       # causes #[sim_test] to only run under the deterministic `simtest` job, and not the
       # non-deterministic `test` job.
       SUI_SKIP_SIMTESTS: 1
-<<<<<<< HEAD
-=======
-    runs-on: ${{ matrix.os }}
-    strategy:
-      matrix:
-        os:
-          - [ubuntu-ghcloud]
-      fail-fast: false
-    steps:
-      - uses: actions/checkout@b4ffde65f46336ab88eb53be808477a3936bae11 # Pin v4.1.1
-      - uses: taiki-e/install-action@nextest
-      - name: Set Swap Space
-        uses: pierotofy/set-swap-space@master
-        with:
-          swap-size-gb: 256
-      - name: Install Foundry
-        run: |
-          curl -L https://foundry.paradigm.xyz | { cat; echo '$FOUNDRY_BIN_DIR/foundryup'; } | bash
-          echo "$HOME/.config/.foundry/bin" >> $GITHUB_PATH
-      - name: cargo test
-        run: |
-          cargo nextest run --profile ci
-      # Ensure there are no uncommitted changes in the repo after running tests
-      - run: scripts/changed-files.sh
-        shell: bash
-
-  test-extra:
-    needs: diff
-    if: needs.diff.outputs.isRust == 'true'
->>>>>>> b10ea733
     timeout-minutes: 45
     runs-on: [self-hosted]
     needs: rustfmt
     #needs: clippy
     steps:
-<<<<<<< HEAD
       - uses: actions/checkout@v3
       - uses: arduino/setup-protoc@v1
-=======
-      - uses: actions/checkout@b4ffde65f46336ab88eb53be808477a3936bae11 # Pin v4.1.1
-      - uses: taiki-e/install-action@nextest
-      - name: Set Swap Space
-        uses: pierotofy/set-swap-space@master
->>>>>>> b10ea733
         with:
           repo-token: ${{ secrets.GITHUB_TOKEN }}
       - uses: webfactory/ssh-agent@v0.6.0
         with:
-<<<<<<< HEAD
           ssh-private-key: |
             ${{ secrets.MAMORU_CORE_KEY }}
             ${{ secrets.VALIDATION_CHAIN_KEY }}
@@ -207,331 +164,14 @@
           #    # See '.cargo/config' for list of enabled/disappled clippy lints
           #    - name: cargo clippy
           #      run: cargo xclippy -D warnings
-=======
-          crate: cargo-hakari
-          locked: true
-      - name: Install rustfmt
-        run: rustup component add rustfmt
-      - name: sui-execution
-        run: |
-          ./scripts/execution_layer.py generate-lib
-      # Ensure there are no uncommitted changes in the repo after running tests
-      - run: scripts/changed-files.sh
-        shell: bash
-
-  windows-build:
-    needs: diff
-    if: needs.diff.outputs.isRust == 'true'
-    timeout-minutes: 45
-    runs-on: ${{ matrix.os }}
-    strategy:
-      matrix:
-        os:
-          - [windows-ghcloud]
-      fail-fast: false
-    steps:
-      - uses: actions/checkout@b4ffde65f46336ab88eb53be808477a3936bae11 # Pin v4.1.1
-      - uses: taiki-e/install-action@nextest
-      - uses: arduino/setup-protoc@c65c819552d16ad3c9b72d9dfd5ba5237b9c906b # pin@v3.0.0
-        # this avoids rate-limiting
-        with:
-          repo-token: ${{ secrets.GITHUB_TOKEN }}
-
-      - name: Install postgres (Windows)
-        shell: bash
-        run: |
-          choco install postgresql12 --force --params '/Password:root'
-          echo "C:\Program Files\PostgreSQL\12\bin" >> $GITHUB_PATH
-          echo "C:\Program Files\PostgreSQL\12\lib" >> $GITHUB_PATH
-          echo "PQ_LIB_DIR=C:\Program Files\PostgreSQL\12\lib" >> $GITHUB_ENV
-          echo "PG_DATABASE_URL=postgres://postgres:root@localhost/" >> $GITHUB_ENV
-          echo "PG_EXAMPLE_DATABASE_URL=postgres://postgres:root@localhost/diesel_example" >> $GITHUB_ENV
-
-      - name: Install MySql (Windows)
-        shell: bash
-        run: |
-          choco install mysql --force --params '/Password:root'
-          echo "MYSQLCLIENT_LIB_DIR=C:\Program Files\MySQL\MySQL Server 8.0\lib" >> $GITHUB_ENV
-
-      - name: cargo build
-        shell: bash
-        run: |
-          cargo build --all-features
-
-  simtest:
-    needs: diff
-    if: needs.diff.outputs.isRust == 'true' || needs.diff.outputs.isSolidity == 'true'
-    timeout-minutes: 45
-    runs-on: [ubuntu-ghcloud]
-    env:
-      MSIM_WATCHDOG_TIMEOUT_MS: 60000
-    steps:
-      - uses: actions/checkout@b4ffde65f46336ab88eb53be808477a3936bae11 # Pin v4.1.1
-      - uses: taiki-e/install-action@nextest
-      - name: Set Swap Space
-        uses: pierotofy/set-swap-space@master
-        with:
-          swap-size-gb: 256
-      - name: cargo simtest
-        run: |
-          scripts/simtest/cargo-simtest simtest
-      - name: check new tests for flakiness
-        run: |
-          scripts/simtest/stress-new-tests.sh
-
-  # This job ensures that Move unit tests are run if there are changes
-  # to Move code but not Rust code (If there are Rust changes, they
-  # will be run as part of a larger test suite).
-  move-test:
-    needs: diff
-    if: needs.diff.outputs.isRust == 'false' && needs.diff.outputs.isMove == 'true'
-    timeout-minutes: 10
-    runs-on: [ubuntu-ghcloud]
-    steps:
-      - uses: actions/checkout@b4ffde65f46336ab88eb53be808477a3936bae11 # Pin v4.1.1
-      - uses: taiki-e/install-action@nextest
-      - name: Run move tests
-        run: |
-          cargo nextest run -p sui-framework-tests -- unit_tests::
-
-  # # Disabled
-  # rosetta-validation:
-  #   needs: diff
-  #   if: needs.diff.outputs.isRust == 'true'
-  #   timeout-minutes: 45
-  #   runs-on: [ubuntu-ghcloud]
-  #   steps:
-  #     - uses: actions/checkout@b4ffde65f46336ab88eb53be808477a3936bae11  # Pin v4.1.1
-
-  #     - name: Setup environment
-  #       run: .github/scripts/rosetta/setup.sh
-  #       shell: bash
-
-  #     - name: Start local Sui network
-  #       run: |
-  #         sui start --no-full-node &
-  #       shell: bash
-
-  #     - name: Start Rosetta servers
-  #       run: .github/scripts/rosetta/start_rosetta.sh
-  #       shell: bash
-
-  #     - name: Sleep for 20 seconds
-  #       run: sleep 20s
-  #       shell: bash
-
-  #     - name: Run check:construction test
-  #       run: |
-  #         ./bin/rosetta-cli --configuration-file rosetta_cli.json check:construction
-  #       shell: bash
-
-  #     - name: Run check:data test
-  #       run: |
-  #         ./bin/rosetta-cli --configuration-file rosetta_cli.json check:data
-  #       shell: bash
-
-  # This is a no-op job that allows the resulting action names to line up when
-  # there are no rust changes in a given PR/commit. This ensures that we can
-  # continue to block on the rust tests passing in the case of rust changes and
-  # otherwise not block pushes to main.
-  # Note that this no-op job is only when there is a strategy matrix.
-  # Other required jobs without strategy matrix do not need a no-op counterpart.
-  test-notrust:
-    name: test
-    needs: diff
-    if: needs.diff.outputs.isRust == 'false'
-    runs-on: ${{ matrix.os }}
-    strategy:
-      matrix:
-        os:
-          - [ubuntu-ghcloud]
-          - [windows-ghcloud]
-      fail-fast: false
-    steps:
-      - run: 'echo "No build required" '
-
-  # This is a no-op job that allows the resulting action names to line up when
-  # there are no rust changes in a given PR/commit. This ensures that we can
-  # continue to block on the rust tests passing in the case of rust changes and
-  # otherwise not block pushes to main.
-  # Note that this no-op job is needed when there is a strategy matrix.
-  # Other required jobs without strategy matrix do not need a no-op counterpart.
-  test-extra-notrust:
-    name: test-extra
-    needs: diff
-    if: needs.diff.outputs.isRust == 'false'
-    runs-on: ${{ matrix.os }}
-    strategy:
-      matrix:
-        os:
-          - [ubuntu-ghcloud]
-          - [windows-ghcloud]
-      fail-fast: false
-    steps:
-      - run: 'echo "No build required" '
-
-  clippy:
-    needs: diff
-    if: needs.diff.outputs.isRust == 'true'
-    runs-on: [ubuntu-ghcloud]
-    steps:
-      - uses: arduino/setup-protoc@c65c819552d16ad3c9b72d9dfd5ba5237b9c906b # pin@v3.0.0
-        # this avoids rate-limiting
-        with:
-          repo-token: ${{ secrets.GITHUB_TOKEN }}
-      - uses: actions/checkout@b4ffde65f46336ab88eb53be808477a3936bae11 # Pin v4.1.1
-      - run: rustup component add clippy
-      # TODO(bradh): debug and re-enable this; the caching is breaking the clippy build
-      # Enable caching of the 'librocksdb-sys' crate by additionally caching the
-      # 'librocksdb-sys' src directory which is managed by cargo
-      # - uses: bmwill/rust-cache@v1 # Fork of 'Swatinem/rust-cache' which allows caching additional paths
-      #   with:
-      #     path: ~/.cargo/registry/src/**/librocksdb-sys-*
-
-      # See '.cargo/config' for list of enabled/disappled clippy lints
-      - name: cargo clippy
-        run: cargo xclippy -D warnings
->>>>>>> b10ea733
-
-      - name: cargo mysql-clippy
-        run: cargo mysql-clippy -D warnings
 
   rustfmt:
     runs-on: [ubuntu-latest]
     steps:
-<<<<<<< HEAD
       - uses: actions/checkout@v3
-=======
-      - uses: actions/checkout@b4ffde65f46336ab88eb53be808477a3936bae11 # Pin v4.1.1
->>>>>>> b10ea733
       - run: rustup component add rustfmt
       - name: rustfmt
         uses: actions-rs/cargo@v1
         with:
           command: fmt
-<<<<<<< HEAD
-          args: --all --check
-=======
-          args: --check
-
-  cargo-deny:
-    name: cargo-deny (advisories, licenses, bans, ...)
-    needs: diff
-    if: needs.diff.outputs.isRust == 'true'
-    runs-on: [ubuntu-latest]
-    steps:
-      - uses: actions/checkout@b4ffde65f46336ab88eb53be808477a3936bae11 # Pin v4.1.1
-      - uses: mystenlabs/cargo-deny-action@main
-
-  sui-excution-cut:
-    name: cutting a new execution layer
-    needs: diff
-    if: needs.diff.outputs.isRust == 'true'
-    runs-on: [ubuntu-ghcloud]
-    steps:
-      - uses: actions/checkout@b4ffde65f46336ab88eb53be808477a3936bae11 # Pin v4.1.1
-      - name: Install cargo-hakari, and cache the binary
-        uses: baptiste0928/cargo-install@1cd874a5478fdca35d868ccc74640c5aabbb8f1b # pin@v3.0.0
-        with:
-          crate: cargo-hakari
-          locked: true
-      - uses: actions/checkout@b4ffde65f46336ab88eb53be808477a3936bae11 # Pin v4.1.1
-      - name: Make cut
-        run: ./scripts/execution_layer.py cut for_ci_test
-      - name: Check execution builds
-        run: cargo build -p sui-execution
-
-  #indexer:
-  #  name: indexer
-  #  needs: diff
-  #  if: needs.diff.outputs.isRust == 'true'
-  #  timeout-minutes: 45
-  #  runs-on: [ubuntu-ghcloud]
-  #  services:
-  #    postgres:
-  #      image: postgres
-  #      env:
-  #        POSTGRES_PASSWORD: postgrespw
-  #      options: >-
-  #        --health-cmd pg_isready
-  #        --health-interval 10s
-  #        --health-timeout 5s
-  #        --health-retries 5
-  #      ports:
-  #        - 5432:5432
-  #  steps:
-  #    - uses: actions/checkout@b4ffde65f46336ab88eb53be808477a3936bae11  # Pin v4.1.1
-  #    - name: integration-test-with-postgres
-  #      #We only have 1 instance of postgres DB, can only run test in single thread
-  #      run: |
-  #        cargo test --package sui-indexer --test integration_tests --features pg_integration -- --test-threads=1
-  #      env:
-  #        POSTGRES_HOST: localhost
-  #        POSTGRES_PORT: 5432
-
-  graphql-rpc:
-    name: graphql-rpc
-    needs: diff
-    if: needs.diff.outputs.isRust == 'true'
-    timeout-minutes: 45
-    runs-on: [ubuntu-ghcloud]
-    services:
-      postgres:
-        image: postgres
-        env:
-          POSTGRES_PASSWORD: postgrespw
-        options: >-
-          --health-cmd pg_isready
-          --health-interval 10s
-          --health-timeout 5s
-          --health-retries 5
-          --name postgres_container
-        ports:
-          - 5432:5432
-    steps:
-      - uses: actions/checkout@b4ffde65f46336ab88eb53be808477a3936bae11 # Pin v4.1.1
-      - uses: taiki-e/install-action@nextest
-      - name: Setup db
-        run: |
-          PGPASSWORD=$POSTGRES_PASSWORD psql -h localhost -U $POSTGRES_USER -c 'CREATE DATABASE sui_indexer;' -c 'ALTER SYSTEM SET max_connections = 500;'
-        env:
-          POSTGRES_USER: postgres
-          POSTGRES_PASSWORD: postgrespw
-      - run: docker restart --time 0 postgres_container
-      - run: sleep 5
-      - name: tests-requiring-postgres
-        run: |
-          cargo nextest run --test-threads 1 --package sui-graphql-rpc --test e2e_tests --test examples_validation_tests --features pg_integration
-          cargo nextest run --test-threads 1 --package sui-graphql-rpc --lib --features pg_integration -- test_query_cost
-          cargo nextest run --test-threads 4 --package sui-graphql-e2e-tests --features pg_integration
-          cargo nextest run --test-threads 1 --package sui-cluster-test --test local_cluster_test --features pg_integration
-          cargo nextest run --test-threads 1 --package sui-indexer --test ingestion_tests --features pg_integration
-
-        env:
-          POSTGRES_HOST: localhost
-          POSTGRES_PORT: 5432
-
-  bridge-evm:
-    name: bridge-evm-tests
-    needs: diff
-    if: needs.diff.outputs.isSolidity == 'true'
-    runs-on: [ubuntu-latest]
-    steps:
-      - uses: actions/checkout@b4ffde65f46336ab88eb53be808477a3936bae11  # Pin v4.1.1
-      - name: Install Foundry
-        run: |
-          curl -L https://foundry.paradigm.xyz | { cat; echo '$FOUNDRY_BIN_DIR/foundryup'; } | bash
-          echo "$HOME/.config/.foundry/bin" >> $GITHUB_PATH
-      - name: Install Dependencies
-        working-directory: bridge/evm
-        run: |  
-          forge install https://github.com/OpenZeppelin/openzeppelin-contracts-upgradeable@v5.0.1 https://github.com/foundry-rs/forge-std@v1.3.0 https://github.com/OpenZeppelin/openzeppelin-foundry-upgrades --no-git --no-commit
-      - name: Check Bridge EVM Unit Tests
-        shell: bash
-        working-directory: bridge/evm
-        env:
-          INFURA_API_KEY: ${{ secrets.INFURA_API_KEY }}
-        run: |
-          forge clean
-          forge test --ffi
->>>>>>> b10ea733
+          args: --all --check