--- conflicted
+++ resolved
@@ -3651,12 +3651,13 @@
     path.push("tests/symbols");
 
     let ide_files_layer: VfsPath = MemoryFS::new().into();
-<<<<<<< HEAD
-    let (symbols_opt, _) = get_symbols(ide_files_layer, path.as_path(), LintLevel::None).unwrap();
-=======
-    let (symbols_opt, _) =
-        get_symbols(&mut BTreeMap::new(), ide_files_layer, path.as_path(), false).unwrap();
->>>>>>> b7304e95
+    let (symbols_opt, _) = get_symbols(
+        &mut BTreeMap::new(),
+        ide_files_layer,
+        path.as_path(),
+        LintLevel::None,
+    )
+    .unwrap();
     let symbols = symbols_opt.unwrap();
 
     let mut fpath = path.clone();
@@ -3927,12 +3928,13 @@
     path.push("tests/symbols");
 
     let ide_files_layer: VfsPath = MemoryFS::new().into();
-<<<<<<< HEAD
-    let (symbols_opt, _) = get_symbols(ide_files_layer, path.as_path(), LintLevel::None).unwrap();
-=======
-    let (symbols_opt, _) =
-        get_symbols(&mut BTreeMap::new(), ide_files_layer, path.as_path(), false).unwrap();
->>>>>>> b7304e95
+    let (symbols_opt, _) = get_symbols(
+        &mut BTreeMap::new(),
+        ide_files_layer,
+        path.as_path(),
+        LintLevel::None,
+    )
+    .unwrap();
     let symbols = symbols_opt.unwrap();
 
     let mut fpath = path.clone();
@@ -4973,12 +4975,13 @@
     path.push("tests/symbols");
 
     let ide_files_layer: VfsPath = MemoryFS::new().into();
-<<<<<<< HEAD
-    let (symbols_opt, _) = get_symbols(ide_files_layer, path.as_path(), LintLevel::None).unwrap();
-=======
-    let (symbols_opt, _) =
-        get_symbols(&mut BTreeMap::new(), ide_files_layer, path.as_path(), false).unwrap();
->>>>>>> b7304e95
+    let (symbols_opt, _) = get_symbols(
+        &mut BTreeMap::new(),
+        ide_files_layer,
+        path.as_path(),
+        LintLevel::None,
+    )
+    .unwrap();
     let symbols = symbols_opt.unwrap();
 
     let mut fpath = path.clone();
@@ -5218,12 +5221,13 @@
     path.push("tests/symbols");
 
     let ide_files_layer: VfsPath = MemoryFS::new().into();
-<<<<<<< HEAD
-    let (symbols_opt, _) = get_symbols(ide_files_layer, path.as_path(), LintLevel::None).unwrap();
-=======
-    let (symbols_opt, _) =
-        get_symbols(&mut BTreeMap::new(), ide_files_layer, path.as_path(), false).unwrap();
->>>>>>> b7304e95
+    let (symbols_opt, _) = get_symbols(
+        &mut BTreeMap::new(),
+        ide_files_layer,
+        path.as_path(),
+        LintLevel::None,
+    )
+    .unwrap();
     let symbols = symbols_opt.unwrap();
 
     let mut fpath = path.clone();
@@ -5425,12 +5429,13 @@
     path.push("tests/symbols");
 
     let ide_files_layer: VfsPath = MemoryFS::new().into();
-<<<<<<< HEAD
-    let (symbols_opt, _) = get_symbols(ide_files_layer, path.as_path(), LintLevel::None).unwrap();
-=======
-    let (symbols_opt, _) =
-        get_symbols(&mut BTreeMap::new(), ide_files_layer, path.as_path(), false).unwrap();
->>>>>>> b7304e95
+    let (symbols_opt, _) = get_symbols(
+        &mut BTreeMap::new(),
+        ide_files_layer,
+        path.as_path(),
+        LintLevel::None,
+    )
+    .unwrap();
     let symbols = symbols_opt.unwrap();
 
     let mut fpath = path.clone();
@@ -5585,12 +5590,13 @@
     path.push("tests/parse-error");
 
     let ide_files_layer: VfsPath = MemoryFS::new().into();
-<<<<<<< HEAD
-    let (symbols_opt, _) = get_symbols(ide_files_layer, path.as_path(), LintLevel::None).unwrap();
-=======
-    let (symbols_opt, _) =
-        get_symbols(&mut BTreeMap::new(), ide_files_layer, path.as_path(), false).unwrap();
->>>>>>> b7304e95
+    let (symbols_opt, _) = get_symbols(
+        &mut BTreeMap::new(),
+        ide_files_layer,
+        path.as_path(),
+        LintLevel::None,
+    )
+    .unwrap();
     let symbols = symbols_opt.unwrap();
 
     let mut fpath = path.clone();
@@ -5675,12 +5681,13 @@
     path.push("tests/parse-error-dep");
 
     let ide_files_layer: VfsPath = MemoryFS::new().into();
-<<<<<<< HEAD
-    let (symbols_opt, _) = get_symbols(ide_files_layer, path.as_path(), LintLevel::None).unwrap();
-=======
-    let (symbols_opt, _) =
-        get_symbols(&mut BTreeMap::new(), ide_files_layer, path.as_path(), false).unwrap();
->>>>>>> b7304e95
+    let (symbols_opt, _) = get_symbols(
+        &mut BTreeMap::new(),
+        ide_files_layer,
+        path.as_path(),
+        LintLevel::None,
+    )
+    .unwrap();
     let symbols = symbols_opt.unwrap();
 
     let mut fpath = path.clone();
@@ -5729,12 +5736,13 @@
     path.push("tests/pre-type-error");
 
     let ide_files_layer: VfsPath = MemoryFS::new().into();
-<<<<<<< HEAD
-    let (symbols_opt, _) = get_symbols(ide_files_layer, path.as_path(), LintLevel::None).unwrap();
-=======
-    let (symbols_opt, _) =
-        get_symbols(&mut BTreeMap::new(), ide_files_layer, path.as_path(), false).unwrap();
->>>>>>> b7304e95
+    let (symbols_opt, _) = get_symbols(
+        &mut BTreeMap::new(),
+        ide_files_layer,
+        path.as_path(),
+        LintLevel::None,
+    )
+    .unwrap();
     let symbols = symbols_opt.unwrap();
 
     let mut fpath = path.clone();
@@ -5769,12 +5777,13 @@
     path.push("tests/pre-type-error-dep");
 
     let ide_files_layer: VfsPath = MemoryFS::new().into();
-<<<<<<< HEAD
-    let (symbols_opt, _) = get_symbols(ide_files_layer, path.as_path(), LintLevel::None).unwrap();
-=======
-    let (symbols_opt, _) =
-        get_symbols(&mut BTreeMap::new(), ide_files_layer, path.as_path(), false).unwrap();
->>>>>>> b7304e95
+    let (symbols_opt, _) = get_symbols(
+        &mut BTreeMap::new(),
+        ide_files_layer,
+        path.as_path(),
+        LintLevel::None,
+    )
+    .unwrap();
     let symbols = symbols_opt.unwrap();
 
     let mut fpath = path.clone();
@@ -5872,12 +5881,13 @@
     path.push("tests/move-2024");
 
     let ide_files_layer: VfsPath = MemoryFS::new().into();
-<<<<<<< HEAD
-    let (symbols_opt, _) = get_symbols(ide_files_layer, path.as_path(), LintLevel::None).unwrap();
-=======
-    let (symbols_opt, _) =
-        get_symbols(&mut BTreeMap::new(), ide_files_layer, path.as_path(), false).unwrap();
->>>>>>> b7304e95
+    let (symbols_opt, _) = get_symbols(
+        &mut BTreeMap::new(),
+        ide_files_layer,
+        path.as_path(),
+        LintLevel::None,
+    )
+    .unwrap();
     let symbols = symbols_opt.unwrap();
 
     let mut fpath = path.clone();
@@ -6207,12 +6217,13 @@
     path.push("tests/mod-ident-uniform");
 
     let ide_files_layer: VfsPath = MemoryFS::new().into();
-<<<<<<< HEAD
-    let (symbols_opt, _) = get_symbols(ide_files_layer, path.as_path(), LintLevel::None).unwrap();
-=======
-    let (symbols_opt, _) =
-        get_symbols(&mut BTreeMap::new(), ide_files_layer, path.as_path(), false).unwrap();
->>>>>>> b7304e95
+    let (symbols_opt, _) = get_symbols(
+        &mut BTreeMap::new(),
+        ide_files_layer,
+        path.as_path(),
+        LintLevel::None,
+    )
+    .unwrap();
     let symbols = symbols_opt.unwrap();
 
     let mut fpath = path.clone();
