--- conflicted
+++ resolved
@@ -18,11 +18,11 @@
 pub mod collection_equality;
 pub mod custom_state_change;
 pub mod freeze_wrapped;
+pub mod freezing_capability;
 pub mod missing_key;
 pub mod public_random;
 pub mod self_transfer;
 pub mod share_owned;
-pub mod freezing_capability;
 
 pub const SUI_PKG_NAME: &str = "sui";
 
@@ -70,11 +70,8 @@
 pub const FREEZE_WRAPPED_FILTER_NAME: &str = "freeze_wrapped";
 pub const COLLECTION_EQUALITY_FILTER_NAME: &str = "collection_equality";
 pub const PUBLIC_RANDOM_FILTER_NAME: &str = "public_random";
-<<<<<<< HEAD
+pub const MISSING_KEY_FILTER_NAME: &str = "missing_key";
 pub const FREEZING_CAPABILITY_FILTER_NAME: &str = "freezing_capability";
-=======
-pub const MISSING_KEY_FILTER_NAME: &str = "missing_key";
->>>>>>> 801989d4
 
 pub const RANDOM_MOD_NAME: &str = "random";
 pub const RANDOM_STRUCT_NAME: &str = "Random";
@@ -91,11 +88,8 @@
     FreezeWrapped,
     CollectionEquality,
     PublicRandom,
-<<<<<<< HEAD
+    MissingKey,
     FreezingCapability,
-=======
-    MissingKey,
->>>>>>> 801989d4
 }
 
 pub fn known_filters() -> (Option<Symbol>, Vec<WarningFilter>) {
@@ -146,13 +140,14 @@
         WarningFilter::code(
             Some(LINT_WARNING_PREFIX),
             LinterDiagnosticCategory::Sui as u8,
-<<<<<<< HEAD
+            LinterDiagnosticCode::MissingKey as u8,
+            Some(MISSING_KEY_FILTER_NAME),
+        ),
+        WarningFilter::code(
+            Some(LINT_WARNING_PREFIX),
+            LinterDiagnosticCategory::Sui as u8,
             LinterDiagnosticCode::FreezingCapability as u8,
             Some(FREEZING_CAPABILITY_FILTER_NAME),
-=======
-            LinterDiagnosticCode::MissingKey as u8,
-            Some(MISSING_KEY_FILTER_NAME),
->>>>>>> 801989d4
         ),
     ];
 
@@ -171,11 +166,8 @@
                 freeze_wrapped::FreezeWrappedVisitor.visitor(),
                 collection_equality::CollectionEqualityVisitor.visitor(),
                 public_random::PublicRandomVisitor.visitor(),
-<<<<<<< HEAD
-                freezing_capability::WarnFreezeCapability.visitor()
-=======
                 missing_key::MissingKeyVisitor.visitor(),
->>>>>>> 801989d4
+                freezing_capability::WarnFreezeCapability.visitor(),
             ]
         }
     }
