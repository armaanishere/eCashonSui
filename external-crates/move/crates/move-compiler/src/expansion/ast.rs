// Copyright (c) The Diem Core Contributors
// Copyright (c) The Move Contributors
// SPDX-License-Identifier: Apache-2.0

use crate::{
    diagnostics::WarningFilters,
    parser::ast::{
        self as P, Ability, Ability_, BinOp, BlockLabel, ConstantName, DatatypeName, Field,
        FunctionName, ModuleName, QuantKind, UnaryOp, Var, VariantName, ENTRY_MODIFIER,
        MACRO_MODIFIER, NATIVE_MODIFIER,
    },
    shared::{
        ast_debug::*, known_attributes::KnownAttribute, unique_map::UniqueMap,
        unique_set::UniqueSet, *,
    },
};
use move_ir_types::location::*;
use move_symbol_pool::Symbol;
use std::{collections::VecDeque, fmt, hash::Hash};

//**************************************************************************************************
// Program
//**************************************************************************************************

#[derive(Debug, Clone)]
pub struct Program {
    // Map of declared named addresses, and their values if specified
    pub modules: UniqueMap<ModuleIdent, ModuleDefinition>,
}

#[derive(Debug, Clone, PartialEq, Eq)]
pub struct ExplicitUseFun {
    pub loc: Loc,
    pub attributes: Attributes,
    pub is_public: Option<Loc>,
    pub function: ModuleAccess,
    pub ty: ModuleAccess,
    pub method: Name,
}

#[derive(Debug, Clone, PartialEq, Eq)]
pub enum ImplicitUseFunKind {
    // From a function declaration in the module
    FunctionDeclaration,
    // From a normal, non 'use fun' use declaration,
    UseAlias { used: bool },
}

// These are only candidates as we have not yet checked if they have the proper signature for a
// use fun declaration
#[derive(Debug, Clone, PartialEq, Eq)]
pub struct ImplicitUseFunCandidate {
    pub loc: Loc,
    pub attributes: Attributes,
    pub is_public: Option<Loc>,
    pub function: (ModuleIdent, Name),
    pub kind: ImplicitUseFunKind,
}

#[derive(Debug, Clone, PartialEq, Eq)]
pub struct UseFuns {
    pub explicit: Vec<ExplicitUseFun>,
    pub implicit: UniqueMap<Name, ImplicitUseFunCandidate>,
}

//**************************************************************************************************
// Attributes
//**************************************************************************************************

#[derive(Debug, Clone, PartialEq, Eq)]
pub enum AttributeValue_ {
    Value(Value),
    Address(Address),
    Module(ModuleIdent),
    ModuleAccess(ModuleAccess),
}
pub type AttributeValue = Spanned<AttributeValue_>;

#[derive(Debug, Clone, PartialEq, Eq)]
pub enum Attribute_ {
    Name(Name),
    Assigned(Name, Box<AttributeValue>),
    Parameterized(Name, InnerAttributes),
}
pub type Attribute = Spanned<Attribute_>;

#[derive(Debug, Clone, Copy, PartialEq, Eq, PartialOrd, Ord)]
pub enum AttributeName_ {
    Unknown(Symbol),
    Known(KnownAttribute),
}

pub type AttributeName = Spanned<AttributeName_>;

pub type InnerAttributes = UniqueMap<AttributeName, Attribute>;
pub type Attributes = UniqueMap<Spanned<KnownAttribute>, Attribute>;

//**************************************************************************************************
// Modules
//**************************************************************************************************

#[derive(Debug, Clone, Copy)]
/// Specifies a source target or dependency
pub enum TargetKind {
<<<<<<< HEAD
    /// A source module
    Source,
    /// A dependency where bytecode is being generated
    DependencyBeingCompiled,
    /// A dependency only used for linking.
    /// No bytecode or CompiledModules are generated
    DependencyBeingLinked,
=======
    /// A source module. If is_root_package is false, some warnings might be suppressed.
    /// Bytecode/CompiledModules will be generated for any Source target
    Source { is_root_package: bool },
    /// A dependency only used for linking.
    /// No bytecode or CompiledModules are generated
    External,
>>>>>>> 0616027a
}

#[derive(Clone, Copy)]
pub enum Address {
    Numerical {
        name: Option<Name>,
        value: Spanned<NumericalAddress>,
        // set to true when the same name is used across multiple packages
        name_conflict: bool,
    },
    NamedUnassigned(Name),
}
#[derive(Debug, Clone, Copy, PartialEq, Eq, PartialOrd, Ord, Hash)]
pub struct ModuleIdent_ {
    pub address: Address,
    pub module: ModuleName,
}
pub type ModuleIdent = Spanned<ModuleIdent_>;

#[derive(Debug, Clone)]
pub struct ModuleDefinition {
    pub warning_filter: WarningFilters,
    // package name metadata from compiler arguments, not used for any language rules
    pub package_name: Option<Symbol>,
    pub attributes: Attributes,
    pub loc: Loc,
    pub target_kind: TargetKind,
    pub use_funs: UseFuns,
    pub friends: UniqueMap<ModuleIdent, Friend>,
    pub structs: UniqueMap<DatatypeName, StructDefinition>,
    pub enums: UniqueMap<DatatypeName, EnumDefinition>,
    pub functions: UniqueMap<FunctionName, Function>,
    pub constants: UniqueMap<ConstantName, Constant>,
}

//**************************************************************************************************
// Friend
//**************************************************************************************************

#[derive(Debug, Clone)]
pub struct Friend {
    pub attributes: Attributes,
    // We retain attr locations for Move 2024 migration: `flatten_attributes` in `translate.rs`
    // discards the overall attribute spans, but we need them to comment full attribute forms out.
    pub attr_locs: Vec<Loc>,
    pub loc: Loc,
}

//**************************************************************************************************
// Datatypes
//**************************************************************************************************

pub type Fields<T> = UniqueMap<Field, (usize, T)>;

#[derive(Debug, Clone, PartialEq, Eq)]
pub struct DatatypeTypeParameter {
    pub is_phantom: bool,
    pub name: Name,
    pub constraints: AbilitySet,
}

#[derive(Debug, Clone, PartialEq)]
pub struct StructDefinition {
    pub warning_filter: WarningFilters,
    // index in the original order as defined in the source file
    pub index: usize,
    pub attributes: Attributes,
    pub loc: Loc,
    pub abilities: AbilitySet,
    pub type_parameters: Vec<DatatypeTypeParameter>,
    pub fields: StructFields,
}

#[derive(Debug, Clone, PartialEq)]
pub enum StructFields {
    Positional(Vec<Type>),
    Named(Fields<Type>),
    Native(Loc),
}

#[derive(Debug, Clone, PartialEq)]
pub struct EnumDefinition {
    pub warning_filter: WarningFilters,
    // index in the original order as defined in the source file
    pub index: usize,
    pub attributes: Attributes,
    pub loc: Loc,
    pub abilities: AbilitySet,
    pub type_parameters: Vec<DatatypeTypeParameter>,
    pub variants: UniqueMap<VariantName, VariantDefinition>,
}

#[derive(Debug, PartialEq, Clone)]
pub struct VariantDefinition {
    // index in the original order as defined in the source file
    pub index: usize,
    pub loc: Loc,
    pub fields: VariantFields,
}

#[derive(Debug, PartialEq, Clone)]
pub enum VariantFields {
    Named(Fields<Type>),
    Positional(Vec<Type>),
    Empty,
}

//**************************************************************************************************
// Functions
//**************************************************************************************************

#[derive(PartialEq, Eq, Debug, Clone, Copy)]
pub enum Visibility {
    Public(Loc),
    Friend(Loc),
    Package(Loc),
    Internal,
}

#[derive(PartialEq, Clone, Debug)]
pub struct FunctionSignature {
    pub type_parameters: Vec<(Name, AbilitySet)>,
    pub parameters: Vec<(Mutability, Var, Type)>,
    pub return_type: Type,
}

#[derive(PartialEq, Clone, Debug)]
pub enum FunctionBody_ {
    Defined(Sequence),
    Native,
}
pub type FunctionBody = Spanned<FunctionBody_>;

#[derive(PartialEq, Clone, Debug)]
pub struct Function {
    pub warning_filter: WarningFilters,
    // index in the original order as defined in the source file
    pub index: usize,
    pub attributes: Attributes,
    pub loc: Loc,
    pub visibility: Visibility,
    pub entry: Option<Loc>,
    pub macro_: Option<Loc>,
    pub signature: FunctionSignature,
    pub body: FunctionBody,
}

//**************************************************************************************************
// Constants
//**************************************************************************************************

#[derive(PartialEq, Clone, Debug)]
pub struct Constant {
    pub warning_filter: WarningFilters,
    // index in the original order as defined in the source file
    pub index: usize,
    pub attributes: Attributes,
    pub loc: Loc,
    pub signature: Type,
    pub value: Exp,
}

//**************************************************************************************************
// Types
//**************************************************************************************************

#[derive(Debug, Clone, PartialEq, Eq, PartialOrd, Ord, Hash)]
pub struct AbilitySet(UniqueSet<Ability>);

#[derive(Debug, Clone, Copy, PartialEq, Eq)]
#[allow(clippy::large_enum_variant)]
pub enum ModuleAccess_ {
    Name(Name),
    ModuleAccess(ModuleIdent, Name),
    Variant(Spanned<(ModuleIdent, Name)>, Name),
}
pub type ModuleAccess = Spanned<ModuleAccess_>;

#[derive(Debug, Clone, PartialEq, Eq)]
#[allow(clippy::large_enum_variant)]
pub enum Type_ {
    Unit,
    Multiple(Vec<Type>),
    Apply(ModuleAccess, Vec<Type>),
    Ref(bool, Box<Type>),
    Fun(Vec<Type>, Box<Type>),
    UnresolvedError,
}
pub type Type = Spanned<Type_>;

//**************************************************************************************************
// Expressions
//**************************************************************************************************

#[derive(Clone, Copy, Debug, Eq, PartialOrd, Ord)]
pub enum Mutability {
    Imm,
    Mut(Loc), // if the local had a `mut` prefix
    Either,   // for legacy and temps
}

#[derive(Debug, Clone, PartialEq)]
pub enum FieldBindings {
    Named(Fields<LValue>, Option<Loc>), /* Loc indicates ellipsis presence */
    Positional(Vec<Ellipsis<LValue>>),
}

#[derive(Debug, Clone, PartialEq)]
pub enum LValue_ {
    Var(Option<Mutability>, ModuleAccess, Option<Vec<Type>>),
    Unpack(ModuleAccess, Option<Vec<Type>>, FieldBindings),
}
pub type LValue = Spanned<LValue_>;
pub type LValueList_ = Vec<LValue>;
pub type LValueList = Spanned<LValueList_>;

pub type LValueWithRange_ = (LValue, Exp);
pub type LValueWithRange = Spanned<LValueWithRange_>;
pub type LValueWithRangeList_ = Vec<LValueWithRange>;
pub type LValueWithRangeList = Spanned<LValueWithRangeList_>;

pub type LambdaLValues_ = Vec<(LValueList, Option<Type>)>;
pub type LambdaLValues = Spanned<LambdaLValues_>;

#[derive(Debug, Clone, PartialEq)]
#[allow(clippy::large_enum_variant)]
pub enum ExpDotted_ {
    Exp(Box<Exp>),
    Dot(Box<ExpDotted>, Name),
    Index(Box<ExpDotted>, Spanned<Vec<Exp>>),
    DotUnresolved(Loc, Box<ExpDotted>), // dot where Name could not be parsed
}
pub type ExpDotted = Spanned<ExpDotted_>;

#[derive(Debug, PartialEq, Eq, Clone, Copy)]
pub enum DottedUsage {
    Move(Loc),
    Copy(Loc),
    Use,
    Borrow(/* mut */ bool),
}

#[derive(Debug, Clone, PartialOrd, Ord, PartialEq, Eq)]
pub enum Value_ {
    // 0x<hex representation up to 64 digits with padding 0s>
    Address(Address),
    // <num>
    InferredNum(move_core_types::u256::U256),
    // <num>u8
    U8(u8),
    // <num>u16
    U16(u16),
    // <num>u32
    U32(u32),
    // <num>u64
    U64(u64),
    // <num>u128
    U128(u128),
    // <num>u256
    U256(move_core_types::u256::U256),
    // true
    // false
    Bool(bool),
    Bytearray(Vec<u8>),
}
pub type Value = Spanned<Value_>;

#[derive(Debug, Clone, PartialEq)]
#[allow(clippy::large_enum_variant)]
pub enum Exp_ {
    Value(Value),

    Name(ModuleAccess, Option<Vec<Type>>),
    Call(
        ModuleAccess,
        /* is_macro */ Option<Loc>,
        Option<Vec<Type>>,
        Spanned<Vec<Exp>>,
    ),
    MethodCall(
        Box<ExpDotted>,
        Name,
        /* is_macro */ Option<Loc>,
        Option<Vec<Type>>,
        Spanned<Vec<Exp>>,
    ),
    Pack(ModuleAccess, Option<Vec<Type>>, Fields<Exp>),
    Vector(Loc, Option<Vec<Type>>, Spanned<Vec<Exp>>),

    IfElse(Box<Exp>, Box<Exp>, Box<Exp>),
    Match(Box<Exp>, Spanned<Vec<MatchArm>>),
    While(Option<BlockLabel>, Box<Exp>, Box<Exp>),
    Loop(Option<BlockLabel>, Box<Exp>),
    Block(Option<BlockLabel>, Sequence),
    Lambda(LambdaLValues, Option<Type>, Box<Exp>),
    Quant(
        QuantKind,
        LValueWithRangeList,
        Vec<Vec<Exp>>,
        Option<Box<Exp>>,
        Box<Exp>,
    ), // spec only

    Assign(LValueList, Box<Exp>),
    FieldMutate(Box<ExpDotted>, Box<Exp>),
    Mutate(Box<Exp>, Box<Exp>),
    Abort(Box<Exp>),
    Return(Option<BlockLabel>, Box<Exp>),
    Break(Option<BlockLabel>, Box<Exp>),
    Continue(Option<BlockLabel>),

    Dereference(Box<Exp>),
    UnaryExp(UnaryOp, Box<Exp>),
    BinopExp(Box<Exp>, BinOp, Box<Exp>),

    ExpList(Vec<Exp>),
    Unit {
        trailing: bool,
    },

    ExpDotted(DottedUsage, Box<ExpDotted>),
    Index(Box<Exp>, Box<Exp>), // spec only (no mutation needed right now)

    Cast(Box<Exp>, Type),
    Annotate(Box<Exp>, Type),

    UnresolvedError,
}
pub type Exp = Spanned<Exp_>;

pub type Sequence = (UseFuns, VecDeque<SequenceItem>);
#[derive(Debug, Clone, PartialEq)]
pub enum SequenceItem_ {
    Seq(Box<Exp>),
    Declare(LValueList, Option<Type>),
    Bind(LValueList, Box<Exp>),
}
pub type SequenceItem = Spanned<SequenceItem_>;

#[derive(Debug, Clone, PartialEq)]
pub struct MatchArm_ {
    pub pattern: MatchPattern,
    pub guard: Option<Box<Exp>>,
    pub rhs: Box<Exp>,
}

pub type MatchArm = Spanned<MatchArm_>;

#[derive(Debug, Clone, PartialEq)]
pub enum Ellipsis<T> {
    Binder(T),
    Ellipsis(Loc),
}

#[derive(Debug, Clone, PartialEq)]
pub enum MatchPattern_ {
    PositionalConstructor(
        ModuleAccess,
        Option<Vec<Type>>,
        Spanned<Vec<Ellipsis<MatchPattern>>>,
    ),
    NamedConstructor(
        ModuleAccess,
        Option<Vec<Type>>,
        Fields<MatchPattern>,
        Option<Loc>,
    ),
    ModuleAccessName(ModuleAccess, Option<Vec<Type>>),
    Binder(Mutability, Var),
    Literal(Value),
    ErrorPat,
    Or(Box<MatchPattern>, Box<MatchPattern>),
    At(Var, Box<MatchPattern>),
}

pub type MatchPattern = Spanned<MatchPattern_>;

//**************************************************************************************************
// Traits
//**************************************************************************************************

impl TName for ModuleIdent {
    type Key = ModuleIdent_;
    type Loc = Loc;

    fn drop_loc(self) -> (Loc, ModuleIdent_) {
        (self.loc, self.value)
    }

    fn add_loc(loc: Loc, value: ModuleIdent_) -> ModuleIdent {
        sp(loc, value)
    }

    fn borrow(&self) -> (&Loc, &ModuleIdent_) {
        (&self.loc, &self.value)
    }
}

impl TName for AttributeName {
    type Key = AttributeName_;
    type Loc = Loc;

    fn drop_loc(self) -> (Self::Loc, Self::Key) {
        let sp!(loc, n_) = self;
        (loc, n_)
    }

    fn add_loc(loc: Self::Loc, name_: Self::Key) -> Self {
        sp(loc, name_)
    }

    fn borrow(&self) -> (&Self::Loc, &Self::Key) {
        let sp!(loc, n_) = self;
        (loc, n_)
    }
}

impl TName for Spanned<KnownAttribute> {
    type Key = KnownAttribute;
    type Loc = Loc;

    fn drop_loc(self) -> (Self::Loc, Self::Key) {
        let sp!(loc, n_) = self;
        (loc, n_)
    }

    fn add_loc(loc: Self::Loc, name_: Self::Key) -> Self {
        sp(loc, name_)
    }

    fn borrow(&self) -> (&Self::Loc, &Self::Key) {
        let sp!(loc, n_) = self;
        (loc, n_)
    }
}

impl fmt::Debug for Address {
    fn fmt(&self, f: &mut fmt::Formatter<'_>) -> fmt::Result {
        write!(f, "{}", self)
    }
}

impl PartialEq for Address {
    fn eq(&self, other: &Self) -> bool {
        match (self, other) {
            (Self::Numerical { value: l, .. }, Self::Numerical { value: r, .. }) => l == r,
            (Self::NamedUnassigned(l), Self::NamedUnassigned(r)) => l == r,
            _ => false,
        }
    }
}

impl Eq for Address {}

impl PartialOrd for Address {
    fn partial_cmp(&self, other: &Self) -> Option<std::cmp::Ordering> {
        Some(self.cmp(other))
    }
}

impl Ord for Address {
    fn cmp(&self, other: &Self) -> std::cmp::Ordering {
        use std::cmp::Ordering;

        match (self, other) {
            (Self::Numerical { .. }, Self::NamedUnassigned(_)) => Ordering::Less,
            (Self::NamedUnassigned(_), Self::Numerical { .. }) => Ordering::Greater,

            (Self::Numerical { value: l, .. }, Self::Numerical { value: r, .. }) => l.cmp(r),
            (Self::NamedUnassigned(l), Self::NamedUnassigned(r)) => l.cmp(r),
        }
    }
}

impl Hash for Address {
    fn hash<H: std::hash::Hasher>(&self, state: &mut H) {
        match self {
            Self::Numerical {
                value: sp!(_, bytes),
                ..
            } => bytes.hash(state),
            Self::NamedUnassigned(name) => name.hash(state),
        }
    }
}

//**************************************************************************************************
// impls
//**************************************************************************************************

impl Attribute_ {
    pub fn attribute_name(&self) -> &Name {
        match self {
            Attribute_::Name(nm)
            | Attribute_::Assigned(nm, _)
            | Attribute_::Parameterized(nm, _) => nm,
        }
    }
}

impl Attributes {
    pub fn is_test_or_test_only(&self) -> bool {
        self.contains_key_(&known_attributes::TestingAttribute::TestOnly.into())
            || self.contains_key_(&known_attributes::TestingAttribute::Test.into())
    }
}

impl Default for UseFuns {
    fn default() -> Self {
        Self::new()
    }
}

impl UseFuns {
    pub fn new() -> Self {
        Self {
            explicit: vec![],
            implicit: UniqueMap::new(),
        }
    }

    pub fn is_empty(&self) -> bool {
        let Self { explicit, implicit } = self;
        explicit.is_empty() && implicit.is_empty()
    }
}

impl Address {
    pub const fn anonymous(loc: Loc, address: NumericalAddress) -> Self {
        Self::Numerical {
            name: None,
            value: sp(loc, address),
            name_conflict: false,
        }
    }

    pub fn into_addr_bytes(self) -> NumericalAddress {
        match self {
            Self::Numerical {
                value: sp!(_, bytes),
                ..
            } => bytes,
            Self::NamedUnassigned(_) => NumericalAddress::DEFAULT_ERROR_ADDRESS,
        }
    }

    pub fn is(&self, address: impl AsRef<str>) -> bool {
        match self {
            Self::Numerical { name: Some(n), .. } | Self::NamedUnassigned(n) => {
                n.value.as_str() == address.as_ref()
            }
            Self::Numerical { name: None, .. } => false,
        }
    }
}

impl ModuleIdent_ {
    pub fn new(address: Address, module: ModuleName) -> Self {
        Self { address, module }
    }

    pub fn is(&self, address: impl AsRef<str>, module: impl AsRef<str>) -> bool {
        let Self {
            address: a,
            module: m,
        } = self;
        a.is(address) && m == module.as_ref()
    }
}

impl AbilitySet {
    /// All abilities
    pub const ALL: [Ability_; 4] = [
        Ability_::Copy,
        Ability_::Drop,
        Ability_::Store,
        Ability_::Key,
    ];
    /// Abilities for bool, u8, u16, u32, u64, u128, u256 and address
    pub const PRIMITIVES: [Ability_; 3] = [Ability_::Copy, Ability_::Drop, Ability_::Store];
    /// Abilities for &_ and &mut _
    pub const REFERENCES: [Ability_; 2] = [Ability_::Copy, Ability_::Drop];
    /// Abilities for signer
    pub const SIGNER: [Ability_; 1] = [Ability_::Drop];
    /// Abilities for vector<_>, note they are predicated on the type argument
    pub const COLLECTION: [Ability_; 3] = [Ability_::Copy, Ability_::Drop, Ability_::Store];
    /// Abilities for functions
    pub const FUNCTIONS: [Ability_; 0] = [];

    pub fn empty() -> Self {
        AbilitySet(UniqueSet::new())
    }

    pub fn is_empty(&self) -> bool {
        self.0.is_empty()
    }

    pub fn len(&self) -> usize {
        self.0.len()
    }

    pub fn add(&mut self, a: Ability) -> Result<(), Loc> {
        self.0.add(a).map_err(|(_a, loc)| loc)
    }

    pub fn has_ability(&self, a: &Ability) -> bool {
        self.0.contains(a)
    }

    pub fn has_ability_(&self, a: Ability_) -> bool {
        self.0.contains_(&a)
    }

    pub fn ability_loc(&self, sp!(_, a_): &Ability) -> Option<Loc> {
        self.0.get_loc_(a_).copied()
    }

    pub fn ability_loc_(&self, a: Ability_) -> Option<Loc> {
        self.0.get_loc_(&a).copied()
    }

    // intersection of two sets. Keeps the loc of the first set
    pub fn intersect(&self, other: &Self) -> Self {
        Self(self.0.intersect(&other.0))
    }

    // union of two sets. Prefers the loc of the first set
    pub fn union(&self, other: &Self) -> Self {
        Self(self.0.union(&other.0))
    }

    pub fn is_subset(&self, other: &Self) -> bool {
        self.0.is_subset(&other.0)
    }

    pub fn iter(&self) -> AbilitySetIter {
        self.into_iter()
    }

    pub fn from_abilities(
        iter: impl IntoIterator<Item = Ability>,
    ) -> Result<Self, (Ability_, Loc, Loc)> {
        Ok(Self(UniqueSet::from_elements(iter)?))
    }

    pub fn from_abilities_(
        loc: Loc,
        iter: impl IntoIterator<Item = Ability_>,
    ) -> Result<Self, (Ability_, Loc, Loc)> {
        Ok(Self(UniqueSet::from_elements_(loc, iter)?))
    }

    pub fn all(loc: Loc) -> Self {
        Self::from_abilities_(loc, Self::ALL).unwrap()
    }

    pub fn primitives(loc: Loc) -> Self {
        Self::from_abilities_(loc, Self::PRIMITIVES).unwrap()
    }

    pub fn references(loc: Loc) -> Self {
        Self::from_abilities_(loc, Self::REFERENCES).unwrap()
    }

    pub fn signer(loc: Loc) -> Self {
        Self::from_abilities_(loc, Self::SIGNER).unwrap()
    }

    pub fn collection(loc: Loc) -> Self {
        Self::from_abilities_(loc, Self::COLLECTION).unwrap()
    }

    pub fn functions(loc: Loc) -> Self {
        Self::from_abilities_(loc, Self::COLLECTION).unwrap()
    }
}

impl Visibility {
    pub const FRIEND: &'static str = P::Visibility::FRIEND;
    pub const FRIEND_IDENT: &'static str = P::Visibility::FRIEND_IDENT;
    pub const INTERNAL: &'static str = P::Visibility::INTERNAL;
    pub const PACKAGE: &'static str = P::Visibility::PACKAGE;
    pub const PACKAGE_IDENT: &'static str = P::Visibility::PACKAGE_IDENT;
    pub const PUBLIC: &'static str = P::Visibility::PUBLIC;

    pub fn loc(&self) -> Option<Loc> {
        match self {
            Visibility::Friend(loc) | Visibility::Package(loc) | Visibility::Public(loc) => {
                Some(*loc)
            }
            Visibility::Internal => None,
        }
    }
}

//**************************************************************************************************
// Iter
//**************************************************************************************************

pub struct AbilitySetIter<'a>(unique_set::Iter<'a, Ability>);

impl<'a> Iterator for AbilitySetIter<'a> {
    type Item = Ability;

    fn next(&mut self) -> Option<Self::Item> {
        self.0.next().map(|(loc, a_)| sp(loc, *a_))
    }

    fn size_hint(&self) -> (usize, Option<usize>) {
        self.0.size_hint()
    }
}

impl<'a> IntoIterator for &'a AbilitySet {
    type Item = Ability;
    type IntoIter = AbilitySetIter<'a>;

    fn into_iter(self) -> Self::IntoIter {
        AbilitySetIter(self.0.iter())
    }
}

pub struct AbilitySetIntoIter(unique_set::IntoIter<Ability>);

impl Iterator for AbilitySetIntoIter {
    type Item = Ability;

    fn next(&mut self) -> Option<Self::Item> {
        self.0.next()
    }

    fn size_hint(&self) -> (usize, Option<usize>) {
        self.0.size_hint()
    }
}

impl IntoIterator for AbilitySet {
    type Item = Ability;
    type IntoIter = AbilitySetIntoIter;

    fn into_iter(self) -> Self::IntoIter {
        AbilitySetIntoIter(self.0.into_iter())
    }
}

//**************************************************************************************************
// PartialEq
//**************************************************************************************************

impl PartialEq for Mutability {
    fn eq(&self, other: &Self) -> bool {
        match (self, other) {
            (Mutability::Imm, Mutability::Imm) => true,
            (Mutability::Either, Mutability::Either) => true,
            (Mutability::Mut(_), Mutability::Mut(_)) => true,
            (_, _) => false,
        }
    }
}

//**************************************************************************************************
// Display
//**************************************************************************************************

impl fmt::Display for Address {
    fn fmt(&self, f: &mut fmt::Formatter) -> std::fmt::Result {
        match self {
            Self::Numerical {
                name: None,
                value: sp!(_, bytes),
                ..
            } => write!(f, "{}", bytes),
            Self::Numerical {
                name: Some(name),
                value: sp!(_, bytes),
                name_conflict: true,
            } => write!(f, "({}={})", name, bytes),
            Self::Numerical {
                name: Some(name),
                value: _,
                name_conflict: false,
            }
            | Self::NamedUnassigned(name) => write!(f, "{}", name),
        }
    }
}

impl fmt::Display for AttributeName_ {
    fn fmt(&self, f: &mut fmt::Formatter) -> std::fmt::Result {
        match self {
            AttributeName_::Unknown(sym) => write!(f, "{}", sym),
            AttributeName_::Known(known) => write!(f, "{}", known.name()),
        }
    }
}

impl fmt::Display for ModuleIdent_ {
    fn fmt(&self, f: &mut fmt::Formatter) -> std::fmt::Result {
        write!(f, "{}::{}", self.address, &self.module)
    }
}

impl fmt::Display for ModuleAccess_ {
    fn fmt(&self, f: &mut fmt::Formatter) -> std::fmt::Result {
        use ModuleAccess_::*;
        match self {
            Name(n) => write!(f, "{}", n),
            ModuleAccess(m, n) => write!(f, "{}::{}", m, n),
            Variant(sp!(_, (m, n)), v) => write!(f, "{}::{}::{}", m, n, v),
        }
    }
}

impl fmt::Display for Visibility {
    fn fmt(&self, f: &mut fmt::Formatter) -> std::fmt::Result {
        write!(
            f,
            "{}",
            match &self {
                Visibility::Public(_) => Visibility::PUBLIC,
                Visibility::Friend(_) => Visibility::FRIEND,
                Visibility::Package(_) => Visibility::PACKAGE,
                Visibility::Internal => Visibility::INTERNAL,
            }
        )
    }
}

impl fmt::Display for Type_ {
    fn fmt(&self, f: &mut fmt::Formatter) -> std::fmt::Result {
        use Type_::*;
        match self {
            UnresolvedError => write!(f, "_"),
            Apply(n, tys) => {
                write!(f, "{}", n)?;
                if !tys.is_empty() {
                    write!(f, "<")?;
                    write!(f, "{}", format_comma(tys))?;
                    write!(f, ">")?;
                }
                Ok(())
            }
            Ref(mut_, ty) => write!(f, "&{}{}", if *mut_ { "mut " } else { "" }, ty),
            Fun(args, result) => write!(f, "({}):{}", format_comma(args), result),
            Unit => write!(f, "()"),
            Multiple(tys) => {
                write!(f, "(")?;
                write!(f, "{}", format_comma(tys))?;
                write!(f, ")")
            }
        }
    }
}

impl std::fmt::Display for Value_ {
    fn fmt(&self, f: &mut fmt::Formatter<'_>) -> fmt::Result {
        use Value_ as V;
        match self {
            V::Address(addr) => write!(f, "@{}", addr),
            V::InferredNum(u) => write!(f, "{}", u),
            V::U8(u) => write!(f, "{}", u),
            V::U16(u) => write!(f, "{}", u),
            V::U32(u) => write!(f, "{}", u),
            V::U64(u) => write!(f, "{}", u),
            V::U128(u) => write!(f, "{}", u),
            V::U256(u) => write!(f, "{}", u),
            V::Bool(b) => write!(f, "{}", b),
            V::Bytearray(v) => write!(f, "{:?}", v), // Good enough?
        }
    }
}

//**************************************************************************************************
// Debug
//**************************************************************************************************

impl AstDebug for Program {
    fn ast_debug(&self, w: &mut AstWriter) {
        let Program { modules } = self;
        for (m, mdef) in modules.key_cloned_iter() {
            w.write(&format!("module {}", m));
            w.block(|w| mdef.ast_debug(w));
            w.new_line();
        }
    }
}

impl AstDebug for ExplicitUseFun {
    fn ast_debug(&self, w: &mut AstWriter) {
        let Self {
            loc: _,
            attributes,
            is_public,
            function,
            ty,
            method,
        } = self;
        attributes.ast_debug(w);
        w.new_line();
        if is_public.is_some() {
            w.write("public ");
        }
        w.write("use fun ");
        function.ast_debug(w);
        w.write(" as ");
        ty.ast_debug(w);
        w.writeln(&format!(".{method};"));
    }
}

impl AstDebug for ImplicitUseFunCandidate {
    fn ast_debug(&self, w: &mut AstWriter) {
        let Self {
            loc: _,
            attributes,
            is_public,
            function: (m, n),
            kind,
        } = self;
        attributes.ast_debug(w);
        w.new_line();
        if is_public.is_some() {
            w.write("public ");
        }
        let kind_str = match kind {
            ImplicitUseFunKind::UseAlias { used: true } => "#used",
            ImplicitUseFunKind::UseAlias { used: false } => "#unused",
            ImplicitUseFunKind::FunctionDeclaration => "#fundecl",
        };
        w.writeln(&format!("implcit{kind_str}#use fun {m}::{n};"));
    }
}

impl AstDebug for UseFuns {
    fn ast_debug(&self, w: &mut AstWriter) {
        let UseFuns {
            explicit: explict,
            implicit,
        } = self;
        for use_fun in explict {
            use_fun.ast_debug(w);
        }
        for (_, _, use_fun) in implicit {
            use_fun.ast_debug(w);
        }
    }
}

impl AstDebug for AttributeValue_ {
    fn ast_debug(&self, w: &mut AstWriter) {
        match self {
            AttributeValue_::Value(v) => v.ast_debug(w),
            AttributeValue_::Module(m) => w.write(&format!("{m}")),
            AttributeValue_::ModuleAccess(n) => n.ast_debug(w),
            AttributeValue_::Address(a) => w.write(&format!("{a}")),
        }
    }
}

impl AstDebug for Attribute_ {
    fn ast_debug(&self, w: &mut AstWriter) {
        match self {
            Attribute_::Name(n) => w.write(&format!("{}", n)),
            Attribute_::Assigned(n, v) => {
                w.write(&format!("{}", n));
                w.write(" = ");
                v.ast_debug(w);
            }
            Attribute_::Parameterized(n, inners) => {
                w.write(&format!("{}", n));
                w.write("(");
                w.list(inners, ", ", |w, (_, _, inner)| {
                    inner.ast_debug(w);
                    false
                });
                w.write(")");
            }
        }
    }
}

impl AstDebug for InnerAttributes {
    fn ast_debug(&self, w: &mut AstWriter) {
        w.write("#[");
        w.list(self, ", ", |w, (_, _, attr)| {
            attr.ast_debug(w);
            false
        });
        w.write("]");
    }
}

impl AstDebug for Attributes {
    fn ast_debug(&self, w: &mut AstWriter) {
        w.write("#[");
        w.list(self, ", ", |w, (_, _, attr)| {
            attr.ast_debug(w);
            false
        });
        w.write("]");
    }
}

impl AstDebug for ModuleDefinition {
    fn ast_debug(&self, w: &mut AstWriter) {
        let ModuleDefinition {
            package_name,
            attributes,
            loc: _loc,
            target_kind,
            use_funs,
            friends,
            structs,
            enums,
            functions,
            constants,
            warning_filter,
        } = self;
        warning_filter.ast_debug(w);
        if let Some(n) = package_name {
            w.writeln(&format!("{}", n))
        }
        attributes.ast_debug(w);
        w.writeln(match target_kind {
<<<<<<< HEAD
            TargetKind::Source => "source module",
            TargetKind::DependencyBeingCompiled => "dependency module",
            TargetKind::DependencyBeingLinked => "linked module",
=======
            TargetKind::Source {
                is_root_package: true,
            } => "root module",
            TargetKind::Source {
                is_root_package: false,
            } => "dependency module",
            TargetKind::External => "external module",
>>>>>>> 0616027a
        });
        use_funs.ast_debug(w);
        for (mident, _loc) in friends.key_cloned_iter() {
            w.write(&format!("friend {};", mident));
            w.new_line();
        }
        for sdef in structs.key_cloned_iter() {
            sdef.ast_debug(w);
            w.new_line();
        }
        for edef in enums.key_cloned_iter() {
            edef.ast_debug(w);
            w.new_line();
        }
        for cdef in constants.key_cloned_iter() {
            cdef.ast_debug(w);
            w.new_line();
        }
        for fdef in functions.key_cloned_iter() {
            fdef.ast_debug(w);
            w.new_line();
        }
    }
}

pub fn ability_modifiers_ast_debug(w: &mut AstWriter, abilities: &AbilitySet) {
    if !abilities.is_empty() {
        w.write(" has ");
        w.list(abilities, " ", |w, ab| {
            ab.ast_debug(w);
            false
        });
    }
}

impl AstDebug for (DatatypeName, &StructDefinition) {
    fn ast_debug(&self, w: &mut AstWriter) {
        let (
            name,
            StructDefinition {
                index,
                attributes,
                loc: _loc,
                abilities,
                type_parameters,
                fields,
                warning_filter,
            },
        ) = self;
        warning_filter.ast_debug(w);
        attributes.ast_debug(w);
        if let StructFields::Native(_) = fields {
            w.write("native ");
        }

        w.write(&format!("struct#{index} {name}"));
        type_parameters.ast_debug(w);
        ability_modifiers_ast_debug(w, abilities);
        match fields {
            StructFields::Named(fields) => w.block(|w| {
                w.list(fields, ",", |w, (_, f, idx_st)| {
                    let (idx, st) = idx_st;
                    w.write(&format!("{}#{}: ", idx, f));
                    st.ast_debug(w);
                    true
                });
            }),
            StructFields::Positional(fields) => w.block(|w| {
                w.list(fields.iter().enumerate(), ",", |w, (idx, ty)| {
                    w.write(&format!("{idx}#pos{idx}: "));
                    ty.ast_debug(w);
                    true
                });
            }),
            StructFields::Native(_) => (),
        }
    }
}

impl AstDebug for (DatatypeName, &EnumDefinition) {
    fn ast_debug(&self, w: &mut AstWriter) {
        let (
            name,
            EnumDefinition {
                index,
                attributes,
                loc: _loc,
                abilities,
                type_parameters,
                variants,
                warning_filter,
            },
        ) = self;
        warning_filter.ast_debug(w);
        attributes.ast_debug(w);

        w.write(&format!("enum#{index} {name}"));
        type_parameters.ast_debug(w);
        ability_modifiers_ast_debug(w, abilities);
        w.block(|w| {
            for variant in variants.key_cloned_iter() {
                variant.ast_debug(w);
            }
        });
    }
}

impl AstDebug for (VariantName, &VariantDefinition) {
    fn ast_debug(&self, w: &mut AstWriter) {
        let (
            name,
            VariantDefinition {
                index,
                loc: _loc,
                fields,
            },
        ) = self;

        w.write(&format!("variant#{index} {name}"));
        match fields {
            VariantFields::Named(fields) => w.block(|w| {
                w.list(fields, ",", |w, (_, f, idx_st)| {
                    let (idx, st) = idx_st;
                    w.write(&format!("{}#{}: ", idx, f));
                    st.ast_debug(w);
                    true
                });
            }),
            VariantFields::Positional(fields) => w.block(|w| {
                w.list(fields.iter().enumerate(), ",", |w, (idx, ty)| {
                    w.write(&format!("{idx}#pos{idx}: "));
                    ty.ast_debug(w);
                    true
                });
            }),
            VariantFields::Empty => (),
        }
    }
}

impl AstDebug for (FunctionName, &Function) {
    fn ast_debug(&self, w: &mut AstWriter) {
        let (
            name,
            Function {
                index,
                attributes,
                loc: _loc,
                visibility,
                entry,
                macro_,
                signature,
                body,
                warning_filter,
            },
        ) = self;
        warning_filter.ast_debug(w);
        attributes.ast_debug(w);
        visibility.ast_debug(w);
        if entry.is_some() {
            w.write(&format!("{} ", ENTRY_MODIFIER));
        }
        if macro_.is_some() {
            w.write(&format!("{} ", MACRO_MODIFIER));
        }
        if let FunctionBody_::Native = &body.value {
            w.write(&format!("{} ", NATIVE_MODIFIER));
        }
        w.write(&format!("fun#{index} {name}"));
        signature.ast_debug(w);
        match &body.value {
            FunctionBody_::Defined(body) => body.ast_debug(w),
            FunctionBody_::Native => w.writeln(";"),
        }
    }
}

impl AstDebug for Visibility {
    fn ast_debug(&self, w: &mut AstWriter) {
        w.write(&format!("{} ", self))
    }
}

impl AstDebug for FunctionSignature {
    fn ast_debug(&self, w: &mut AstWriter) {
        let FunctionSignature {
            type_parameters,
            parameters,
            return_type,
        } = self;
        type_parameters.ast_debug(w);
        w.write("(");
        w.comma(parameters, |w, (mutability, v, st)| {
            mutability.ast_debug(w);
            w.write(&format!("{}: ", v));
            st.ast_debug(w);
        });
        w.write("): ");
        return_type.ast_debug(w)
    }
}

impl AstDebug for (ConstantName, &Constant) {
    fn ast_debug(&self, w: &mut AstWriter) {
        let (
            name,
            Constant {
                warning_filter,
                index,
                attributes,
                loc: _loc,
                signature,
                value,
            },
        ) = self;
        warning_filter.ast_debug(w);
        attributes.ast_debug(w);
        w.write(&format!("const#{index} {}:", name));
        signature.ast_debug(w);
        w.write(" = ");
        value.ast_debug(w);
        w.write(";");
    }
}

impl AstDebug for Type_ {
    fn ast_debug(&self, w: &mut AstWriter) {
        match self {
            Type_::Unit => w.write("()"),
            Type_::Multiple(ss) => {
                w.write("(");
                ss.ast_debug(w);
                w.write(")")
            }
            Type_::Apply(m, ss) => {
                m.ast_debug(w);
                if !ss.is_empty() {
                    w.write("<");
                    ss.ast_debug(w);
                    w.write(">");
                }
            }
            Type_::Ref(mut_, s) => {
                w.write("&");
                if *mut_ {
                    w.write("mut ");
                }
                s.ast_debug(w)
            }
            Type_::Fun(args, result) => {
                w.write("(");
                w.comma(args, |w, ty| ty.ast_debug(w));
                w.write("):");
                result.ast_debug(w);
            }
            Type_::UnresolvedError => w.write("_|_"),
        }
    }
}

impl AstDebug for Vec<(Name, AbilitySet)> {
    fn ast_debug(&self, w: &mut AstWriter) {
        if !self.is_empty() {
            w.write("<");
            w.comma(self, |w, tp| tp.ast_debug(w));
            w.write(">")
        }
    }
}

pub fn ability_constraints_ast_debug(w: &mut AstWriter, abilities: &AbilitySet) {
    if !abilities.is_empty() {
        w.write(": ");
        w.list(abilities, "+", |w, ab| {
            ab.ast_debug(w);
            false
        })
    }
}

impl AstDebug for (Name, AbilitySet) {
    fn ast_debug(&self, w: &mut AstWriter) {
        let (n, abilities) = self;
        w.write(n.value);
        ability_constraints_ast_debug(w, abilities)
    }
}

impl AstDebug for Vec<DatatypeTypeParameter> {
    fn ast_debug(&self, w: &mut AstWriter) {
        if !self.is_empty() {
            w.write("<");
            w.comma(self, |w, tp| tp.ast_debug(w));
            w.write(">")
        }
    }
}

impl AstDebug for DatatypeTypeParameter {
    fn ast_debug(&self, w: &mut AstWriter) {
        let Self {
            is_phantom,
            name,
            constraints,
        } = self;
        if *is_phantom {
            w.write("phantom ");
        }
        w.write(name.value);
        ability_constraints_ast_debug(w, constraints)
    }
}

impl AstDebug for Vec<Type> {
    fn ast_debug(&self, w: &mut AstWriter) {
        w.comma(self, |w, s| s.ast_debug(w))
    }
}

impl AstDebug for ModuleAccess_ {
    fn ast_debug(&self, w: &mut AstWriter) {
        w.write(format!("{}", self))
    }
}

impl AstDebug for Sequence {
    fn ast_debug(&self, w: &mut AstWriter) {
        w.block(|w| {
            let (use_funs, items) = self;
            use_funs.ast_debug(w);
            w.semicolon(items, |w, item| item.ast_debug(w))
        })
    }
}

impl AstDebug for SequenceItem_ {
    fn ast_debug(&self, w: &mut AstWriter) {
        use SequenceItem_ as I;
        match self {
            I::Seq(e) => e.ast_debug(w),
            I::Declare(sp!(_, bs), ty_opt) => {
                w.write("let ");
                bs.ast_debug(w);
                if let Some(ty) = ty_opt {
                    ty.ast_debug(w)
                }
            }
            I::Bind(sp!(_, bs), e) => {
                w.write("let ");
                bs.ast_debug(w);
                w.write(" = ");
                e.ast_debug(w);
            }
        }
    }
}

impl AstDebug for Value_ {
    fn ast_debug(&self, w: &mut AstWriter) {
        use Value_ as V;
        match self {
            V::Address(addr) => w.write(&format!("@{}", addr)),
            V::InferredNum(u) => w.write(&format!("{}", u)),
            V::U8(u) => w.write(&format!("{}u8", u)),
            V::U16(u) => w.write(&format!("{}u16", u)),
            V::U32(u) => w.write(&format!("{}u32", u)),
            V::U64(u) => w.write(&format!("{}u64", u)),
            V::U128(u) => w.write(&format!("{}u128", u)),
            V::U256(u) => w.write(&format!("{}u256", u)),
            V::Bool(b) => w.write(&format!("{}", b)),
            V::Bytearray(v) => w.write(&format!("{:?}", v)),
        }
    }
}

impl AstDebug for Exp_ {
    fn ast_debug(&self, w: &mut AstWriter) {
        use Exp_ as E;
        match self {
            E::Unit { trailing } if !trailing => w.write("()"),
            E::Unit {
                trailing: _trailing,
            } => w.write("/*()*/"),
            E::Value(v) => v.ast_debug(w),
            E::Name(ma, tys_opt) => {
                ma.ast_debug(w);
                if let Some(ss) = tys_opt {
                    w.write("<");
                    ss.ast_debug(w);
                    w.write(">");
                }
            }
            E::Call(ma, is_macro, tys_opt, sp!(_, rhs)) => {
                ma.ast_debug(w);
                if is_macro.is_some() {
                    w.write("!");
                }
                if let Some(ss) = tys_opt {
                    w.write("<");
                    ss.ast_debug(w);
                    w.write(">");
                }
                w.write("(");
                w.comma(rhs, |w, e| e.ast_debug(w));
                w.write(")");
            }
            E::MethodCall(e, f, is_macro, tys_opt, sp!(_, rhs)) => {
                e.ast_debug(w);
                w.write(&format!(".{}", f));
                if is_macro.is_some() {
                    w.write("!");
                }
                if let Some(ss) = tys_opt {
                    w.write("<");
                    ss.ast_debug(w);
                    w.write(">");
                }
                w.write("(");
                w.comma(rhs, |w, e| e.ast_debug(w));
                w.write(")");
            }
            E::Pack(ma, tys_opt, fields) => {
                ma.ast_debug(w);
                if let Some(ss) = tys_opt {
                    w.write("<");
                    ss.ast_debug(w);
                    w.write(">");
                }
                w.write("{");
                w.comma(fields, |w, (_, f, idx_e)| {
                    let (idx, e) = idx_e;
                    w.write(&format!("{}#{}: ", idx, f));
                    e.ast_debug(w);
                });
                w.write("}");
            }
            E::Vector(_loc, tys_opt, sp!(_, elems)) => {
                w.write("vector");
                if let Some(ss) = tys_opt {
                    w.write("<");
                    ss.ast_debug(w);
                    w.write(">");
                }
                w.write("[");
                w.comma(elems, |w, e| e.ast_debug(w));
                w.write("]");
            }
            E::IfElse(b, t, f) => {
                w.write("if (");
                b.ast_debug(w);
                w.write(") ");
                t.ast_debug(w);
                w.write(" else ");
                f.ast_debug(w);
            }
            E::Match(subject, arms) => {
                w.write("match (");
                subject.ast_debug(w);
                w.write(") ");
                w.block(|w| {
                    w.list(&arms.value, ", ", |w, arm| {
                        arm.ast_debug(w);
                        true
                    })
                });
            }
            E::While(name, b, e) => {
                name.map(|name| w.write(format!("'{}: ", name)));
                w.write("while (");
                b.ast_debug(w);
                w.write(")");
                e.ast_debug(w);
            }
            E::Loop(name, e) => {
                name.map(|name| w.write(format!("'{}: ", name)));
                w.write("loop ");
                e.ast_debug(w);
            }
            E::Block(name, seq) => {
                name.map(|name| w.write(format!("'{}: ", name)));
                seq.ast_debug(w);
            }
            E::Lambda(sp!(_, bs), ty_opt, e) => {
                bs.ast_debug(w);
                if let Some(ty) = ty_opt {
                    w.write(" -> ");
                    ty.ast_debug(w);
                }
                e.ast_debug(w);
            }
            E::Quant(kind, sp!(_, rs), trs, c_opt, e) => {
                kind.ast_debug(w);
                w.write(" ");
                rs.ast_debug(w);
                trs.ast_debug(w);
                if let Some(c) = c_opt {
                    w.write(" where ");
                    c.ast_debug(w);
                }
                w.write(" : ");
                e.ast_debug(w);
            }
            E::ExpList(es) => {
                w.write("(");
                w.comma(es, |w, e| e.ast_debug(w));
                w.write(")");
            }

            E::Assign(sp!(_, lvalues), rhs) => {
                lvalues.ast_debug(w);
                w.write(" = ");
                rhs.ast_debug(w);
            }
            E::FieldMutate(ed, rhs) => {
                ed.ast_debug(w);
                w.write(" = ");
                rhs.ast_debug(w);
            }
            E::Mutate(lhs, rhs) => {
                w.write("*");
                lhs.ast_debug(w);
                w.write(" = ");
                rhs.ast_debug(w);
            }

            E::Abort(e) => {
                w.write("abort ");
                e.ast_debug(w);
            }
            E::Return(name, e) => {
                w.write("return ");
                name.map(|name| w.write(format!(" '{} ", name)));
                e.ast_debug(w);
            }
            E::Break(name, exp) => {
                w.write("break");
                name.map(|name| w.write(format!(" '{} ", name)));
                w.write(" ");
                exp.ast_debug(w);
            }
            E::Continue(name) => {
                w.write("continue");
                name.map(|name| w.write(format!(" '{}", name)));
            }
            E::Dereference(e) => {
                w.write("*");
                e.ast_debug(w)
            }
            E::UnaryExp(op, e) => {
                op.ast_debug(w);
                w.write(" ");
                e.ast_debug(w);
            }
            E::BinopExp(l, op, r) => {
                l.ast_debug(w);
                w.write(" ");
                op.ast_debug(w);
                w.write(" ");
                r.ast_debug(w)
            }
            E::ExpDotted(usage, ed) => {
                let case = match usage {
                    DottedUsage::Move(_) => "move ",
                    DottedUsage::Copy(_) => "copy ",
                    DottedUsage::Use => "use ",
                    DottedUsage::Borrow(false) => "&",
                    DottedUsage::Borrow(true) => "&mut ",
                };
                w.write(case);
                ed.ast_debug(w)
            }
            E::Cast(e, ty) => {
                w.write("(");
                e.ast_debug(w);
                w.write(" as ");
                ty.ast_debug(w);
                w.write(")");
            }
            E::Index(oper, index) => {
                oper.ast_debug(w);
                w.write("[");
                index.ast_debug(w);
                w.write("]");
            }
            E::Annotate(e, ty) => {
                w.write("(");
                e.ast_debug(w);
                w.write(": ");
                ty.ast_debug(w);
                w.write(")");
            }
            E::UnresolvedError => w.write("_|_"),
        }
    }
}

impl AstDebug for ExpDotted_ {
    fn ast_debug(&self, w: &mut AstWriter) {
        use ExpDotted_ as D;
        match self {
            D::Exp(e) => e.ast_debug(w),
            D::Dot(e, n) => {
                e.ast_debug(w);
                w.write(&format!(".{}", n))
            }
            D::Index(e, rhs) => {
                e.ast_debug(w);
                w.write("[");
                w.comma(&rhs.value, |w, e| e.ast_debug(w));
                w.write("]");
            }
            D::DotUnresolved(_, e) => {
                e.ast_debug(w);
                w.write(".")
            }
        }
    }
}

impl AstDebug for MatchArm_ {
    fn ast_debug(&self, w: &mut AstWriter) {
        let MatchArm_ {
            pattern,
            guard,
            rhs,
        } = self;
        pattern.ast_debug(w);
        if let Some(exp) = guard.as_ref() {
            w.write(" if ");
            exp.ast_debug(w);
        }
        w.write(" => ");
        rhs.ast_debug(w);
    }
}

impl<T: AstDebug> AstDebug for Ellipsis<T> {
    fn ast_debug(&self, w: &mut AstWriter) {
        match self {
            Ellipsis::Binder(p) => p.ast_debug(w),
            Ellipsis::Ellipsis(_) => {
                w.write("..");
            }
        }
    }
}

impl AstDebug for MatchPattern_ {
    fn ast_debug(&self, w: &mut AstWriter) {
        use MatchPattern_::*;
        match self {
            PositionalConstructor(name, tys_opt, fields) => {
                name.ast_debug(w);
                if let Some(ss) = tys_opt {
                    w.write("<");
                    ss.ast_debug(w);
                    w.write(">");
                }
                w.write("(");
                w.comma(fields.value.iter(), |w, pat| {
                    pat.ast_debug(w);
                });
                w.write(") ");
            }
            NamedConstructor(name, tys_opt, fields, ellipsis) => {
                name.ast_debug(w);
                if let Some(ss) = tys_opt {
                    w.write("<");
                    ss.ast_debug(w);
                    w.write(">");
                }
                w.write(" {");
                w.comma(fields.key_cloned_iter(), |w, (field, (idx, pat))| {
                    w.write(format!(" {}#{} : ", field, idx));
                    pat.ast_debug(w);
                });
                if ellipsis.is_some() {
                    w.write(" ..");
                }
                w.write("} ");
            }
            ModuleAccessName(name, tys_opt) => {
                name.ast_debug(w);
                if let Some(ss) = tys_opt {
                    w.write("<");
                    ss.ast_debug(w);
                    w.write(">");
                }
            }
            Binder(mut_, name) => {
                mut_.ast_debug(w);
                w.write(format!("{}", name))
            }
            Literal(v) => v.ast_debug(w),
            ErrorPat => w.write("_<err>_"),
            Or(lhs, rhs) => {
                lhs.ast_debug(w);
                w.write(" | ");
                rhs.ast_debug(w);
            }
            At(x, pat) => {
                w.write(format!("{} @ ", x));
                pat.ast_debug(w);
            }
        }
    }
}

impl AstDebug for Vec<LValue> {
    fn ast_debug(&self, w: &mut AstWriter) {
        let parens = self.len() != 1;
        if parens {
            w.write("(");
        }
        w.comma(self, |w, b| b.ast_debug(w));
        if parens {
            w.write(")");
        }
    }
}

impl AstDebug for LValue_ {
    fn ast_debug(&self, w: &mut AstWriter) {
        use LValue_ as L;
        match self {
            L::Var(mutability, v, tys_opt) => {
                if let Some(mutability) = mutability {
                    mutability.ast_debug(w);
                }
                w.write(&format!("{}", v));
                if let Some(ss) = tys_opt {
                    w.write("<");
                    ss.ast_debug(w);
                    w.write(">");
                }
            }
            L::Unpack(ma, tys_opt, field_binds) => {
                ma.ast_debug(w);
                if let Some(ss) = tys_opt {
                    w.write("<");
                    ss.ast_debug(w);
                    w.write(">");
                }
                field_binds.ast_debug(w);
            }
        }
    }
}

impl AstDebug for Vec<LValueWithRange> {
    fn ast_debug(&self, w: &mut AstWriter) {
        let parens = self.len() != 1;
        if parens {
            w.write("(");
        }
        w.comma(self, |w, b| b.ast_debug(w));
        if parens {
            w.write(")");
        }
    }
}

impl AstDebug for (LValue, Exp) {
    fn ast_debug(&self, w: &mut AstWriter) {
        self.0.ast_debug(w);
        w.write(" in ");
        self.1.ast_debug(w);
    }
}

impl AstDebug for LambdaLValues_ {
    fn ast_debug(&self, w: &mut AstWriter) {
        w.write("|");
        w.comma(self, |w, (lv, ty_opt)| {
            lv.ast_debug(w);
            if let Some(ty) = ty_opt {
                w.write(": ");
                ty.ast_debug(w);
            }
        });
        w.write("| ");
    }
}

impl AstDebug for Vec<Vec<Exp>> {
    fn ast_debug(&self, w: &mut AstWriter) {
        for trigger in self {
            w.write("{");
            w.comma(trigger, |w, b| b.ast_debug(w));
            w.write("}");
        }
    }
}

impl AstDebug for FieldBindings {
    fn ast_debug(&self, w: &mut AstWriter) {
        match self {
            FieldBindings::Named(fields, ellipsis) => {
                w.write("{");
                w.comma(fields, |w, (_, f, idx_b)| {
                    let (idx, b) = idx_b;
                    w.write(&format!("{}#{}: ", idx, f));
                    b.ast_debug(w);
                });
                if ellipsis.is_some() {
                    w.write("..");
                }
                w.write("}");
            }
            FieldBindings::Positional(vals) => {
                w.write("(");
                w.comma(vals.iter().enumerate(), |w, (idx, lval)| {
                    w.write(&format!("{idx}: "));
                    lval.ast_debug(w);
                });
                w.write(")");
            }
        }
    }
}

impl AstDebug for Mutability {
    fn ast_debug(&self, w: &mut AstWriter) {
        match self {
            Mutability::Mut(_) => w.write("mut "),
            Mutability::Either => w.write("mut? "),
            Mutability::Imm => (),
        }
    }
}<|MERGE_RESOLUTION|>--- conflicted
+++ resolved
@@ -102,22 +102,12 @@
 #[derive(Debug, Clone, Copy)]
 /// Specifies a source target or dependency
 pub enum TargetKind {
-<<<<<<< HEAD
-    /// A source module
-    Source,
-    /// A dependency where bytecode is being generated
-    DependencyBeingCompiled,
-    /// A dependency only used for linking.
-    /// No bytecode or CompiledModules are generated
-    DependencyBeingLinked,
-=======
     /// A source module. If is_root_package is false, some warnings might be suppressed.
     /// Bytecode/CompiledModules will be generated for any Source target
     Source { is_root_package: bool },
     /// A dependency only used for linking.
     /// No bytecode or CompiledModules are generated
     External,
->>>>>>> 0616027a
 }
 
 #[derive(Clone, Copy)]
@@ -1142,11 +1132,6 @@
         }
         attributes.ast_debug(w);
         w.writeln(match target_kind {
-<<<<<<< HEAD
-            TargetKind::Source => "source module",
-            TargetKind::DependencyBeingCompiled => "dependency module",
-            TargetKind::DependencyBeingLinked => "linked module",
-=======
             TargetKind::Source {
                 is_root_package: true,
             } => "root module",
@@ -1154,7 +1139,6 @@
                 is_root_package: false,
             } => "dependency module",
             TargetKind::External => "external module",
->>>>>>> 0616027a
         });
         use_funs.ast_debug(w);
         for (mident, _loc) in friends.key_cloned_iter() {
