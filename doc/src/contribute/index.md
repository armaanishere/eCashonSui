---
title: Contributing to Sui
---

<<<<<<< HEAD
## See our roadmap

Sui is evolving quickly. See our [roadmap](https://github.com/MystenLabs/sui/blob/main/ROADMAP.md) for the
overall status of Sui, including timelines for launching devnet, testnet, and mainnet.

## Join the community

To connect with the Sui community, join our [Discord](https://discord.gg/mysten).
=======
This page describes how to add to Sui. If you merely need to get the Sui binaries, follow [Install Sui](../build/install.md).
>>>>>>> 63afa3d3

## File issues

Report bugs and make feature requests in the [Sui GitHub](https://github.com/MystenLabs/sui/issues) repository
using the [Template for Reporting Issues](https://github.com/MystenLabs/sui/blob/main/ISSUES.md).

## Provide docs feedback

Send us documentation fixes or requests for improvement at:
doc@mystenlabs.com

You may also suggest changes to the docs directly in GitHub right here using the **Source Code** link below.

Simply edit the file in question and generate a pull request. We will get back to you shortly.

## Download and learn Sui

In order to obtain the Sui source code, clone the Sui repository:

```shell
git clone https://github.com/MystenLabs/sui.git
```

You can start exploring Sui's source code by looking into the following primary directories:

* [sui](https://github.com/MystenLabs/sui/tree/main/sui) - the Sui binaries (`wallet`, `sui-move`, and more)
* [sui_programmability](https://github.com/MystenLabs/sui/tree/main/sui_programmability) - Sui's Move language integration also including games and other Move code examples for testing and reuse
* [sui_core](https://github.com/MystenLabs/sui/tree/main/sui_core) - authority server and Sui Gateway
* [sui_types](https://github.com/MystenLabs/sui/tree/main/sui_types) - coins, gas, and other object types
* [explorer](https://github.com/MystenLabs/sui/tree/main/explorer) - object explorer for the Sui network
* [network_utils](https://github.com/MystenLabs/sui/tree/main/network_utils) - networking utilities and related unit tests

## Send pull requests

Start by creating your own fork of the repo:
```bash
gh fork https://github.com/mystenlabs/sui.git # or alternatively, clone your fork
cargo install --path sui/sui # put Sui CLI's in your PATH
cd sui
cargo build --all --all-targets # check that build works
cargo test # check that tests pass
```

To submit your pull request:

1. Make your changes in a descriptively named branch.
2. If you have added code that should be tested, add unit tests.
3. Ensure your code builds and passes the tests: `cargo test`
4. Make sure your code passes the linters and autoformatter: `cargo clippy --all --all-targets && cargo fmt --all`
5. If you have made changes to APIs, update the relevant documentation, and build and test the developer site.
6. Run `git push -f origin <branch_name>`, then open a pull request from the Sui GitHub site.

## Further reading

* Learn [about Mysten Labs](https://mystenlabs.com/) the company on our public site.
* Read the [Sui Smart Contract Platform](../../paper/sui.pdf) white paper.
* Implementing [logging](../contribute/observability.md) in Sui to observe the behavior of your development.
* Find related [research papers](../contribute/research-papers.md).
* See and adhere to our [code of conduct](../contribute/code-of-conduct.md).<|MERGE_RESOLUTION|>--- conflicted
+++ resolved
@@ -2,7 +2,8 @@
 title: Contributing to Sui
 ---
 
-<<<<<<< HEAD
+This page describes how to add to Sui. If you merely need to get the Sui binaries, follow [Install Sui](../build/install.md).
+
 ## See our roadmap
 
 Sui is evolving quickly. See our [roadmap](https://github.com/MystenLabs/sui/blob/main/ROADMAP.md) for the
@@ -11,9 +12,6 @@
 ## Join the community
 
 To connect with the Sui community, join our [Discord](https://discord.gg/mysten).
-=======
-This page describes how to add to Sui. If you merely need to get the Sui binaries, follow [Install Sui](../build/install.md).
->>>>>>> 63afa3d3
 
 ## File issues
 
