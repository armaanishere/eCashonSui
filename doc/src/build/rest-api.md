--- conflicted
+++ resolved
@@ -177,16 +177,9 @@
 command above with an actual address values, for example one obtained
 from `wallet.conf`. You should also replace
 `{{coin_object_id}}` and `{{gas_object_id}}` in the command above with
-<<<<<<< HEAD
-an actual object ID, for example one obtained from [`GET
-/objects`](#get-apiobjects) (from `objectId` in the output of [`GET
-/objects`](#get-apiobjects). You can see that all gas objects generated
-during genesis are of `Coin/SUI` type). For this call to work, objects
-=======
 an actual object ID, for example one obtained from `objType` in the output
-of [`GET /objects`](#get-objects). You can see that all gas objects generated
+of [`GET /objects`](#get-apiobjects). You can see that all gas objects generated
 during genesis are of `Coin/SUI` type. For this call to work, objects
->>>>>>> f7df93c9
 represented by both `{{coin_object_id}}` and `{{gas_object_id}}` must
 be owned by the address represented by `{{owner_address}}`.
 
