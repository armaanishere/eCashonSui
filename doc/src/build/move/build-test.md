--- conflicted
+++ resolved
@@ -1,405 +1,354 @@
----
-title: Build and Test the Sui Move Package
----
-
-## Building a package
-
-Ensure you are in the `my_move_package` directory that contains your package, and then use the following command to build it:
-
-``` shell
-$ sui move build
-```
-
-A successful build returns a response similar to the following:
-
-```shell
-Build Successful
-Artifacts path: "./build"
-```
-
-If the build fails, you can use the verbose error messaging in output to troubleshoot and resolve root issues.
-
-Now that we have designed our asset and its accessor functions, let us
-test the code we have written.
-
-## Testing a package
-
-Sui includes support for the
-[Move testing framework](https://github.com/move-language/move/blob/main/language/documentation/book/src/unit-testing.md)
-that allows you to write unit tests to test Move code much like test
-frameworks for other languages (e.g., the built-in
-[Rust testing framework](https://doc.rust-lang.org/rust-by-example/testing/unit_testing.html)
-or the [JUnit framework](https://junit.org/) for Java).
-
-An individual Move unit test is encapsulated in a public function that
-has no parameters, no return values, and has the `#[test]`
-annotation. Such functions are executed by the testing framework
-upon executing the following command (in the `my_move_package`
-directory as per our running example):
-
-``` shell
-$ sui move test
-```
-
-If you execute this command for the package created in
-[write a package](write-package.md), you
-will see the following output indicating, unsurprisingly,
-that no tests have ran because we have not written any yet!
-
-``` shell
-BUILDING MoveStdlib
-BUILDING Sui
-BUILDING MyFirstPackage
-Running Move unit tests
-Test result: OK. Total tests: 0; passed: 0; failed: 0
-```
-
-Let us write a simple test function and insert it into the `my_module.move`
-file:
-
-``` rust
-    #[test]
-    public fun test_sword_create() {
-        use sui::tx_context;
-
-        // create a dummy TxContext for testing
-        let ctx = tx_context::dummy();
-
-        // create a sword
-        let sword = Sword {
-            id: object::new(&mut ctx),
-            magic: 42,
-            strength: 7,
-        };
-
-        // check if accessor functions return correct values
-        assert!(magic(&sword) == 42 && strength(&sword) == 7, 1);
-    }
-```
-
-The code of the unit test function is largely self-explanatory - we
-create a dummy instance of the `TxContext` struct needed to create
-a unique identifier of our sword object, then create the sword itself,
-and finally call its accessor functions to verify that they return
-correct values. Note the dummy context is passed to the
-`object::new` function as a mutable reference argument (`&mut`),
-and the sword itself is passed to its accessor functions as a
-read-only reference argument.
-
-Now that we have written a test, let's try to run the tests again:
-
-``` shell
-$ sui move test
-```
-
-After running the test command, however, instead of a test result we
-get a compilation error:
-
-``` shell
-error[E06001]: unused value without 'drop'
-   ┌─ ./sources/my_module.move:60:65
-   │
- 4 │       struct Sword has key, store {
-   │              ----- To satisfy the constraint, the 'drop' ability would need to be added here
-   ·
-27 │           let sword = Sword {
-   │               ----- The local variable 'sword' still contains a value. The value does not have the 'drop' ability and must be consumed before the function returns
-   │ ╭─────────────────────'
-28 │ │             id: object::new(&mut ctx),
-29 │ │             magic: 42,
-30 │ │             strength: 7,
-31 │ │         };
-   │ ╰─────────' The type 'MyFirstPackage::my_module::Sword' does not have the ability 'drop'
-   · │
-34 │           assert!(magic(&sword) == 42 && strength(&sword) == 7, 1);
-   │                                                                   ^ Invalid return
-```
-
-This error message looks quite complicated, but it contains all the
-information needed to understand what went wrong. What happened here
-is that while writing the test, we accidentally stumbled upon one of
-the Move language's safety features.
-
-Remember the `Sword` struct represents a game asset
-digitally mimicking a real-world item. At the same time, while a sword
-in a real world cannot simply disappear (though it can be explicitly
-destroyed), there is no such restriction on a digital one. In fact,
-this is exactly what's happening in our test function - we create an
-instance of a `Sword` struct that simply disappears at the end of the
-function call. And this is the gist of the error message we are
-seeing.
-
-One of the solutions (as suggested in the message itself),
-is to add the `drop` ability to the definition of the `Sword` struct,
-which would allow instances of this struct to disappear (be
-*dropped*). Arguably, being able to *drop* a valuable asset is not an
-asset property we would like to have, so another solution to our
-problem is to transfer ownership of the sword.
-
-In order to get our test to work, we then add the following line to
-the beginning of our testing function to import the
-[Transfer module](https://github.com/MystenLabs/sui/blob/main/crates/sui-framework/sources/transfer.move):
-
-``` rust
-        use sui::transfer;
-
-```
-
-We then use the `Transfer` module to transfer ownership of the sword
-to a freshly created dummy address by adding the following lines to
-the end of our test function:
-
-``` rust
-        // create a dummy address and transfer the sword
-        let dummy_address = @0xCAFE;
-        transfer::transfer(sword, dummy_address);
-```
-
-We can now run the test command again and see that indeed a single
-successful test has been run:
-
-``` shell
-BUILDING MoveStdlib
-BUILDING Sui
-BUILDING MyFirstPackage
-Running Move unit tests
-[ PASS    ] 0x0::my_module::test_sword_create
-Test result: OK. Total tests: 1; passed: 1; failed: 0
-```
-
----
-**Tip:**
-If you want to run only a subset of the unit tests, you can filter by test name using the `--filter` option. Example:
-```
-$ sui move test --filter sword
-```
-The above command will run all tests whose name contains "sword".
-You can discover more testing options through:
-```
-$ sui move test -h
-```
-
----
-
-### Sui-specific testing
-
-The testing example we have seen so far is largely *pure Move* and has
-little to do with Sui beyond using some Sui packages, such as
-`sui::tx_context` and `sui::transfer`. While this style of testing is
-already very useful for developers writing Move code for Sui, they may
-also want to test additional Sui-specific features. In particular, a
-Move call in Sui is encapsulated in a Sui
-[transaction](../transactions.md),
-and a developer may wish to test interactions between different
-transactions within a single test (e.g. one transaction creating an
-object and the other one transferring it).
-
-Sui-specific testing is supported via the
-[test_scenario module](https://github.com/MystenLabs/sui/blob/main/crates/sui-framework/sources/test_scenario.move)
-that provides Sui-related testing functionality otherwise unavailable
-in *pure Move* and its
-[testing framework](https://github.com/move-language/move/blob/main/language/documentation/book/src/unit-testing.md).
-
-The main concept in the `test_scenario` is a scenario that emulates a
-series of Sui transactions, each executed by a (potentially) different
-user. At a high level, a developer writing a test starts the first
-transaction using the `test_scenario::begin` function that takes an
-address of the user executing this transaction as the first and only
-argument and returns an instance of the `Scenario` struct representing
-a scenario.
-
-An instance of the `Scenario` struct contains a
-per-address object pool emulating Sui's object storage, with helper
-functions provided to manipulate objects in the pool. Once the first
-transaction is finished, subsequent transactions can be started using
-the `test_scenario::next_tx` function that takes an instance of the
-`Scenario` struct representing the current scenario and an address of
-a (new) user as arguments.
-
-Let us extend our running example with a multi-transaction test that
-uses the `test_scenario` to test sword creation and transfer from the
-point of view of a Sui developer. First, let us create
-[entry functions](index.md#entry-functions) callable from Sui that implement
-sword creation and transfer and put them into the `my_module.move` file:
-
-``` rust
-    public entry fun sword_create(magic: u64, strength: u64, recipient: address, ctx: &mut TxContext) {
-        use sui::transfer;
-
-        // create a sword
-        let sword = Sword {
-            id: object::new(ctx),
-            magic: magic,
-            strength: strength,
-        };
-        // transfer the sword
-        transfer::transfer(sword, recipient);
-    }
-
-    public entry fun sword_transfer(sword: Sword, recipient: address, _ctx: &mut TxContext) {
-        use sui::transfer;
-        // transfer the sword
-        transfer::transfer(sword, recipient);
-    }
-```
-
-The code of the new functions is self-explanatory and uses struct
-creation and Sui-internal modules (`TxContext` and `Transfer`) in a
-way similar to what we have seen in the previous sections. The
-important part is for the entry functions to have correct signatures
-as described [earlier](index.md#entry-functions). In order for this code to
-build, we need to add an additional import line at the module level
-(as the first line in the module's main code block right before the
-existing module-wide `ID` module import) to make the `TxContext`
-struct available for function definitions:
-
-``` rust
-    use sui::tx_context::TxContext;
-```
-
-We can now build the module extended with the new functions but still
-have only one test defined. Let us change that by adding another test
-function.
-
-``` rust
-<<<<<<< HEAD
-#[test]
-fun test_sword_transactions() {
-    use sui::test_scenario;
-
-    let admin = @0xABBA;
-    let initial_owner = @0xCAFE;
-    let final_owner = @0xFACE;
-
-    // first transaction executed by admin
-    let scenario = test_scenario::begin(admin);
-    {
-        // create the sword and transfer it to the initial owner
-        sword_create(42, 7, initial_owner, test_scenario::ctx(&mut scenario));
-    };
-    // second transaction executed by the initial sword owner
-    test_scenario::next_tx(&mut scenario, initial_owner);
-    {
-        // extract the sword owned by the initial owner
-        let sword = test_scenario::take_from_sender<Sword>(&mut scenario);
-        // transfer the sword to the final owner
-        sword_transfer(sword, final_owner, test_scenario::ctx(&mut scenario));
-    };
-    // third transaction executed by the final sword owner
-    test_scenario::next_tx(&mut scenario, final_owner);
-    {
-        // extract the sword owned by the final owner
-        let sword = test_scenario::take_from_sender<Sword>(&mut scenario);
-        // verify that the sword has expected properties
-        assert!(magic(&sword) == 42 && strength(&sword) == 7, 1);
-        // return the sword to the object pool (it cannot be simply "dropped")
-        test_scenario::return_to_sender(&mut scenario, sword);
-            
-    };
-    test_scenario::end(scenario);
-}
-=======
-    #[test]
-    fun test_sword_transactions() {
-        use sui::test_scenario;
-
-        // create test addresses representing users
-        let admin = @0xBABE;
-        let initial_owner = @0xCAFE;
-        let final_owner = @0xFACE;
-
-        // first transaction to emulate module initialization
-        let scenario_val = test_scenario::begin(admin);
-        let scenario = &mut scenario_val;
-        {
-            init(test_scenario::ctx(scenario));
-        };
-        // second transaction executed by admin to create the sword
-        test_scenario::next_tx(scenario, admin);
-        {
-            let forge = test_scenario::take_from_sender<Forge>(scenario);
-            // create the sword and transfer it to the initial owner
-            sword_create(&mut forge, 42, 7, initial_owner, test_scenario::ctx(scenario));
-            test_scenario::return_to_sender(scenario, forge)
-        };
-        // third transaction executed by the initial sword owner
-        test_scenario::next_tx(scenario, initial_owner);
-        {
-            // extract the sword owned by the initial owner
-            let sword = test_scenario::take_from_sender<Sword>(scenario);
-            // transfer the sword to the final owner
-            transfer::transfer(sword, final_owner);
-        };
-        // fourth transaction executed by the final sword owner
-        test_scenario::next_tx(scenario, final_owner);
-        {
-
-            // extract the sword owned by the final owner
-            let sword = test_scenario::take_from_sender<Sword>(scenario);
-            // verify that the sword has expected properties
-            assert!(magic(&sword) == 42 && strength(&sword) == 7, 1);
-            // return the sword to the object pool (it cannot be simply "dropped")
-            test_scenario::return_to_sender(scenario, sword)
-        };
-        test_scenario::end(scenario_val);
-    }
->>>>>>> 7e98f5c7
-```
-
-Let us now dive into some details of the new testing function. The
-first thing we do is to create some addresses that represent users
-participating in the testing scenario. (We assume that we have one game
-admin user and two regular users representing players.) We then create
-a scenario by starting the first transaction on behalf of the admin
-address that creates a sword and transfers its ownership to the
-initial owner.
-
-The second transaction is executed by the initial owner (passed as an
-argument to the `test_scenario::next_tx` function) who then transfers
-the sword it now owns to its final owner. Please note that in *pure
-Move* we do not have the notion of Sui storage and, consequently, no
-easy way for the emulated Sui transaction to retrieve it from
-storage. This is where the `test_scenario` module comes to help - its
-`take_from_sender` function makes an object of a given type (in this case
-of type `Sword`) owned by an address executing the current transaction
-available for manipulation by the Move code. (For now, we assume that
-there is only one such object.) In this case, the object retrieved
-from storage is transferred to another address.
-
-> **Important:** Transaction effects, such as object creation/transfer become visible only after a
-> given transaction completes. For example, if the second transaction in our running example created
-> a sword and transferred it to the admin's address, it would become available for retrieval
-<<<<<<< HEAD
-> from the admin's address (via `test_scenario`s `take_from_sender` or `take_last_created_owned`
-=======
-> from the admin's address (via `test_scenario`s `take_from_sender` or `take_from_address`
->>>>>>> 7e98f5c7
-> functions) only in the third transaction.
-
-The final transaction is executed by the final owner - it retrieves
-the sword object from storage and checks if it has the expected
-properties. Remember, as described in
-[testing a package](build-test.md#testing-a-package), in the *pure Move* testing
-scenario, once an object is available in Move code (e.g., after its
-created or, in this case, retrieved from emulated storage), it cannot simply
-disappear.
-
-In the *pure Move* testing function, we handled this problem
-by transferring the sword object to the fake address. But the
-`test_scenario` package gives us a more elegant solution, which is
-closer to what happens when Move code is actually executed in the
-context of Sui - we can simply return the sword to the object pool
-using the `test_scenario::return_to_sender` function.
-
-We can now run the test command again and see that we now have two
-successful tests for our module:
-
-``` shell
-BUILDING MoveStdlib
-BUILDING Sui
-BUILDING MyFirstPackage
-Running Move unit tests
-[ PASS    ] 0x0::my_module::test_sword_create
-[ PASS    ] 0x0::my_module::test_sword_transactions
-Test result: OK. Total tests: 2; passed: 2; failed: 0
-```
+---
+title: Build and Test the Sui Move Package
+---
+
+## Building a package
+
+Ensure you are in the `my_move_package` directory that contains your package, and then use the following command to build it:
+
+``` shell
+$ sui move build
+```
+
+A successful build returns a response similar to the following:
+
+```shell
+Build Successful
+Artifacts path: "./build"
+```
+
+If the build fails, you can use the verbose error messaging in output to troubleshoot and resolve root issues.
+
+Now that we have designed our asset and its accessor functions, let us
+test the code we have written.
+
+## Testing a package
+
+Sui includes support for the
+[Move testing framework](https://github.com/move-language/move/blob/main/language/documentation/book/src/unit-testing.md)
+that allows you to write unit tests to test Move code much like test
+frameworks for other languages (e.g., the built-in
+[Rust testing framework](https://doc.rust-lang.org/rust-by-example/testing/unit_testing.html)
+or the [JUnit framework](https://junit.org/) for Java).
+
+An individual Move unit test is encapsulated in a public function that
+has no parameters, no return values, and has the `#[test]`
+annotation. Such functions are executed by the testing framework
+upon executing the following command (in the `my_move_package`
+directory as per our running example):
+
+``` shell
+$ sui move test
+```
+
+If you execute this command for the package created in
+[write a package](write-package.md), you
+will see the following output indicating, unsurprisingly,
+that no tests have ran because we have not written any yet!
+
+``` shell
+BUILDING MoveStdlib
+BUILDING Sui
+BUILDING MyFirstPackage
+Running Move unit tests
+Test result: OK. Total tests: 0; passed: 0; failed: 0
+```
+
+Let us write a simple test function and insert it into the `my_module.move`
+file:
+
+``` rust
+    #[test]
+    public fun test_sword_create() {
+        use sui::tx_context;
+
+        // create a dummy TxContext for testing
+        let ctx = tx_context::dummy();
+
+        // create a sword
+        let sword = Sword {
+            id: object::new(&mut ctx),
+            magic: 42,
+            strength: 7,
+        };
+
+        // check if accessor functions return correct values
+        assert!(magic(&sword) == 42 && strength(&sword) == 7, 1);
+    }
+```
+
+The code of the unit test function is largely self-explanatory - we
+create a dummy instance of the `TxContext` struct needed to create
+a unique identifier of our sword object, then create the sword itself,
+and finally call its accessor functions to verify that they return
+correct values. Note the dummy context is passed to the
+`object::new` function as a mutable reference argument (`&mut`),
+and the sword itself is passed to its accessor functions as a
+read-only reference argument.
+
+Now that we have written a test, let's try to run the tests again:
+
+``` shell
+$ sui move test
+```
+
+After running the test command, however, instead of a test result we
+get a compilation error:
+
+``` shell
+error[E06001]: unused value without 'drop'
+   ┌─ ./sources/my_module.move:60:65
+   │
+ 4 │       struct Sword has key, store {
+   │              ----- To satisfy the constraint, the 'drop' ability would need to be added here
+   ·
+27 │           let sword = Sword {
+   │               ----- The local variable 'sword' still contains a value. The value does not have the 'drop' ability and must be consumed before the function returns
+   │ ╭─────────────────────'
+28 │ │             id: object::new(&mut ctx),
+29 │ │             magic: 42,
+30 │ │             strength: 7,
+31 │ │         };
+   │ ╰─────────' The type 'MyFirstPackage::my_module::Sword' does not have the ability 'drop'
+   · │
+34 │           assert!(magic(&sword) == 42 && strength(&sword) == 7, 1);
+   │                                                                   ^ Invalid return
+```
+
+This error message looks quite complicated, but it contains all the
+information needed to understand what went wrong. What happened here
+is that while writing the test, we accidentally stumbled upon one of
+the Move language's safety features.
+
+Remember the `Sword` struct represents a game asset
+digitally mimicking a real-world item. At the same time, while a sword
+in a real world cannot simply disappear (though it can be explicitly
+destroyed), there is no such restriction on a digital one. In fact,
+this is exactly what's happening in our test function - we create an
+instance of a `Sword` struct that simply disappears at the end of the
+function call. And this is the gist of the error message we are
+seeing.
+
+One of the solutions (as suggested in the message itself),
+is to add the `drop` ability to the definition of the `Sword` struct,
+which would allow instances of this struct to disappear (be
+*dropped*). Arguably, being able to *drop* a valuable asset is not an
+asset property we would like to have, so another solution to our
+problem is to transfer ownership of the sword.
+
+In order to get our test to work, we then add the following line to
+the beginning of our testing function to import the
+[Transfer module](https://github.com/MystenLabs/sui/blob/main/crates/sui-framework/sources/transfer.move):
+
+``` rust
+        use sui::transfer;
+
+```
+
+We then use the `Transfer` module to transfer ownership of the sword
+to a freshly created dummy address by adding the following lines to
+the end of our test function:
+
+``` rust
+        // create a dummy address and transfer the sword
+        let dummy_address = @0xCAFE;
+        transfer::transfer(sword, dummy_address);
+```
+
+We can now run the test command again and see that indeed a single
+successful test has been run:
+
+``` shell
+BUILDING MoveStdlib
+BUILDING Sui
+BUILDING MyFirstPackage
+Running Move unit tests
+[ PASS    ] 0x0::my_module::test_sword_create
+Test result: OK. Total tests: 1; passed: 1; failed: 0
+```
+
+---
+**Tip:**
+If you want to run only a subset of the unit tests, you can filter by test name using the `--filter` option. Example:
+```
+$ sui move test --filter sword
+```
+The above command will run all tests whose name contains "sword".
+You can discover more testing options through:
+```
+$ sui move test -h
+```
+
+---
+
+### Sui-specific testing
+
+The testing example we have seen so far is largely *pure Move* and has
+little to do with Sui beyond using some Sui packages, such as
+`sui::tx_context` and `sui::transfer`. While this style of testing is
+already very useful for developers writing Move code for Sui, they may
+also want to test additional Sui-specific features. In particular, a
+Move call in Sui is encapsulated in a Sui
+[transaction](../transactions.md),
+and a developer may wish to test interactions between different
+transactions within a single test (e.g. one transaction creating an
+object and the other one transferring it).
+
+Sui-specific testing is supported via the
+[test_scenario module](https://github.com/MystenLabs/sui/blob/main/crates/sui-framework/sources/test_scenario.move)
+that provides Sui-related testing functionality otherwise unavailable
+in *pure Move* and its
+[testing framework](https://github.com/move-language/move/blob/main/language/documentation/book/src/unit-testing.md).
+
+The main concept in the `test_scenario` is a scenario that emulates a
+series of Sui transactions, each executed by a (potentially) different
+user. At a high level, a developer writing a test starts the first
+transaction using the `test_scenario::begin` function that takes an
+address of the user executing this transaction as the first and only
+argument and returns an instance of the `Scenario` struct representing
+a scenario.
+
+An instance of the `Scenario` struct contains a
+per-address object pool emulating Sui's object storage, with helper
+functions provided to manipulate objects in the pool. Once the first
+transaction is finished, subsequent transactions can be started using
+the `test_scenario::next_tx` function that takes an instance of the
+`Scenario` struct representing the current scenario and an address of
+a (new) user as arguments.
+
+Let us extend our running example with a multi-transaction test that
+uses the `test_scenario` to test sword creation and transfer from the
+point of view of a Sui developer. First, let us create
+[entry functions](index.md#entry-functions) callable from Sui that implement
+sword creation and transfer and put them into the `my_module.move` file:
+
+``` rust
+    public entry fun sword_create(magic: u64, strength: u64, recipient: address, ctx: &mut TxContext) {
+        use sui::transfer;
+
+        // create a sword
+        let sword = Sword {
+            id: object::new(ctx),
+            magic: magic,
+            strength: strength,
+        };
+        // transfer the sword
+        transfer::transfer(sword, recipient);
+    }
+
+    public entry fun sword_transfer(sword: Sword, recipient: address, _ctx: &mut TxContext) {
+        use sui::transfer;
+        // transfer the sword
+        transfer::transfer(sword, recipient);
+    }
+```
+
+The code of the new functions is self-explanatory and uses struct
+creation and Sui-internal modules (`TxContext` and `Transfer`) in a
+way similar to what we have seen in the previous sections. The
+important part is for the entry functions to have correct signatures
+as described [earlier](index.md#entry-functions). In order for this code to
+build, we need to add an additional import line at the module level
+(as the first line in the module's main code block right before the
+existing module-wide `ID` module import) to make the `TxContext`
+struct available for function definitions:
+
+``` rust
+    use sui::tx_context::TxContext;
+```
+
+We can now build the module extended with the new functions but still
+have only one test defined. Let us change that by adding another test
+function.
+
+``` rust
+#[test]
+fun test_sword_transactions() {
+    use sui::test_scenario;
+
+    let admin = @0xABBA;
+    let initial_owner = @0xCAFE;
+    let final_owner = @0xFACE;
+
+    // first transaction executed by admin
+    let scenario = test_scenario::begin(admin);
+    {
+        // create the sword and transfer it to the initial owner
+        sword_create(42, 7, initial_owner, test_scenario::ctx(&mut scenario));
+    };
+    // second transaction executed by the initial sword owner
+    test_scenario::next_tx(&mut scenario, initial_owner);
+    {
+        // extract the sword owned by the initial owner
+        let sword = test_scenario::take_from_sender<Sword>(&mut scenario);
+        // transfer the sword to the final owner
+        sword_transfer(sword, final_owner, test_scenario::ctx(&mut scenario));
+    };
+    // third transaction executed by the final sword owner
+    test_scenario::next_tx(&mut scenario, final_owner);
+    {
+        // extract the sword owned by the final owner
+        let sword = test_scenario::take_from_sender<Sword>(&mut scenario);
+        // verify that the sword has expected properties
+        assert!(magic(&sword) == 42 && strength(&sword) == 7, 1);
+        // return the sword to the object pool (it cannot be simply "dropped")
+        test_scenario::return_to_sender(&mut scenario, sword);
+            
+    };
+    test_scenario::end(scenario);
+}
+```
+
+Let us now dive into some details of the new testing function. The
+first thing we do is to create some addresses that represent users
+participating in the testing scenario. (We assume that we have one game
+admin user and two regular users representing players.) We then create
+a scenario by starting the first transaction on behalf of the admin
+address that creates a sword and transfers its ownership to the
+initial owner.
+
+The second transaction is executed by the initial owner (passed as an
+argument to the `test_scenario::next_tx` function) who then transfers
+the sword it now owns to its final owner. Please note that in *pure
+Move* we do not have the notion of Sui storage and, consequently, no
+easy way for the emulated Sui transaction to retrieve it from
+storage. This is where the `test_scenario` module comes to help - its
+`take_from_sender` function makes an object of a given type (in this case
+of type `Sword`) owned by an address executing the current transaction
+available for manipulation by the Move code. (For now, we assume that
+there is only one such object.) In this case, the object retrieved
+from storage is transferred to another address.
+
+> **Important:** Transaction effects, such as object creation/transfer become visible only after a
+> given transaction completes. For example, if the second transaction in our running example created
+> a sword and transferred it to the admin's address, it would become available for retrieval
+> from the admin's address (via `test_scenario`s `take_from_sender` or `take_from_address`
+> functions) only in the third transaction.
+
+The final transaction is executed by the final owner - it retrieves
+the sword object from storage and checks if it has the expected
+properties. Remember, as described in
+[testing a package](build-test.md#testing-a-package), in the *pure Move* testing
+scenario, once an object is available in Move code (e.g., after its
+created or, in this case, retrieved from emulated storage), it cannot simply
+disappear.
+
+In the *pure Move* testing function, we handled this problem
+by transferring the sword object to the fake address. But the
+`test_scenario` package gives us a more elegant solution, which is
+closer to what happens when Move code is actually executed in the
+context of Sui - we can simply return the sword to the object pool
+using the `test_scenario::return_to_sender` function.
+
+We can now run the test command again and see that we now have two
+successful tests for our module:
+
+``` shell
+BUILDING MoveStdlib
+BUILDING Sui
+BUILDING MyFirstPackage
+Running Move unit tests
+[ PASS    ] 0x0::my_module::test_sword_create
+[ PASS    ] 0x0::my_module::test_sword_transactions
+Test result: OK. Total tests: 2; passed: 2; failed: 0
+```