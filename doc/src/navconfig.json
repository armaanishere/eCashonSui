--- conflicted
+++ resolved
@@ -184,16 +184,12 @@
             "fileName": "build/rust-sdk"
           },
           {
-<<<<<<< HEAD
             "label": "TypeScript/JavaScript SDK",
             "link": "https://github.com/MystenLabs/sui/tree/main/sdk/typescript",
             "external": true
           },
           {
             "label": "Sui Full node",
-=======
-            "label": "Run a Fullnode",
->>>>>>> 0ff2108f
             "fileName": "build/fullnode"
           },
           {
@@ -202,6 +198,21 @@
           }
         ]
       }
+    ],
+    "reference": [
+      {
+          "label": "TypeScript/JavaScript SDK",
+          "link": "https://github.com/MystenLabs/sui/tree/main/sdk/typescript",
+          "external": true
+        },
+      {
+          "label": "SuiJSON Format",
+          "fileName": "reference/sui-json"
+        },
+      {
+          "label": "Sui Framework Reference",
+          "fileName": "reference/framework"
+        }
     ],
     "explore": [
       {
