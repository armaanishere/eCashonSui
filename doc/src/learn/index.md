---
title: Learning Sui
---

*Sui: pronounced "sweet" without the "T" - with Transactions (loads of them), things are SWEET indeed. :-)*

Welcome to the documentation for the Sui platform. Sui is built on the core [Move](https://github.com/MystenLabs/awesome-move) programming language. This documentation assumes that you have a basic working knowledge of Move. To learn more about the differences between core Move and Sui Move, see [How Sui Move differs from core Move](../learn/sui-move-diffs.md).

For a deep dive into Sui technology, see the [Sui Smart Contracts Platform](https://github.com/MystenLabs/sui/blob/main/doc/paper/sui.pdf) white paper. Find answers to common questions about our [roadmap](https://github.com/MystenLabs/sui/blob/main/ROADMAP.md) and more in our [FAQ](../contribute/faq.md).

> **Important:** This site is available in two versions in the menu at top left: the default and stable [Devnet](https://docs.sui.io/devnet/learn) branch and the [Latest build](https://docs.sui.io/learn) upstream `main` branch. Use the `devnet` version for app development on top of Sui. Use the Latest build `main` branch for [contributing to the Sui blockchain](../contribute/index.md) itself. Always check and submit fixes to the `main` branch.

## See what's new

### Doc updates

The following list includes the recent updates to Sui and the documentation:

<<<<<<< HEAD
* You must now specify the key scheme type as an argument (`secp256k1` or `ed25519`)  when running either the `sui keytool generate` or `sui client new-address` commands, as shown in [Adding accounts to the client](../contribute/cli-client.md#adding-accounts-to-the-client) and [Make a Move call](../build/devnet.md#make-a-move-call).
=======
* Follow the [Cryptography (math)](https://github.com/MystenLabs/sui/tree/main/sui_programmability/examples/math) example for a simple contract that hashes a piece of data using keccak256, recovers a [Secp256k1](https://crates.io/crates/secp256k1/) signature to its public key, and verifies a Secp256k1 signature, producing an event with the results.
>>>>>>> 0239d21c
* [Bullshark](https://arxiv.org/abs/2201.05677) has replaced Tusk as the consensus component of the [Narwhal](https://github.com/MystenLabs/narwhal)-based [Sui consensus engine](../learn/architecture/consensus.md) for reduced latency and support for fairness with slower validators.
* Sui now supports [shared objects](../build/objects.md#shared) that anyone can read or write to. For an example of creating and accessing a shared object, see [Shared Object](https://examples.sui.io/basics/shared-object.html#shared-object) on https://examples.sui.io/.
* [Sui version 0.7.0](https://github.com/MystenLabs/sui/releases/tag/devnet-0.7.0) is now live in Devnet with numerous fixes and enhancements, including new designs for the [Sui Wallet Browser Extension](../explore/wallet-browser.md) and [Sui Explorer](https://explorer.devnet.sui.io/).
* Interact with the Sui network using our new [Rust SDK](../build/rust-sdk.md), a collection of Rust language [JSON-RPC wrapper and crypto utilities](https://github.com/MystenLabs/sui/tree/main/crates/sui-sdk).
* Sui now supports development using [Microsoft Windows 11, macOS, and Linux](../build/install.md#supported-oses). See [install Sui](../build/install.md#prerequisites) for the prerequisites of each operating system.
<<<<<<< HEAD
=======
* This site is now available in two versions in the menu at top left: the default and stable [Devnet](https://docs.sui.io/devnet/learn) branch and the [Latest build](https://docs.sui.io/learn) upstream `main` branch. Use the `devnet` version for app development on top of Sui. Use the Latest build `main` branch for  [contributing to the Sui blockchain](../contribute/index.md) itself. Always check and submit fixes to the `main` branch.
>>>>>>> 0239d21c

See the Sui `doc/src` [history](https://github.com/MystenLabs/sui/commits/main/doc/src) for a complete changelog of updates to this site. 

### Code changes

Learn about the latest releases in the [#release-notes](https://discord.com/channels/916379725201563759/974444055259910174) channel on Discord.

For a complete view of all changes in the Sui `devnet` branch, see:
https://github.com/MystenLabs/sui/commits/devnet

For upstream updates in the `main` branch, see:
https://github.com/MystenLabs/sui/commits/main

## Kickstart development
The links in the section point to information to help you start working with Sui. 

### Write Smart Contracts with Move
Go to the [Move Quick Start](../build/move/index.md) for information about installation, defining custom objects, object operations (create/destroy/update/transfer/freeze), publishing, and invoking your published code.

### Start the Sui network with Sui CLI client
See the [Sui CLI client Quick Start](../build/cli-client.md) for information about installation, querying the chain, client setup, sending transfer transactions, and viewing the effects.

### Take the end-to-end tutorial
Proceed to the [Sui Tutorial](../explore/tutorials.md) for a summary view of setting up your environment, starting a Sui network, gathering accounts and gas, and publishing and playing a game in Sui.

### Program with Objects
Finish with the detailed [Programming with objects](../build/programming-with-objects/index.md) tutorial series offering detailed guidance on manipulating Sui objects, from creation and storage through wrapping and using child objects.

## Navigate this site
Navigate and search this site however you see fit. If you're new to Sui, we recommend that you review the following content in this order:

**Learn** - includes information to help you learn:
* [About Sui](../learn/about-sui.md)
* [How Sui works](../learn/how-sui-works.md)
* [Sui compared to other blockchains](../learn/sui-compared.md)

**Build** - includes information about how to:
* [Install Sui](../build/install.md)
* [Create smart contracts with Move](../build/move/index.md)
* [Set up and configure a local Sui network](../build/cli-client.md)
* [Start a local JSON-RPC Gateway server](../build/json-rpc.md#start-local-rpc-server)

**Explore** - includes more in-depth information about:
* [Sui Wallet](../explore/wallet-browser.md)
* [Devnet](../build/devnet.md)
* [Sui tutorials](../explore/tutorials.md)
* [Sui prototypes](../explore/prototypes.md)
* [Sui examples](../explore/examples.md)  

**Contribute** - includes the following:
* [Frequently Asked Questions](../contribute/faq.md)
* [Logging, Tracing, Metrics, and Observability](../contribute/observability.md)
* [Research Papers](../contribute/research-papers.md)
* [Sui Code of Conduct](../contribute/code-of-conduct.md)
   
**Additional resources** - lets you:
* Employ the [Sui API Reference](https://docs.sui.io/sui-jsonrpc) files for the [Sui JSON-RPC API](../build/json-rpc.md).
* View the [Mysten Labs](https://www.youtube.com/channel/UCI7pCUVxSLcndVhPpZOwZgg) YouTube channel for introductory videos on technology and partners.<|MERGE_RESOLUTION|>--- conflicted
+++ resolved
@@ -16,20 +16,13 @@
 
 The following list includes the recent updates to Sui and the documentation:
 
-<<<<<<< HEAD
 * You must now specify the key scheme type as an argument (`secp256k1` or `ed25519`)  when running either the `sui keytool generate` or `sui client new-address` commands, as shown in [Adding accounts to the client](../contribute/cli-client.md#adding-accounts-to-the-client) and [Make a Move call](../build/devnet.md#make-a-move-call).
-=======
 * Follow the [Cryptography (math)](https://github.com/MystenLabs/sui/tree/main/sui_programmability/examples/math) example for a simple contract that hashes a piece of data using keccak256, recovers a [Secp256k1](https://crates.io/crates/secp256k1/) signature to its public key, and verifies a Secp256k1 signature, producing an event with the results.
->>>>>>> 0239d21c
 * [Bullshark](https://arxiv.org/abs/2201.05677) has replaced Tusk as the consensus component of the [Narwhal](https://github.com/MystenLabs/narwhal)-based [Sui consensus engine](../learn/architecture/consensus.md) for reduced latency and support for fairness with slower validators.
 * Sui now supports [shared objects](../build/objects.md#shared) that anyone can read or write to. For an example of creating and accessing a shared object, see [Shared Object](https://examples.sui.io/basics/shared-object.html#shared-object) on https://examples.sui.io/.
 * [Sui version 0.7.0](https://github.com/MystenLabs/sui/releases/tag/devnet-0.7.0) is now live in Devnet with numerous fixes and enhancements, including new designs for the [Sui Wallet Browser Extension](../explore/wallet-browser.md) and [Sui Explorer](https://explorer.devnet.sui.io/).
 * Interact with the Sui network using our new [Rust SDK](../build/rust-sdk.md), a collection of Rust language [JSON-RPC wrapper and crypto utilities](https://github.com/MystenLabs/sui/tree/main/crates/sui-sdk).
 * Sui now supports development using [Microsoft Windows 11, macOS, and Linux](../build/install.md#supported-oses). See [install Sui](../build/install.md#prerequisites) for the prerequisites of each operating system.
-<<<<<<< HEAD
-=======
-* This site is now available in two versions in the menu at top left: the default and stable [Devnet](https://docs.sui.io/devnet/learn) branch and the [Latest build](https://docs.sui.io/learn) upstream `main` branch. Use the `devnet` version for app development on top of Sui. Use the Latest build `main` branch for  [contributing to the Sui blockchain](../contribute/index.md) itself. Always check and submit fixes to the `main` branch.
->>>>>>> 0239d21c
 
 See the Sui `doc/src` [history](https://github.com/MystenLabs/sui/commits/main/doc/src) for a complete changelog of updates to this site. 
 
