{
  "title": "Sui Documentation",
  "tagline": "Welcome to Sui, a next-generation smart contract platform with high throughput, low latency, and an asset-oriented programming model powered by Move.",
  "URL": "https://docs.sui.io/",
  "baseUrl": "/",
  "favIcon": "/favicon2.png",
  "organizationName": "Mysten Labs",
  "projectName": "Dev Portal",
  "footerData": {
    "copyRight": "©2022 Copyright Sui. All rights reserved.",
    "privacyPolicy": {
      "label": "Privacy Policy",
      "link": "https://sui.io/policy/"
    },
    "terms": {
      "label": "Terms of Service",
      "link": "https://sui.io/terms/"
<<<<<<< HEAD
    }
=======
    },
    "menu": [
      {
        "title": "Docs",
        "listItems": [
          {
            "title": "Getting Started",
            "link": "/build/move"
          },
          {
            "title": "API Reference",
            "link": "https://docs.sui.io/sui-jsonrpc",
            "external": true
          },
          {
            "title": "Examples",
            "link": "https://examples.sui.io/",
            "external": true
          }
        ]
      },
      {
        "title": "Community",
        "listItems": [
          {
            "title": "Discord",
            "link": "https://discord.gg/sui",
            "external": true
          },
          {
            "title": "Twitter",
            "link": "https://twitter.com/SuiNetwork/",
            "external": true
          },
          {
            "title": "Medium",
            "link": "https://medium.com/mysten-labs/",
            "external": true
          }
        ]
      },
      {
        "title": "Team",
        "listItems": [
          {
            "title": "GitHub",
            "link": "https://github.com/MystenLabs",
            "external": true
          },
          {
            "title": "Sui.io",
            "link": "https://sui.io/",
            "external": true,
            "arrow": true
          },
          {
            "title": "White Paper",
            "link": "https://github.com/MystenLabs/sui/blob/main/doc/paper/sui.pdf",
            "external": true
          }
        ]
      }
    ]
>>>>>>> 69ef705a
  },
  "headerData": {
    "menu": [
      {
        "title": "Learn",
        "link": "/learn"
      },
      {
        "title": "Build",
        "link": "/build"
      },
      {
        "title": "Explore",
        "link": "/explore"
      },
      {
        "title": "Contribute",
        "link": "/contribute"
      }
    ]
  },
  "HomePage": {
    "title": "Sui Documentation",
    "subTitle": "Welcome to Sui, a next-generation smart contract platform with high throughput, low latency, and an asset-oriented programming model powered by Move.",
    "cta": [
      {
        "name": "What's New",
        "sublist": [
          {
            "name": "Doc Updates",
            "url": "/doc-updates"
          },
          {
            "name": "Sui Releases",
            "url": "https://github.com/MystenLabs/sui/releases",
            "external": true
          },
          {
            "name": "Sui Announcements (Discord)",
            "url": "https://discord.com/channels/916379725201563759/925109817834631189"
          },
          {
            "name": "Sui Developer Experience Roadmap",
            "url": "https://github.com/MystenLabs/sui/blob/main/DEVX_ROADMAP.md"
          }
        ]
      },
      {
        "name": "Read the Docs",
        "sublist": [
          {
            "name": "Learn About Sui",
            "url": "/learn"
          },
          {
            "name": "Start Building on Sui",
            "url": "/build"
          },
          {
            "name": "Explore Sui",
            "url": "/explore"
          }
        ]
      },
      {
        "name": "Learn about Sui",
        "sublist": [
          {
            "name": "How Sui Works",
            "url": "/learn/how-sui-works"
          },
          {
            "name": "Sui Compared to other Blockchains",
            "url": "/learn/sui-compared"
          },
          {
            "name": "Why Move?",
            "url": "/learn/why-move"
          },
          {
            "name": "How Sui Move and Core Move differ",
            "url": "/learn/sui-move-diffs"
          }
        ]
      },
      {
        "name": "See Sui in Action",
        "sublist": [
          {
            "name": "Create and play Tic-Tac-Toe on Sui",
            "url": "/explore/tutorials"
          },
          {
            "name": "See two games with mutable, expressive NFTs",
            "url": "/explore/prototypes"
          }
        ]
      },
      {
        "name": "Build with Examples",
        "sublist": [
          {
            "name": "Create an escrow",
            "url": "https://github.com/MystenLabs/sui/blob/main/sui_programmability/examples/defi/sources/escrow.move",
            "external": true
          },
          {
            "name": "Try A flash loan",
            "url": "https://github.com/MystenLabs/sui/blob/main/sui_programmability/examples/defi/sources/flash_lender.move",
            "external": true
          },
          {
            "name": "See all examples",
            "url": "/explore/examples"
          }
        ]
      },
      {
        "name": "Join the Community",
        "sublist": [
          {
            "name": "GitHub",
            "url": "https://github.com/MystenLabs",
            "external": true
          },
          {
            "name": "Discord",
            "url": "https://discord.gg/sui",
            "external": true
          },
          {
            "name": "Twitter",
            "url": "https://twitter.com/SuiNetwork/",
            "external": true
          },
          {
            "name": "Medium",
            "url": "https://medium.com/mysten-labs/",
            "external": true
          }
        ]
      }
    ]
  }
}<|MERGE_RESOLUTION|>--- conflicted
+++ resolved
@@ -15,73 +15,7 @@
     "terms": {
       "label": "Terms of Service",
       "link": "https://sui.io/terms/"
-<<<<<<< HEAD
     }
-=======
-    },
-    "menu": [
-      {
-        "title": "Docs",
-        "listItems": [
-          {
-            "title": "Getting Started",
-            "link": "/build/move"
-          },
-          {
-            "title": "API Reference",
-            "link": "https://docs.sui.io/sui-jsonrpc",
-            "external": true
-          },
-          {
-            "title": "Examples",
-            "link": "https://examples.sui.io/",
-            "external": true
-          }
-        ]
-      },
-      {
-        "title": "Community",
-        "listItems": [
-          {
-            "title": "Discord",
-            "link": "https://discord.gg/sui",
-            "external": true
-          },
-          {
-            "title": "Twitter",
-            "link": "https://twitter.com/SuiNetwork/",
-            "external": true
-          },
-          {
-            "title": "Medium",
-            "link": "https://medium.com/mysten-labs/",
-            "external": true
-          }
-        ]
-      },
-      {
-        "title": "Team",
-        "listItems": [
-          {
-            "title": "GitHub",
-            "link": "https://github.com/MystenLabs",
-            "external": true
-          },
-          {
-            "title": "Sui.io",
-            "link": "https://sui.io/",
-            "external": true,
-            "arrow": true
-          },
-          {
-            "title": "White Paper",
-            "link": "https://github.com/MystenLabs/sui/blob/main/doc/paper/sui.pdf",
-            "external": true
-          }
-        ]
-      }
-    ]
->>>>>>> 69ef705a
   },
   "headerData": {
     "menu": [
