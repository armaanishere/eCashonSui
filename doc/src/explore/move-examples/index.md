--- conflicted
+++ resolved
@@ -11,8 +11,4 @@
 $ cargo install --locked --git https://github.com/MystenLabs/sui.git --branch "main" sui
 ```
 
-<<<<<<< HEAD
-Keep in mind that the branch is set to `main`. If you're developing with our [devnet](/build/devnet.md) or need more details, follow the instructions at [install Sui](/build/install.md#install-or-update-sui-binaries).
-=======
-Keep in mind that the branch is set to `main`. If you're developing with our [devnet](../../build/devnet.md) or need more details, follow the instructions at [install Sui](../../build/install.md#install-or-update-sui-binaries).
->>>>>>> c42e0380
+Keep in mind that the branch is set to `main`. If you're developing with our [devnet](../../build/devnet.md) or need more details, follow the instructions at [install Sui](../../build/install.md#install-or-update-sui-binaries).