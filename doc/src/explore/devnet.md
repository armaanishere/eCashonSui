--- conflicted
+++ resolved
@@ -107,17 +107,13 @@
 That you can similarly view at:
 https://explorer.devnet.sui.io/objects/EC97467A40A1305FFDEF7019C3045FBC7AA31E29
 
-<<<<<<< HEAD
 ![Custom NFT](../../static/custom-nft.png "Custom NFT")
 
-To get to the *Transaction Details* view in Sui Explorer after minting an NFT, go to the [home page](http://explorer.devnet.sui.io) and find the transaction hash under *Latest Transactions*:
+See all transactions on the [home page](http://explorer.devnet.sui.io) and find the transaction hash under *Latest Transactions*:
 
 ![Explorer home](../../static/explorer-home.png "Explorer home")
 
-Click on any transaction to see its details:
-=======
 To get to the *Transaction Details* view in Sui Explorer after minting an NFT, click on the *Last Transaction ID* field in the *Object View*.
->>>>>>> 7e2c0431
 
 ![Transaction details](../../static/transaction-details.png "Transaction details")
 
