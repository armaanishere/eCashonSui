--- conflicted
+++ resolved
@@ -1,16 +1,12 @@
 ---
-title: Examples of Sui Smart Contracts 
+title: Examples of Sui Smart Contracts
 ---
 
 Find sample Sui smart contract implementations in the [sui_programmability/examples](https://github.com/MystenLabs/sui/tree/main/sui_programmability/examples) directory. Here is a rundown of existing examples.
 
 ## Basics
 
-<<<<<<< HEAD
 In the [Basics](https://github.com/MystenLabs/sui/tree/main/sui_programmability/examples/basics) example, explore object creation, update, and exchange.
-=======
-Use the [Basics](https://github.com/MystenLabs/sui/tree/main/sui_programmability/examples/basics) example to explore object creation, update, and exchange.
->>>>>>> 3b498c66
 
 ## DeFi
 
@@ -23,12 +19,7 @@
 
 ## Games
 
-<<<<<<< HEAD
-In the [Games](https://github.com/MystenLabs/sui/tree/main/sui_programmability/examples/games) example, try out and modify toy games built on top of Sui! These include classic Tic Tac Toe
-=======
-The [Games](https://github.com/MystenLabs/sui/tree/main/sui_programmability/examples/games) example lets you try out and modify toy games built on top of Sui! These include classic Tic Tac Toe
->>>>>>> 3b498c66
-, rock paper scissors, and various versions of an adventure game (Hero).
+In the [Games](https://github.com/MystenLabs/sui/tree/main/sui_programmability/examples/games) example, try out and modify toy games built on top of Sui! These include classic Tic Tac Toe, rock paper scissors, and various versions of an adventure game (Hero).
 
 ## NFTs
 
