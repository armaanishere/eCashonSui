# Sui (pre-alpha)

[![Build Status](https://github.com/mystenlabs/fastnft/actions/workflows/rust.yml/badge.svg)](https://github.com/mystenlabs/fastnft/actions/workflows/rust.yml)
[![License](https://img.shields.io/badge/license-Apache-green.svg)](LICENSE.md)

<<<<<<< HEAD
This repository is dedicated to sharing material related to the Sui protocol, developed at Novi Financial (formerly Calibra). Software is provided for research-purpose only and is not meant to be used in production.

## Summary

Sui extends FastPay by allowing objects to be transacted.

Sui allows a set of distributed authorities, some of which are Byzantine, to maintain a high-integrity and availability settlement system for pre-funded payments. It can be used to settle payments in a native unit of value (crypto-currency), or as a financial side-infrastructure to support retail payments in fiat currencies. Sui is based on Byzantine Consistent Broadcast as its core primitive, foregoing the expenses of full atomic commit channels (consensus). The resulting system has low-latency for both confirmation and payment finality. Remarkably, each authority can be sharded across many machines to allow unbounded horizontal scalability. Our experiments demonstrate intra-continental confirmation latency of less than 100ms, making Sui applicable to point of sale payments. In laboratory environments, we achieve over 80,000 transactions per second with 20 authorities---surpassing the requirements of current retail card payment networks, while significantly increasing their robustness.

For more details, please see the [SUMMARY](doc/SUMMARY.md) doc.

## Quickstart with local Sui network and interactive wallet

### 1. Build the binaries

```shell
cargo build --release
cd target/release
```

This will create `sui` and `wallet` binaries in `target/release` directory.

### 2. Genesis

```shell
./sui genesis
```

The genesis command creates 4 authorities, 5 user accounts each with 5 gas objects.  
The network configuration are stored in `network.conf` and can be used subsequently to start the network.  
A `wallet.conf` will also be generated to be used by the `wallet` binary to manage the newly created accounts.  

### 2.1 Genesis customization

The genesis process can be customised by providing a genesis config file.

```shell
./sui genesis --config genesis.conf
```
Example `genesis.conf`
```json
{
  "authorities": [
    {
      "key_pair": "xWhgxF5fagohi2V9jzUToxnhJbTwbtV2qX4dbMGXR7lORTBuDBe+ppFDnnHz8L/BcYHWO76EuQzUYe5pnpLsFQ==",
      "host": "127.0.0.1",
      "port": 10000,
      "db_path": "./authorities_db/4e45306e0c17bea691439e71f3f0bfc17181d63bbe84b90cd461ee699e92ec15",
      "stake": 1
    }
  ],
  "accounts": [
    {
      "address": "bd654f352c895d9ec14c491d3f2b4e1f98fb07323383bebe9f95ab625bff2fa0",
      "gas_objects": [
        {
          "object_id": "5c68ac7ba66ef69fdea0651a21b531a37bf342b7",
          "gas_value": 1000
        }
      ]
    }
  ],
  "move_packages": ["<Paths to custom move packages>"],
  "sui_framework_lib_path": "<Paths to sui framework lib>",
  "move_framework_lib_path": "<Paths to move framework lib>"
}
```
All attributes in genesis.conf are optional, default value will be use if the attributes are not provided.  
For example, the config shown below will create a network of 4 authorities, and pre-populate 2 gas objects for 4 accounts.
```json
{
  "authorities": [
    {},{},{},{}
  ],
  "accounts": [
    { "gas_objects":[{},{}] },
    { "gas_objects":[{},{}] },
    { "gas_objects":[{},{}] },
    { "gas_objects":[{},{}] }
  ]
}
```

### 3. Starting the network

Run the following command to start the local Sui network:

```shell
./sui start 
```

or

```shell
./sui start --config [config file path]
```

The network config file path is defaulted to `./network.conf` if not specified.  

### 4. Running interactive wallet

To start the interactive wallet:

```shell
./wallet
```

or

```shell
./wallet --config [config file path]
```

The wallet config file path is defaulted to `./wallet.conf` if not specified.  

The following commands are supported by the interactive wallet:

    addresses      Obtain the Account Addresses managed by the wallet
    call           Call Move
    help           Prints this message or the help of the given subcommand(s)
    new-address    Generate new address and keypair
    object         Get obj info
    objects        Obtain all objects owned by the account address
    publish        Publish Move modules
    sync           Synchronize client state with authorities
    transfer       Transfer funds

Use `help <command>` to see more information on each command.

### 5. Using the wallet without interactive shell

The wallet can also be use without the interactive shell

```shell
USAGE:
    wallet --no-shell [SUBCOMMAND]
```

#### Example

```shell
sui@MystenLab release % ./wallet --no-shell addresses                                                                         
Showing 5 results.
4f145f9a706ae4932452c90ce006fbddc8ab2ced34584f26d8953df14a76463e
47ea7f45ca66fc295cd10fbdf8a41828db2ed71c145476c710e04871758f48e9
e91c22628771f1465947fe328ed47983b1a1013afbdd1c8ded2009ec4812054d
9420c11579a0e4a75a48034d9617fd68406de4d59912e9d08f5aaf5808b7013c
1be661a8d7157bffbb2cf7f652d270bbefb07b0b436aa10f2c8bdedcadcc22cb
```
=======
Sui is a decentralized permisionless smart contracts platform
developed with a goal of efficient management of rich assets. Sui uses
low-latency scalable reliable broadcast between a set of validators to
ensure the safety of common operations on assets. It relies on full
consensus for governance operations and checkpointing performed off
the critical latency path. It uses the Move programming language to
define assets as typed objects and to define operations on these
objects.

For more information please visit the Sui Developer Portal
[here](doc/SUMMARY.md).
>>>>>>> 1c540dd3

## References

* Sui is based on FastPay: [FastPay: High-Performance Byzantine Fault Tolerant Settlement](https://arxiv.org/pdf/2003.11506.pdf)

## Contributing

Read [Eng Plan](https://docs.google.com/document/d/1Cqxaw23PR2hc5bkbhXIDCnWjxA3AbfjsuB45ltWns4U/edit#).

## License

The content of this repository is licensed as [Apache 2.0](https://github.com/MystenLabs/fastnft/blob/update-readme/LICENSE)<|MERGE_RESOLUTION|>--- conflicted
+++ resolved
@@ -3,156 +3,6 @@
 [![Build Status](https://github.com/mystenlabs/fastnft/actions/workflows/rust.yml/badge.svg)](https://github.com/mystenlabs/fastnft/actions/workflows/rust.yml)
 [![License](https://img.shields.io/badge/license-Apache-green.svg)](LICENSE.md)
 
-<<<<<<< HEAD
-This repository is dedicated to sharing material related to the Sui protocol, developed at Novi Financial (formerly Calibra). Software is provided for research-purpose only and is not meant to be used in production.
-
-## Summary
-
-Sui extends FastPay by allowing objects to be transacted.
-
-Sui allows a set of distributed authorities, some of which are Byzantine, to maintain a high-integrity and availability settlement system for pre-funded payments. It can be used to settle payments in a native unit of value (crypto-currency), or as a financial side-infrastructure to support retail payments in fiat currencies. Sui is based on Byzantine Consistent Broadcast as its core primitive, foregoing the expenses of full atomic commit channels (consensus). The resulting system has low-latency for both confirmation and payment finality. Remarkably, each authority can be sharded across many machines to allow unbounded horizontal scalability. Our experiments demonstrate intra-continental confirmation latency of less than 100ms, making Sui applicable to point of sale payments. In laboratory environments, we achieve over 80,000 transactions per second with 20 authorities---surpassing the requirements of current retail card payment networks, while significantly increasing their robustness.
-
-For more details, please see the [SUMMARY](doc/SUMMARY.md) doc.
-
-## Quickstart with local Sui network and interactive wallet
-
-### 1. Build the binaries
-
-```shell
-cargo build --release
-cd target/release
-```
-
-This will create `sui` and `wallet` binaries in `target/release` directory.
-
-### 2. Genesis
-
-```shell
-./sui genesis
-```
-
-The genesis command creates 4 authorities, 5 user accounts each with 5 gas objects.  
-The network configuration are stored in `network.conf` and can be used subsequently to start the network.  
-A `wallet.conf` will also be generated to be used by the `wallet` binary to manage the newly created accounts.  
-
-### 2.1 Genesis customization
-
-The genesis process can be customised by providing a genesis config file.
-
-```shell
-./sui genesis --config genesis.conf
-```
-Example `genesis.conf`
-```json
-{
-  "authorities": [
-    {
-      "key_pair": "xWhgxF5fagohi2V9jzUToxnhJbTwbtV2qX4dbMGXR7lORTBuDBe+ppFDnnHz8L/BcYHWO76EuQzUYe5pnpLsFQ==",
-      "host": "127.0.0.1",
-      "port": 10000,
-      "db_path": "./authorities_db/4e45306e0c17bea691439e71f3f0bfc17181d63bbe84b90cd461ee699e92ec15",
-      "stake": 1
-    }
-  ],
-  "accounts": [
-    {
-      "address": "bd654f352c895d9ec14c491d3f2b4e1f98fb07323383bebe9f95ab625bff2fa0",
-      "gas_objects": [
-        {
-          "object_id": "5c68ac7ba66ef69fdea0651a21b531a37bf342b7",
-          "gas_value": 1000
-        }
-      ]
-    }
-  ],
-  "move_packages": ["<Paths to custom move packages>"],
-  "sui_framework_lib_path": "<Paths to sui framework lib>",
-  "move_framework_lib_path": "<Paths to move framework lib>"
-}
-```
-All attributes in genesis.conf are optional, default value will be use if the attributes are not provided.  
-For example, the config shown below will create a network of 4 authorities, and pre-populate 2 gas objects for 4 accounts.
-```json
-{
-  "authorities": [
-    {},{},{},{}
-  ],
-  "accounts": [
-    { "gas_objects":[{},{}] },
-    { "gas_objects":[{},{}] },
-    { "gas_objects":[{},{}] },
-    { "gas_objects":[{},{}] }
-  ]
-}
-```
-
-### 3. Starting the network
-
-Run the following command to start the local Sui network:
-
-```shell
-./sui start 
-```
-
-or
-
-```shell
-./sui start --config [config file path]
-```
-
-The network config file path is defaulted to `./network.conf` if not specified.  
-
-### 4. Running interactive wallet
-
-To start the interactive wallet:
-
-```shell
-./wallet
-```
-
-or
-
-```shell
-./wallet --config [config file path]
-```
-
-The wallet config file path is defaulted to `./wallet.conf` if not specified.  
-
-The following commands are supported by the interactive wallet:
-
-    addresses      Obtain the Account Addresses managed by the wallet
-    call           Call Move
-    help           Prints this message or the help of the given subcommand(s)
-    new-address    Generate new address and keypair
-    object         Get obj info
-    objects        Obtain all objects owned by the account address
-    publish        Publish Move modules
-    sync           Synchronize client state with authorities
-    transfer       Transfer funds
-
-Use `help <command>` to see more information on each command.
-
-### 5. Using the wallet without interactive shell
-
-The wallet can also be use without the interactive shell
-
-```shell
-USAGE:
-    wallet --no-shell [SUBCOMMAND]
-```
-
-#### Example
-
-```shell
-sui@MystenLab release % ./wallet --no-shell addresses                                                                         
-Showing 5 results.
-4f145f9a706ae4932452c90ce006fbddc8ab2ced34584f26d8953df14a76463e
-47ea7f45ca66fc295cd10fbdf8a41828db2ed71c145476c710e04871758f48e9
-e91c22628771f1465947fe328ed47983b1a1013afbdd1c8ded2009ec4812054d
-9420c11579a0e4a75a48034d9617fd68406de4d59912e9d08f5aaf5808b7013c
-1be661a8d7157bffbb2cf7f652d270bbefb07b0b436aa10f2c8bdedcadcc22cb
-```
-=======
 Sui is a decentralized permisionless smart contracts platform
 developed with a goal of efficient management of rich assets. Sui uses
 low-latency scalable reliable broadcast between a set of validators to
@@ -164,7 +14,6 @@
 
 For more information please visit the Sui Developer Portal
 [here](doc/SUMMARY.md).
->>>>>>> 1c540dd3
 
 ## References
 
