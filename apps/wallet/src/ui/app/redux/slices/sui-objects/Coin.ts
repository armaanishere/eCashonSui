--- conflicted
+++ resolved
@@ -179,17 +179,6 @@
 
             const address = await signer.getAddress();
 
-<<<<<<< HEAD
-            const result = await signer.paySui({
-                // NOTE: We reverse the order here so that the highest coin is in the front
-                // so that it is used as the gas coin.
-                inputCoins: [...inputCoins]
-                    .reverse()
-                    .map((coin) => Coin.getID(coin as SuiMoveObject)),
-                recipients: [address, address],
-                amounts: [amount.toString(), gasFee.toString()],
-                gasBudget,
-=======
             const result = await signer.signAndExecuteTransaction({
                 kind: 'paySui',
                 data: {
@@ -200,10 +189,9 @@
                         .map((coin) => Coin.getID(coin as SuiMoveObject)),
                     recipients: [address, address],
                     // TODO: Update SDK to accept bigint
-                    amounts: [Number(amount), Number(gasFee)],
+                    amounts: [amount.toString(), gasFee.toString()],
                     gasBudget,
                 },
->>>>>>> cfac29c6
             });
 
             const effects = getTransactionEffects(result);
