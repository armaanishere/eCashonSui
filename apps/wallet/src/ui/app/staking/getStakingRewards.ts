--- conflicted
+++ resolved
@@ -9,29 +9,6 @@
     validator: SuiValidatorSummary,
     stakes: StakeObject
 ) {
-<<<<<<< HEAD
-    if (
-        !activeValidators ||
-        !delegation ||
-        delegation.delegationStatus === 'Pending'
-    )
-        return 0;
-    const pool_id = delegation.stakedSui.poolId;
-    const validator = activeValidators.find(
-        (validator) => validator.stakingPoolId === pool_id
-    );
-
-    if (!validator) return 0;
-
-    const poolTokens = new BigNumber(
-        delegation.delegationStatus.Active.poolTokens.value
-    );
-    const delegationTokenSupply = new BigNumber(validator.poolTokenBalance);
-    const suiBalance = new BigNumber(validator.stakingPoolSuiBalance);
-    const pricipalAmout = new BigNumber(
-        delegation.delegationStatus.Active.principalSuiAmount
-    );
-=======
     if (!validator || !stakes || stakes.status === 'Pending') return 0;
 
     if (!validator) return 0;
@@ -41,7 +18,6 @@
     const suiBalance = new BigNumber(validator.stakingPoolSuiBalance);
     const principalAmount = new BigNumber(stakes.principal);
 
->>>>>>> 92df7783
     const currentSuiWorth = poolTokens
         .multipliedBy(suiBalance)
         .dividedBy(delegationTokenSupply);
