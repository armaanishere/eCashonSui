// Copyright (c) Mysten Labs, Inc.
// SPDX-License-Identifier: Apache-2.0

import { useFeature } from '@growthbook/growthbook-react';
import { useMemo } from 'react';

import { Heading } from '../../shared/heading';
import { calculateAPY } from '../calculateAPY';
import { getStakingRewards } from '../getStakingRewards';
import { StakeAmount } from '../home/StakeAmount';
import { useGetDelegatedStake } from '../useGetDelegatedStake';
import { useSystemState } from '../useSystemState';
import BottomMenuLayout, { Content } from '_app/shared/bottom-menu-layout';
import Button from '_app/shared/button';
import { Card } from '_app/shared/card';
import { CardItem } from '_app/shared/card/CardItem';
import { Text } from '_app/shared/text';
import { IconTooltip } from '_app/shared/tooltip';
import Alert from '_components/alert';
import Icon, { SuiIcons } from '_components/icon';
import LoadingIndicator from '_components/loading/LoadingIndicator';
import { useAppSelector } from '_hooks';
import { FEATURES } from '_src/shared/experimentation/features';

type DelegationDetailCardProps = {
    validatorAddress: string;
    stakedId: string;
};

export function DelegationDetailCard({
    validatorAddress,
    stakedId,
}: DelegationDetailCardProps) {
    const {
        data: system,
        isLoading: loadingValidators,
        isError: errorValidators,
    } = useSystemState();

    const accountAddress = useAppSelector(({ account }) => account.address);

    const {
        data: allDelegation,
        isLoading,
        isError,
    } = useGetDelegatedStake(accountAddress || '');

    const validatorData = useMemo(() => {
        if (!system) return null;
<<<<<<< HEAD
        return system.validators.activeValidators.find(
            (av) => av.metadata.suiAddress === validatorAddress
=======
        return system.active_validators.find(
            (av) => av.sui_address === validatorAddress
>>>>>>> c82e4b45
        );
    }, [validatorAddress, system]);

    const delegationData = useMemo(() => {
        if (!allDelegation) return null;

        return allDelegation.find(
            ({ stakedSui }) => stakedSui.id.id === stakedId
        );
    }, [allDelegation, stakedId]);

    const totalStake = delegationData?.stakedSui.principal.value || 0n;

    const suiEarned = useMemo(() => {
        if (!system || !delegationData) return 0n;
<<<<<<< HEAD
        return getStakingRewards(
            system.validators.activeValidators,
            delegationData
        );
=======
        return getStakingRewards(system.active_validators, delegationData);
>>>>>>> c82e4b45
    }, [delegationData, system]);

    const apy = useMemo(() => {
        if (!validatorData || !system) return 0;
        return calculateAPY(validatorData, +system.epoch);
    }, [validatorData, system]);

    const delegationId = useMemo(() => {
        if (!delegationData || delegationData.delegationStatus === 'Pending')
            return null;
        return delegationData.delegationStatus.Active.id.id;
    }, [delegationData]);

    const stakeByValidatorAddress = `/stake/new?${new URLSearchParams({
        address: validatorAddress,
        staked: stakedId,
    }).toString()}`;

    const commission = useMemo(() => {
        if (!validatorData) return 0;
        return +validatorData.commissionRate / 100;
    }, [validatorData]);

    const stakingEnabled = useFeature(FEATURES.STAKING_ENABLED).on;

    if (isLoading || loadingValidators) {
        return (
            <div className="p-2 w-full flex justify-center items-center h-full">
                <LoadingIndicator />
            </div>
        );
    }

    if (isError || errorValidators) {
        return (
            <div className="p-2">
                <Alert mode="warning">
                    <div className="mb-1 font-semibold">
                        Something went wrong
                    </div>
                </Alert>
            </div>
        );
    }

    return (
        <div className="flex flex-col flex-nowrap flex-grow h-full">
            <BottomMenuLayout>
                <Content>
                    <div className="justify-center w-full flex flex-col items-center">
                        <div className="w-full flex">
                            <Card
                                header={
                                    <div className="grid grid-cols-2 divide-x divide-solid divide-gray-45 divide-y-0 w-full">
                                        <CardItem title="Your Stake">
                                            <StakeAmount
                                                balance={totalStake}
                                                variant="heading5"
                                            />
                                        </CardItem>

                                        <CardItem title="Earned">
                                            <StakeAmount
                                                balance={suiEarned}
                                                variant="heading5"
                                                isEarnedRewards
                                            />
                                        </CardItem>
                                    </div>
                                }
                                padding="none"
                            >
                                <div className="divide-x flex divide-solid divide-gray-45 divide-y-0">
                                    <CardItem
                                        title={
                                            <div className="flex text-steel-darker gap-1 items-start">
                                                APY
                                                <div className="text-steel">
                                                    <IconTooltip
                                                        tip="Annual Percentage Yield"
                                                        placement="top"
                                                    />
                                                </div>
                                            </div>
                                        }
                                    >
                                        <div className="flex gap-0.5 items-baseline">
                                            <Heading
                                                variant="heading4"
                                                weight="semibold"
                                                color="gray-90"
                                                leading="none"
                                            >
                                                {apy}
                                            </Heading>

                                            <Text
                                                variant="subtitleSmall"
                                                weight="medium"
                                                color="steel-dark"
                                            >
                                                %
                                            </Text>
                                        </div>
                                    </CardItem>

                                    <CardItem
                                        title={
                                            <div className="flex text-steel-darker gap-1">
                                                Commission
                                                <div className="text-steel">
                                                    <IconTooltip
                                                        tip="Validator commission"
                                                        placement="top"
                                                    />
                                                </div>
                                            </div>
                                        }
                                    >
                                        <div className="flex gap-0.5 items-baseline">
                                            <Heading
                                                variant="heading4"
                                                weight="semibold"
                                                color="gray-90"
                                                leading="none"
                                            >
                                                {commission}
                                            </Heading>

                                            <Text
                                                variant="subtitleSmall"
                                                weight="medium"
                                                color="steel-dark"
                                            >
                                                %
                                            </Text>
                                        </div>
                                    </CardItem>
                                </div>
                            </Card>
                        </div>
                        <div className="flex gap-2.5 w-full my-3.75">
                            <Button
                                size="large"
                                mode="outline"
                                href={stakeByValidatorAddress}
                                className="border-bg-steel-dark border-solid w-full hover:border-bg-steel-darker"
                                disabled={!stakingEnabled}
                            >
                                <Icon
                                    icon={SuiIcons.Add}
                                    className="font-normal"
                                />
                                Stake SUI
                            </Button>
                            {Boolean(totalStake) && delegationId && (
                                <Button
                                    size="large"
                                    mode="outline"
                                    href={
                                        stakeByValidatorAddress +
                                        '&unstake=true'
                                    }
                                    className="border-bg-steel-dark border-solid w-full hover:border-bg-steel-darker"
                                >
                                    <Icon
                                        icon={SuiIcons.Remove}
                                        className="text-heading6 font-normal"
                                    />
                                    Unstake SUI
                                </Button>
                            )}
                        </div>
                    </div>
                </Content>
                <Button
                    size="large"
                    mode="neutral"
                    href="/stake"
                    className="!text-steel-darker"
                >
                    <Icon
                        icon={SuiIcons.ArrowLeft}
                        className="text-body text-gray-60 font-normal"
                    />
                    Back
                </Button>
            </BottomMenuLayout>
        </div>
    );
}<|MERGE_RESOLUTION|>--- conflicted
+++ resolved
@@ -47,13 +47,8 @@
 
     const validatorData = useMemo(() => {
         if (!system) return null;
-<<<<<<< HEAD
-        return system.validators.activeValidators.find(
-            (av) => av.metadata.suiAddress === validatorAddress
-=======
-        return system.active_validators.find(
-            (av) => av.sui_address === validatorAddress
->>>>>>> c82e4b45
+        return system.activeValidators.find(
+            (av) => av.suiAddress === validatorAddress
         );
     }, [validatorAddress, system]);
 
@@ -69,14 +64,7 @@
 
     const suiEarned = useMemo(() => {
         if (!system || !delegationData) return 0n;
-<<<<<<< HEAD
-        return getStakingRewards(
-            system.validators.activeValidators,
-            delegationData
-        );
-=======
-        return getStakingRewards(system.active_validators, delegationData);
->>>>>>> c82e4b45
+        return getStakingRewards(system.activeValidators, delegationData);
     }, [delegationData, system]);
 
     const apy = useMemo(() => {
