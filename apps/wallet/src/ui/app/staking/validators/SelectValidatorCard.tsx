--- conflicted
+++ resolved
@@ -43,13 +43,8 @@
 
     const totalStake = useMemo(() => {
         if (!data) return 0;
-<<<<<<< HEAD
-        return data.validators.activeValidators.reduce(
-            (acc, curr) => (acc += BigInt(curr.stakingPool.suiBalance)),
-=======
-        return data.active_validators.reduce(
-            (acc, curr) => (acc += BigInt(curr.staking_pool_sui_balance)),
->>>>>>> c82e4b45
+        return data.activeValidators.reduce(
+            (acc, curr) => (acc += BigInt(curr.stakingPoolSuiBalance)),
             0n
         );
     }, [data]);
@@ -57,29 +52,16 @@
     const validatorList = useMemo(() => {
         if (!data) return [];
 
-<<<<<<< HEAD
-        const sortedAsc = data.validators.activeValidators
+        const sortedAsc = data.activeValidators
             .map((validator) => ({
-                name: validator.metadata.name,
-                address: validator.metadata.suiAddress,
+                name: validator.name,
+                address: validator.suiAddress,
                 apy: calculateAPY(validator, +data.epoch),
                 stakeShare: calculateStakeShare(
-                    BigInt(validator.stakingPool.suiBalance),
+                    BigInt(validator.stakingPoolSuiBalance),
                     BigInt(totalStake)
                 ),
-                logo: validator.metadata.imageUrl,
-=======
-        const sortedAsc = data.active_validators
-            .map((validator) => ({
-                name: validator.name,
-                address: validator.sui_address,
-                apy: calculateAPY(validator, +data.epoch),
-                stakeShare: calculateStakeShare(
-                    BigInt(validator.staking_pool_sui_balance),
-                    BigInt(totalStake)
-                ),
-                logo: validator.image_url,
->>>>>>> c82e4b45
+                logo: validator.imageUrl,
             }))
             .sort((a, b) => {
                 if (sortKey === 'name') {
