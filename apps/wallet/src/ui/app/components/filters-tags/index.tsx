--- conflicted
+++ resolved
@@ -15,15 +15,9 @@
 }
 
 // TODO: extend this interface to include params and functions for the filter tags
-<<<<<<< HEAD
 export interface Props {
     name: string;
     link: string;
-=======
-interface Props {
-	name: string;
-	link: string;
->>>>>>> 06860224
 }
 
 type Tags = {
