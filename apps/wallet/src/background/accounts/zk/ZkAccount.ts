--- conflicted
+++ resolved
@@ -198,11 +198,8 @@
 	}
 
 	async toUISerialized(): Promise<ZkAccountSerializedUI> {
-<<<<<<< HEAD
-		const { address, publicKey, type, claims, selected, nickname } = await this.getStoredData();
-=======
-		const { address, publicKey, type, claims, selected, provider } = await this.getStoredData();
->>>>>>> 27f017c0
+		const { address, publicKey, type, claims, selected, provider, nickname } =
+			await this.getStoredData();
 		const { email, picture } = await deobfuscate<JwtSerializedClaims>(claims);
 		return {
 			id: this.id,
@@ -214,12 +211,9 @@
 			email,
 			picture,
 			selected,
-<<<<<<< HEAD
 			nickname,
-=======
 			isPasswordUnlockable: false,
 			provider,
->>>>>>> 27f017c0
 		};
 	}
 
