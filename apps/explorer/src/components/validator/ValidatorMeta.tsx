// Copyright (c) Mysten Labs, Inc.
// SPDX-License-Identifier: Apache-2.0

import { ArrowUpRight12 } from '@mysten/icons';
import { toB64, type SuiValidatorSummary } from '@mysten/sui.js';

import { StakeButton } from './StakeButton';

import { DescriptionList, DescriptionItem } from '~/ui/DescriptionList';
import { Heading } from '~/ui/Heading';
import { ImageIcon } from '~/ui/ImageIcon';
import { AddressLink } from '~/ui/InternalLink';
import { Text } from '~/ui/Text';

type ValidatorMetaProps = {
    validatorData: SuiValidatorSummary;
};

export function ValidatorMeta({ validatorData }: ValidatorMetaProps) {
    const validatorPublicKey = toB64(
<<<<<<< HEAD
        new Uint8Array(validatorData.metadata.protocolPubkeyBytes)
    );

    const validatorName = validatorData.metadata.name;
    const logo = validatorData.metadata.imageUrl;
    const description = validatorData.metadata.description;
    const projectUrl = validatorData.metadata.projectUrl;
=======
        new Uint8Array(validatorData.protocol_pubkey_bytes)
    );

    const validatorName = validatorData.name;
    const logo = validatorData.image_url;
    const description = validatorData.description;
    const projectUrl = validatorData.project_url;
>>>>>>> c82e4b45

    return (
        <>
            <div className="flex basis-full gap-5 border-r border-transparent border-r-gray-45 md:mr-7.5 md:basis-1/4">
                <ImageIcon
                    src={logo}
                    label={validatorName}
                    fallback={validatorName}
                    size="xl"
                />
                <div className="mt-1.5 flex flex-col">
                    <Heading as="h1" variant="heading2/bold" color="gray-90">
                        {validatorName}
                    </Heading>
                    {projectUrl && (
                        <a
                            href={projectUrl}
                            target="_blank"
                            rel="noreferrer noopener"
                            className="mt-2.5 inline-flex items-center gap-1.5 text-body font-medium text-sui-dark no-underline"
                        >
                            {projectUrl}
                            <ArrowUpRight12 className="text-steel" />
                        </a>
                    )}
                    <div className="mt-3.5">
                        <StakeButton />
                    </div>
                </div>
            </div>
            <div className="min-w-0 basis-full break-words md:basis-2/3">
                <DescriptionList>
                    <DescriptionItem title="Description">
                        <Text variant="p1/medium" color="gray-90">
                            {description || '--'}
                        </Text>
                    </DescriptionItem>
                    <DescriptionItem title="Location">
                        <Text variant="p1/medium" color="gray-90">
                            --
                        </Text>
                    </DescriptionItem>
                    <DescriptionItem title="Address">
                        <AddressLink
<<<<<<< HEAD
                            address={validatorData.metadata.suiAddress}
=======
                            address={validatorData.sui_address}
>>>>>>> c82e4b45
                            noTruncate
                        />
                    </DescriptionItem>
                    <DescriptionItem title="Public Key">
                        <Text variant="p1/medium" color="gray-90">
                            {validatorPublicKey}
                        </Text>
                    </DescriptionItem>
                </DescriptionList>
            </div>
        </>
    );
}<|MERGE_RESOLUTION|>--- conflicted
+++ resolved
@@ -18,23 +18,13 @@
 
 export function ValidatorMeta({ validatorData }: ValidatorMetaProps) {
     const validatorPublicKey = toB64(
-<<<<<<< HEAD
-        new Uint8Array(validatorData.metadata.protocolPubkeyBytes)
-    );
-
-    const validatorName = validatorData.metadata.name;
-    const logo = validatorData.metadata.imageUrl;
-    const description = validatorData.metadata.description;
-    const projectUrl = validatorData.metadata.projectUrl;
-=======
-        new Uint8Array(validatorData.protocol_pubkey_bytes)
+        new Uint8Array(validatorData.protocolPubkeyBytes)
     );
 
     const validatorName = validatorData.name;
-    const logo = validatorData.image_url;
+    const logo = validatorData.imageUrl;
     const description = validatorData.description;
-    const projectUrl = validatorData.project_url;
->>>>>>> c82e4b45
+    const projectUrl = validatorData.projectUrl;
 
     return (
         <>
@@ -79,11 +69,7 @@
                     </DescriptionItem>
                     <DescriptionItem title="Address">
                         <AddressLink
-<<<<<<< HEAD
-                            address={validatorData.metadata.suiAddress}
-=======
-                            address={validatorData.sui_address}
->>>>>>> c82e4b45
+                            address={validatorData.suiAddress}
                             noTruncate
                         />
                     </DescriptionItem>
